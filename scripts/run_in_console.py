--- conflicted
+++ resolved
@@ -6,13 +6,8 @@
 if __name__ == "__main__":
 
     configuration_file = "config/testConfig.yaml"
-<<<<<<< HEAD
-    minos_run = Minos(configuration_file)
-    minos_run.main()
-=======
     input_data_dir = "data"
     persistent_data_dir = "persistent_data"
     output_dir = "output"
 
-    simulation = run_pipeline(configuration_file, input_data_dir, persistent_data_dir, output_dir)
->>>>>>> 716792c1
+    simulation = run_pipeline(configuration_file, input_data_dir, persistent_data_dir, output_dir)