--- conflicted
+++ resolved
@@ -1,8 +1,3 @@
-import os
-<<<<<<< HEAD
-#os.chdir("..")
-=======
->>>>>>> fb88a61d
 from scripts.run import run_pipeline
 
 if __name__ == "__main__":
