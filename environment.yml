--- conflicted
+++ resolved
@@ -28,11 +28,8 @@
   - r-logr
   - r-ggridges
   - r-gghighlight
-<<<<<<< HEAD
   - r-mice
-=======
   - r-randomForest
->>>>>>> 3807b5af
   - pandoc
   - sphinx
   - myst-parser
