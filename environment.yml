name: minos_conda
channels:
  - conda-forge
  - defaults
dependencies: # Added pip and python at top to avoid conda giving grumpy warnings
  - pip
  - python_abi=3.9=*cp*
  - python=3.9
  #- conda-forge::conda- # For alternative method of "conda build ."; required conda-build to be installed
  - r-base=4.1.3
  - r-sf
  - r-dplyr
  - r-tidyverse
  - r-argparse
  - r-ordinal
  - r-nnet
  - r-pscl
  - r-geojsonsf
  - r-sp
  - r-texreg
  - r-shadowtext
  - r-lme4
  - r-VGAM
  - r-bestNormalize
  - r-here
  - r-scales
  - r-ggextra
<<<<<<< HEAD
  - r-logr
=======
  - r-ggridges
  - r-gghighlight
>>>>>>> 424e3ddd
  - pandoc
  - sphinx
  - myst-parser
  - pip: # Same packages as were in "requirements.txt" except minos and vivarium, as both installed during "make install"
      - rpy2
      - pyyaml>=5.4
      - pytest~=6.0.1
      - pandas~=1.4.1
      - numpy~=1.22.3
      - scikit-learn
      - setuptools
      - matplotlib
      - distutils_pytest
      - striprtf
      - geojson
      - seaborn
      - matplotlib
      - sphinx-rtd-theme
      - sphinxcontrib-bibtex
      - nbsphinx
      - uuid
      #- vivarium~=0.10.12 # Can install here, but KeyError issue is then missed during "make install"

prefix:<|MERGE_RESOLUTION|>--- conflicted
+++ resolved
@@ -25,12 +25,9 @@
   - r-here
   - r-scales
   - r-ggextra
-<<<<<<< HEAD
   - r-logr
-=======
   - r-ggridges
   - r-gghighlight
->>>>>>> 424e3ddd
   - pandoc
   - sphinx
   - myst-parser
