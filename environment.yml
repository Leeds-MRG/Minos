name: minos_conda
channels:
  - conda-forge
  - defaults
dependencies: # Added pip and python at top to avoid conda giving grumpy warnings
  - pip
  - python_abi=3.9=*cp*
  - python=3.9
  #- conda-forge::conda- # For alternative method of "conda build ."; required conda-build to be installed
  - r-base=4.1.3
  - r-sf
  - r-dplyr
  - r-tidyverse
  - r-argparse
  - r-ordinal
  - r-nnet
  - r-pscl
  - r-geojsonsf
  - r-sp
  - r-texreg
<<<<<<< HEAD
  - r-reticulate
  - r-here
=======
  - r-shadowtext
  - r-lme4
  - r-VGAM
  - r-bestNormalize
  - r-here
  - r-scales
  - r-ggextra
  - pandoc
  - sphinx
  - myst-parser
>>>>>>> 2ba68720
  - pip: # Same packages as were in "requirements.txt" except minos and vivarium, as both installed during "make install"
      - rpy2
      - pyyaml>=5.4
      - pytest~=6.0.1
      - pandas~=1.4.1
      - numpy~=1.22.3
      - scikit-learn
      - setuptools
      - matplotlib
      - distutils_pytest
      - striprtf
      - geojson
      - seaborn
      - matplotlib
      #- vivarium~=0.10.12 # Can install here, but KeyError issue is then missed during "make install"
      - sphinx-rtd-theme
      - sphinxcontrib-bibtex
      - nbsphinx
prefix:<|MERGE_RESOLUTION|>--- conflicted
+++ resolved
@@ -18,10 +18,7 @@
   - r-geojsonsf
   - r-sp
   - r-texreg
-<<<<<<< HEAD
   - r-reticulate
-  - r-here
-=======
   - r-shadowtext
   - r-lme4
   - r-VGAM
@@ -32,7 +29,6 @@
   - pandoc
   - sphinx
   - myst-parser
->>>>>>> 2ba68720
   - pip: # Same packages as were in "requirements.txt" except minos and vivarium, as both installed during "make install"
       - rpy2
       - pyyaml>=5.4
