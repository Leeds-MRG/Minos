--- conflicted
+++ resolved
@@ -34,18 +34,16 @@
   - pandoc
   - sphinx
   - myst-parser
-<<<<<<< HEAD
   - r-glmmTMB
   - r-MESS
   - r-scales
-=======
   - gcc
->>>>>>> 021a0754
   - pip: # Same packages as were in "requirements.txt" except minos and vivarium, as both installed during "make install"
       - rpy2
       - pyyaml>=5.4
       - pytest~=6.0.1
       - pandas~=1.4.1
+      - pyarrow
       - numpy~=1.22.3
       - scikit-learn
       - setuptools
