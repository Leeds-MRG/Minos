--- conflicted
+++ resolved
@@ -63,10 +63,7 @@
 # Knitted R notebook files
 minos/validation/*.nb.html
 minos/outcomes/*.nb.html
-<<<<<<< HEAD
-=======
 minos/testing/*.nb.html
->>>>>>> c6d30fbc
 
 # rob phd data
 papers/phd1/data/*
