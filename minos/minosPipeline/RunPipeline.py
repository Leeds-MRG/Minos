--- conflicted
+++ resolved
@@ -83,6 +83,7 @@
     "FertilityAgeSpecificRates()": FertilityAgeSpecificRates(),
     "Mortality()": Mortality(),
     "Education()": Education(),
+    "Ageing()": Ageing(),
 }
 
 SIPHER7_components_map = {  # SIPHER7 stuff
@@ -102,7 +103,6 @@
     "livingWageIntervention": livingWageIntervention(),
     "energyDownlift": energyDownlift(),
     "energyDownliftNoSupport": energyDownliftNoSupport(),
-<<<<<<< HEAD
 
     "EPCG": energyPriceCapGuarantee(),
     "EBSS": energyBillSupportScheme(),
@@ -126,9 +126,6 @@
 
     "ChildPovertyReductionRANDOM": ChildPovertyReductionRANDOM(),
     "ChildPovertyReductionSUSTAIN": ChildPovertyReductionSUSTAIN(),
-=======
-    "Ageing()": Ageing(),
->>>>>>> 7a1e93f7
 }
 
 
@@ -173,7 +170,7 @@
     all_components_map = components_map | SIPHER7_components_map | intervention_components_map | replenishment_components_map
     component_priorities = {}
     component_priorities.update({el:0 for el in replenishment_components_map})
-    component_priorities.update({el:1 for el in ["FertilityAgeSpecificRates()",
+    component_priorities.update({el:1 for el in ["Ageing()", "FertilityAgeSpecificRates()",
                                                  "nkidsFertilityAgeSpecificRates()"]})
     component_priorities.update({el:2 for el in ["Mortality()"]})
     component_priorities.update({el:3 for el in ['Income', 'geeIncome', 'geeYJIncome', 'lmmDiffIncome', 'lmmYJIncome']}) # New income-based components to be added here
