--- conflicted
+++ resolved
@@ -43,11 +43,8 @@
 from minos.modules.intervention import hhIncomeChildUplift
 from minos.modules.intervention import hhIncomePovertyLineChildUplift
 from minos.modules.intervention import livingWageIntervention
-<<<<<<< HEAD
 from minos.modules.intervention import energyDownlift, energyPriceCapGuarantee, energyBillSupportScheme
-=======
-from minos.modules.intervention import energyDownlift, energyDownliftNoSupport
->>>>>>> 2ba68720
+from minos.modules.intervention import energyDownliftNoSupport
 
 # for viz.
 from minos.outcomes.minos_distribution_visualisation import *
@@ -178,7 +175,6 @@
         component_list: list
             List of component module classes.
     """
-<<<<<<< HEAD
 
     #components = [eval(x) for x in config.components] # more adapative way but security issues.
     # last one in first one off. any module that requires another should be BELOW IT in this order.
@@ -219,8 +215,6 @@
         "ReplenishmentScotland()": ReplenishmentScotland(),
     }
 
-=======
->>>>>>> 2ba68720
     component_list = []
     replenishment_component = []
     print("Initial components list:", config_components)
