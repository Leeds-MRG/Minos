#!/usr/bin/env python3
"""Script for initiating and running an Minos microsimulation."""
import logging
import os
from pathlib import Path
from rpy2.robjects.packages import importr

# Do this to suppress warnings from Vivariums code...
import warnings
warnings.simplefilter(action='ignore', category=FutureWarning)

from vivarium import InteractiveContext

import minos.utils as utils

from minos.modules.mortality import Mortality
from minos.modules.replenishment import Replenishment
from minos.modules.replenishment import NoReplenishment
from minos.modules.replenishment_nowcast import ReplenishmentNowcast
from minos.modules.replenishment_scotland import ReplenishmentScotland
from minos.modules.add_new_birth_cohorts import FertilityAgeSpecificRates, nkidsFertilityAgeSpecificRates
from minos.modules.housing import Housing
from minos.modules.income import Income, geeIncome, geeYJIncome, lmmDiffIncome, lmmYJIncome
from minos.modules.mental_wellbeing import MWB, geeMWB, geeYJMWB, lmmDiffMWB, lmmYJMWB
from minos.modules.labour import Labour
from minos.modules.neighbourhood import Neighbourhood
from minos.modules.alcohol import Alcohol
from minos.modules.tobacco import Tobacco
from minos.modules.loneliness import Loneliness
from minos.modules.education import Education
from minos.modules.nutrition import Nutrition, lmmYJNutrition, lmmDiffNutrition

from minos.modules.S7Labour import S7Labour
from minos.modules.S7Housing import S7Housing
from minos.modules.S7Neighbourhood import S7Neighbourhood
from minos.modules.S7MentalHealth import S7MentalHealth
from minos.modules.S7PhysicalHealth import S7PhysicalHealth
from minos.modules.S7EquivalentIncome import S7EquivalentIncome
from minos.modules.heating import Heating
from minos.modules.financial_situation import financialSituation

from minos.modules.intervention import hhIncomeIntervention, childUplift
from minos.modules.intervention import hhIncomeChildUplift
from minos.modules.intervention import hhIncomePovertyLineChildUplift
from minos.modules.intervention import livingWageIntervention
from minos.modules.intervention import energyDownlift, energyDownliftNoSupport

# for viz.
from minos.outcomes.minos_distribution_visualisation import *


# components = [eval(x) for x in config.components] # more adaptive way but security issues.
# last one in first one off. any module that requires another should be BELOW IT in this order.
# Note priority in vivarium modules supersedes this. two
# Outcome module goes first (last in sim)
components_map = {
    # Outcome module.
    "geeMWB()": geeMWB(),
    "geeYJMWB()": geeYJMWB(),
    "lmmYJMWB()": lmmYJMWB(),
    "lmmDiffMWB()": lmmDiffMWB(),
    "MWB()": MWB(),
    # Intermediary modules
    "Tobacco()": Tobacco(),
    "Alcohol()": Alcohol(),
    "Neighbourhood()": Neighbourhood(),
    "Labour()": Labour(),
    "Heating()": Heating(),
    "Housing()": Housing(),
    "geeIncome()": geeIncome(),
    "geeYJIncome()": geeYJIncome(),
    "lmmDiffIncome()": lmmDiffIncome(),
    "lmmYJIncome()": lmmYJIncome(),
    "Income()": Income(),
    "financialSituation()": financialSituation(),
    "Loneliness()": Loneliness(),
    "Nutrition()": Nutrition(),
    "lmmYJNutrition()": lmmYJNutrition(),
    "lmmDiffNutrition()": lmmDiffNutrition(),
    "nkidsFertilityAgeSpecificRates()": nkidsFertilityAgeSpecificRates(),
    "FertilityAgeSpecificRates()": FertilityAgeSpecificRates(),
    "Mortality()": Mortality(),
    "Education()": Education(),
}

SIPHER7_components_map = {  # SIPHER7 stuff
    "S7Labour()": S7Labour(),
    "S7Housing()": S7Housing(),
    "S7Neighbourhood()": S7Neighbourhood(),
    "S7MentalHealth()": S7MentalHealth(),
    "S7PhysicalHealth()": S7PhysicalHealth(),
    "S7EquivalentIncome()": S7EquivalentIncome()
}

intervention_components_map = {  # Interventions
    "hhIncomeIntervention": hhIncomeIntervention(),
    "hhIncomeChildUplift": hhIncomeChildUplift(),
    "hhIncomePovertyLineChildUplift": hhIncomePovertyLineChildUplift(),
    "livingWageIntervention": livingWageIntervention(),
    "energyDownlift": energyDownlift(),
    "energyDownliftNoSupport": energyDownliftNoSupport(),
}

replenishment_components_map = {
    "Replenishment()": Replenishment(),
    "NoReplenishment()": NoReplenishment(),
    "ReplenishmentNowcast()": ReplenishmentNowcast(),
    "ReplenishmentScotland()": ReplenishmentScotland(),
}


# HR 31/07/23 Updated priorities based on recent development
# Order should be (see https://github.com/Leeds-MRG/Minos/pull/259):
# 1. Replenishment
# 2. Fertility/mortality
# 3. Income
# 4. Intervention
# 5. Everything else
def get_priorities():
    all_components_map = components_map | SIPHER7_components_map | intervention_components_map | replenishment_components_map
    component_priorities = {}
    component_priorities.update({el:0 for el in replenishment_components_map})
    component_priorities.update({el:1 for el in ["FertilityAgeSpecificRates()",
                                                 "nkidsFertilityAgeSpecificRates()"]})
    component_priorities.update({el:2 for el in ["Mortality()"]})
    component_priorities.update({el:3 for el in ['Income', 'geeIncome', 'geeYJIncome', 'lmmDiffIncome', 'lmmYJIncome']}) # New income-based components to be added here
    component_priorities.update({el:4 for el in intervention_components_map})
    everything_else = [el for el in list(components_map)+list(SIPHER7_components_map) if el not in list(component_priorities)]
    component_priorities.update({el:5 for el in everything_else})
    # [print(str(el)) for el in component_priorities.items()]
    return component_priorities, all_components_map


def validate_and_sort_components(config_components, intervention):

    # Separate any unknown components
    priorities, all_map = get_priorities()
    all_components = config_components+[intervention]
    comps_unknown = [c for c in all_components if c not in all_map]

    # Remove unknown components and print warnings
    if comps_unknown:
        for c in comps_unknown:
            all_components.remove(c)
        print("\nWarning! The components below were not recognised when running the Minos pipeline and have been removed")
        print("Check they're present in minos/minosPipeline/RunPipeline.py and rerun")
        for c in comps_unknown:
            print(str(c))
        print("\n")

    # Get components in correct order for passing to Vivarium
    comp_dict = {comp:priorities[comp] for comp in all_components}
    # print("Components (unordered):\n", comp_dict)
    comp_out = [all_map[k] for k,v in sorted(comp_dict.items(), key=lambda item: item[1])]
    # print("Components (ordered forwards):\n", comp_out)
    comp_out = list(reversed(comp_out))
    # print("Components (ordered backwards):\n", comp_out)

    return comp_out


def validate_components(config_components, intervention):
    """

    Parameters
    ----------
    config_components: list
        List of reprs from vivarium modules
    intervention: bool
        Is an intervention included in the modules list?

    Returns
    -------
        component_list: list
            List of component module classes.
    """
<<<<<<< HEAD

    #components = [eval(x) for x in config.components] # more adapative way but security issues.
    # last one in first one off. any module that requires another should be BELOW IT in this order.
    # Note priority in vivarium modules supercedes this. two
    # Outcome module goes first (last in sim)
    components_map = {
        # Outcome module.
        "MWB()": MWB(),
        #Intermediary modules
        "Tobacco()": Tobacco(),
        "Alcohol()": Alcohol(),
        "Neighbourhood()": Neighbourhood(),
        "Labour()": Labour(),
        "Heating()": Heating(),
        "Housing()": Housing(),
        "Income()": Income(),
        "financialSituation()": financialSituation(),
        "Loneliness()": Loneliness(),
        "Nutrition()": Nutrition(),
        "nkidsFertilityAgeSpecificRates()": nkidsFertilityAgeSpecificRates(),
        "FertilityAgeSpecificRates()": FertilityAgeSpecificRates(),
        "Mortality()": Mortality(),
        "Education()": Education(),
    }

    SIPHER7_components_map = {  # SIPHER7 stuff
        "S7Labour()" : S7Labour(),
        "S7Housing()" : S7Housing(),
        "S7Neighbourhood()": S7Neighbourhood(),
        "S7MentalHealth()" : S7MentalHealth(),
        "S7PhysicalHealth()": S7PhysicalHealth(),
        "S7EquivalentIncome()": S7EquivalentIncome()
    }

    intervention_components_map = {        #Interventions
        "hhIncomeIntervention": hhIncomeIntervention(),
        "hhIncomeChildUplift": hhIncomeChildUplift(),
        "hhIncomePovertyLineChildUplift": hhIncomePovertyLineChildUplift(),
        "livingWageIntervention": livingWageIntervention(),
        "energyDownlift": energyDownlift(),
        "25All": childUplift(),
        "50All": childUplift(),
        "75All": childUplift(),
        "100All": childUplift(),
        "25RelativePoverty": childUplift(),
        "50RelativePoverty": childUplift(),
        "75RelativePoverty": childUplift(),
        "100RelativePoverty": childUplift(),
        "25UniversalCredit": childUplift(),
        "50UniversalCredit": childUplift(),
        "75UniversalCredit": childUplift(),
        "100UniversalCredit": childUplift(),
    }

    replenishment_components_map = {
        "Replenishment()": Replenishment(),
        "NoReplenishment()": NoReplenishment(),
        "ReplenishmentNowcast()": ReplenishmentNowcast(),
        "ReplenishmentScotland()": ReplenishmentScotland(),
    }

=======
>>>>>>> 2ba68720
    component_list = []
    replenishment_component = []
    print("Initial components list:", config_components)
    for component in config_components:
        if component in components_map.keys():
            # add non intervention components
            component_list.append(components_map[component])
        elif component in SIPHER7_components_map.keys():
            component_list.append(SIPHER7_components_map[component])
        elif component in replenishment_components_map.keys():
            replenishment_component.append(replenishment_components_map[component])
        else:
            print("Warning! Component", component, "in config not found when running pipeline. Are you sure its in the minos/minosPipeline/RunPipeline.py script?")

    # TODO: include some error handling for choosing interventions
    # Can do this using assertions
    # i.e. try { AssertThat(intervention is in list(<int1>, <int2>) ...
    # or even cleverer if we can get the repr()'s from the intervention classes to automate this step
    if intervention in intervention_components_map.keys():
        # add intervention components.
        component_list.append(intervention_components_map[intervention])

    component_list += replenishment_component # make sure replenishment component goes LAST. intervention goes second to last.
<<<<<<< HEAD

    intervention_kwargs_dict = {
        "25All": {"uplift_amount": 25, "uplift_condition": "who_kids"},
        "50All": {"uplift_amount": 50, "uplift_condition": "who_kids"},
        "75All": {"uplift_amount": 50, "uplift_condition": "who_kids"},
        "100All": {"uplift_amount": 50, "uplift_condition": "who_kids"},
        "25RelativePoverty": {"uplift_amount": 25, "uplift_condition": "who_below_poverty_line_and_kids"},
        "50RelativePoverty": {"uplift_amount": 50, "uplift_condition": "who_below_poverty_line_and_kids"},
        "75RelativePoverty": {"uplift_amount": 75, "uplift_condition": "who_below_poverty_line_and_kids"},
        "100RelativePoverty": {"uplift_amount": 100, "uplift_condition": "who_below_poverty_line_and_kids"},
        "25UniversalCredit": {"uplift_amount": 25, "uplift_condition": "who_universal_credit_and_kids"},
        "50UniversalCredit": {"uplift_amount": 50, "uplift_condition": "who_universal_credit_and_kids"},
        "75UniversalCredit": {"uplift_amount": 75, "uplift_condition": "who_universal_credit_and_kids"},
        "100UniversalCredit": {"uplift_amount": 100, "uplift_condition": "who_universal_credit_and_kids"},
    }
    
    intervention_kwargs = {}  # default to em
    if intervention in intervention_kwargs_dict.keys():
        intervention_kwargs = intervention_kwargs_dict[intervention]
    return component_list, intervention_kwargs
=======
    print("Final components list:", component_list)
    return component_list
>>>>>>> 2ba68720


def RunPipeline(config, intervention=None):
    """ Run the daedalus Microsimulation pipeline

   Parameters
    ----------
    config : ConfigTree
        Config file to run the pipeline
    run_output_dir : String
        Directory
    Returns
    --------
     A dataframe with the resulting simulation
    """
    # Check each of the modules is present.

    # Replenishment always go last. (first in sim)
<<<<<<< HEAD
    components, intervention_kwargs = validate_components(config['components'], intervention)
    config.update({'intervention_parameters': intervention_kwargs}) #add dict of intervention kwargs to config.
=======
    # components = validate_components(config['components'], intervention)
    components = validate_and_sort_components(config['components'], intervention)
>>>>>>> 2ba68720

    # Initiate vivarium simulation object but DO NOT setup yet.
    simulation = InteractiveContext(components=components,
                                    configuration=config,
                                    plugin_configuration=utils.base_plugins(),
                                    setup=False)

    # If this looks confusing look at the daedalus run script.
    # https://github.com/alan-turing-institute/daedalus/blob/master/daedalus/VphSpenserPipeline/RunPipeline.py
    # lines 55-101 are much more modular/flexible than before.
    # Its done this way in Daedalus because the vivarium_public_health modules are from a separate package.
    # Even then these classes could be appended with pre_setup functions.
    # This isn't the case with Minos as each module is bespoke and can be given a pre_setup method.
    # Basically, this is very pedantic but easier if a lot more preamble is needed later.

    rpy2_modules = {"base": importr('base'),
                    "stats": importr('stats'),
                    "nnet": importr("nnet"),
                    "ordinal": importr('ordinal'),
                    "zeroinfl": importr("pscl"),
                    "bestNormalize": importr("bestNormalize"),
                    "VGAM": importr("VGAM"),
                    "lme4": importr("lme4"),
                    }
    simulation._data.write("rpy2_modules",
                           rpy2_modules)

    logging.info("Components included:")
    # Run pre-setup method for each module.
    for component in components:
        simulation = component.pre_setup(config, simulation)
        print(f"Presetup done for: {component}")
        logging.info(f"\t{component}")

    # Print start time for entire simulation.
    print('Start simulation setup')
    start_time = utils.get_time()
    print(f"Started simulation setup at {start_time}")
    logging.info(f'Running simulation setup...')

    # Run setup method for each module.
    simulation.setup()

    # Print time when modules are setup and the simulation starts.
    config_time = utils.get_time()
    print(f'Simulation loop start at {config_time}')

    ###
    # Save population BEFORE start of the simulation. This is for comparisons and change from baseline
    pop = simulation.get_population()
    pop = utils.get_age_bucket(pop)
    # File name and save
    output_data_filename = get_output_data_filename(config)
    output_file_path = os.path.join(config.run_output_dir, output_data_filename)
    pop.to_csv(output_file_path)
    print("Saved initial data to: ", output_file_path)
    logging.info(f"Saved initial data to: {output_file_path}")


    logging.info('Simulation loop start...')
    # Loop over years in the model duration. Step the model forwards a year and save data/metrics.
    for year in range(1, config.time.num_years + 1):

        logging.info(f'Begin simulation for year {config.time.start.year + year}')

        # Step forwards a year in monthly increments.
        simulation.run_for(duration=pd.Timedelta(days=365.25))

        # Print time when year finished running.
        print(f'Finished running simulation for year: {config.time.start.year + year}')
        logging.info(f'Finished running simulation for year: {config.time.start.year + year}')

        # get population dataframe.
        pop = simulation.get_population()

        # Assign age brackets to the individuals.
        pop = utils.get_age_bucket(pop)

        # File name and save
        output_data_filename = get_output_data_filename(config, year)

        output_file_path = os.path.join(config.run_output_dir, output_data_filename)
        pop.to_csv(output_file_path)
        print("Saved data to: ", output_file_path)
        logging.info(f"Saved data to: {output_file_path}")

        # Print some summary stats on the simulation.
        print('alive', len(pop[pop['alive'] == 'alive']))
        logging.info(f"Total alive: {len(pop[pop['alive'] == 'alive'])}")

        # Print metrics for desired module.
        # TODO: this can be extended towards a generalised metrics method for each module.
        if 'Mortality()' in config.components:
            print('dead', len(pop[pop['alive'] == 'dead']))
            logging.info(f"Total dead: {len(pop[pop['alive'] == 'dead'])}")
        if 'FertilityAgeSpecificRates()' in config.components:
            print('New children', len(pop[pop['parent_id'] != -1]))
            logging.info(f"New children: {len(pop[pop['parent_id'] != -1])}")

        #for component in components:
        #    component.plot(pop, config)

    return simulation


def get_output_data_filename(config, year=0):
    # File name and save.
    output_data_filename = ""

    # Add experiment parameters to output file name if present
    if 'run_ID' in config.keys():
        print(config.run_ID)
        output_data_filename += str(config.run_ID).zfill(4) + '_' # pad with zeros so files are saved in correct order.
        output_data_filename += str(config.run_ID_names) + '_'

    # Now add year to output file name
    output_data_filename += f"{config.time.start.year + year}.csv"

    return(output_data_filename)<|MERGE_RESOLUTION|>--- conflicted
+++ resolved
@@ -174,7 +174,6 @@
         component_list: list
             List of component module classes.
     """
-<<<<<<< HEAD
 
     #components = [eval(x) for x in config.components] # more adapative way but security issues.
     # last one in first one off. any module that requires another should be BELOW IT in this order.
@@ -236,8 +235,6 @@
         "ReplenishmentScotland()": ReplenishmentScotland(),
     }
 
-=======
->>>>>>> 2ba68720
     component_list = []
     replenishment_component = []
     print("Initial components list:", config_components)
@@ -261,7 +258,6 @@
         component_list.append(intervention_components_map[intervention])
 
     component_list += replenishment_component # make sure replenishment component goes LAST. intervention goes second to last.
-<<<<<<< HEAD
 
     intervention_kwargs_dict = {
         "25All": {"uplift_amount": 25, "uplift_condition": "who_kids"},
@@ -282,10 +278,6 @@
     if intervention in intervention_kwargs_dict.keys():
         intervention_kwargs = intervention_kwargs_dict[intervention]
     return component_list, intervention_kwargs
-=======
-    print("Final components list:", component_list)
-    return component_list
->>>>>>> 2ba68720
 
 
 def RunPipeline(config, intervention=None):
@@ -304,13 +296,8 @@
     # Check each of the modules is present.
 
     # Replenishment always go last. (first in sim)
-<<<<<<< HEAD
     components, intervention_kwargs = validate_components(config['components'], intervention)
     config.update({'intervention_parameters': intervention_kwargs}) #add dict of intervention kwargs to config.
-=======
-    # components = validate_components(config['components'], intervention)
-    components = validate_and_sort_components(config['components'], intervention)
->>>>>>> 2ba68720
 
     # Initiate vivarium simulation object but DO NOT setup yet.
     simulation = InteractiveContext(components=components,
