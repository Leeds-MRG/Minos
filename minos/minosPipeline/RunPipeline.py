#!/usr/bin/env python3
"""Script for initiating and running an Minos microsimulation."""
import logging
import os
from pathlib import Path

# Do this to suppress warnings from Vivariums code...
import warnings
warnings.simplefilter(action='ignore', category=FutureWarning)

from vivarium import InteractiveContext

import minos.utils as utils

from minos.modules.mortality import Mortality
from minos.modules.replenishment import Replenishment, NoReplenishment
from minos.modules.add_new_birth_cohorts import FertilityAgeSpecificRates, nkidsFertilityAgeSpecificRates
from minos.modules.housing import Housing
from minos.modules.income import Income
from minos.modules.mental_wellbeing import MWB
from minos.modules.labour import Labour
from minos.modules.neighbourhood import Neighbourhood
from minos.modules.alcohol import Alcohol
from minos.modules.tobacco import Tobacco
from minos.modules.loneliness import Loneliness
from minos.modules.education import Education
from minos.modules.nutrition import Nutrition


from minos.modules.intervention import hhIncomeIntervention
from minos.modules.intervention import hhIncomeChildUplift
from minos.modules.intervention import hhIncomePovertyLineChildUplift
from minos.modules.intervention import livingWageIntervention
from minos.modules.intervention import energyDownlift

# for viz.
from minos.validation.minos_distribution_visualisation import *

def RunPipeline(config, run_output_dir, intervention=None):
    """ Run the daedalus Microsimulation pipeline

   Parameters
    ----------
    config : ConfigTree
        Config file to run the pipeline
    run_output_dir : String
        Directory
    Returns
    --------
     A dataframe with the resulting simulation
    """

    components = []
    # Check each of the modules is present.
    #components = [eval(x) for x in config.components] # more adapative way but security issues.
    # last one in first one off. any module that requires another should be BELOW IT in this order.
    # Outcome module goes first (last in sim)
    if "MWB()" in config['components']:
        components.append(MWB())

    # Intermediary modules.
    if "Tobacco()" in config['components']:
        components.append(Tobacco())
    if "Alcohol()" in config['components']:
        components.append(Alcohol())
    if "Neighbourhood()" in config['components']:
        components.append(Neighbourhood())
    if "Labour()" in config['components']:
        components.append(Labour())
    if "Housing()" in config['components']:
        components.append(Housing())
    if "Income()" in config['components']:
        components.append(Income())
    if "Loneliness()" in config['components']:
        components.append(Loneliness())
    if "Nutrition()" in config['components']:
        components.append(Nutrition())
    if "nkidsFertilityAgeSpecificRates()" in config['components']:
        components.append(nkidsFertilityAgeSpecificRates())
    if "FertilityAgeSpecificRates()" in config['components']:
        components.append(FertilityAgeSpecificRates())
    if "Mortality()" in config['components']:
        components.append(Mortality())
    if "Education()" in config['components']:
        components.append(Education())

    # Interventions (if necessary)
    if intervention:
        if intervention == 'hhIncomeIntervention':
            components.append(hhIncomeIntervention())
        if intervention == 'hhIncomeChildUplift':
            components.append(hhIncomeChildUplift())
        if intervention == 'hhIncomePovertyLineChildUplift':
            components.append(hhIncomePovertyLineChildUplift())
        if intervention == 'livingWageIntervention':
            components.append(livingWageIntervention())
        if intervention == 'energyDownlift':
            components.append(energyDownlift())

    # Replenishment always go last. (first in sim)
    if "NoReplenishment()" in config['components']:
        components.append(NoReplenishment())
    if "Replenishment()" in config['components']:
        components.append(Replenishment())
    if "replenishmentNowcast()" in config['components']:
        components.append(replenishmentNowcast())

    # Initiate vivarium simulation object but DO NOT setup yet.
    simulation = InteractiveContext(components=components,
                                    configuration=config,
                                    plugin_configuration=utils.base_plugins(),
                                    setup=False)

    # If this looks confusing look at the daedalus run script.
    # https://github.com/alan-turing-institute/daedalus/blob/master/daedalus/VphSpenserPipeline/RunPipeline.py
    # lines 55-101 are much more modular/flexible than before.
    # Its done this way in Daedalus because the vivarium_public_health modules are from a separate package.
    # Even then these classes could be appended with pre_setup functions.
    # This isn't the case with Minos as each module is bespoke and can be given a pre_setup method.
    # Basically, this is very pedantic but easier if a lot more preamble is needed later.

    logging.info("Components included:")
    # Run pre-setup method for each module.
    for component in components:
        simulation = component.pre_setup(config, simulation)
        print(f"Presetup done for: {component}")
        logging.info(f"\t{component}")

    # Print start time for entire simulation.
    print('Start simulation setup')
    start_time = utils.get_time()
    print(f"Started simulation setup at {start_time}")
    logging.info(f'Running simulation setup...')

    # Run setup method for each module.
    simulation.setup()

    # Print time when modules are setup and the simulation starts.
    config_time = utils.get_time()
    print(f'Simulation loop start at {config_time}')

    ###
    # Save population BEFORE start of the simulation. This is for comparisons and change from baseline
    pop = simulation.get_population()
    pop = utils.get_age_bucket(pop)
    # File name and save
    output_data_filename = get_output_data_filename(config)
    output_file_path = os.path.join(config.run_output_dir, output_data_filename)
    pop.to_csv(output_file_path)
    print("Saved initial data to: ", output_file_path)
    logging.info(f"Saved initial data to: {output_file_path}")


    logging.info('Simulation loop start...')
    # Loop over years in the model duration. Step the model forwards a year and save data/metrics.
    for year in range(1, config.time.num_years + 1):

        logging.info(f'Begin simulation for year {config.time.start.year + year}')

        # Step forwards a year in monthly increments.
        simulation.run_for(duration=pd.Timedelta(days=365.25))

        # Print time when year finished running.
        print(f'Finished running simulation for year: {config.time.start.year + year}')
        logging.info(f'Finished running simulation for year: {config.time.start.year + year}')

        # get population dataframe.
        pop = simulation.get_population()

        # Assign age brackets to the individuals.
        pop = utils.get_age_bucket(pop)

        # File name and save
        output_data_filename = get_output_data_filename(config, year)

<<<<<<< HEAD
        # Add experiment parameters to output file name if present
        if 'experiment_parameters' in config.keys():
            print(config.experiment_parameters)
            output_data_filename += str(config.experiment_parameters) + '_'
            output_data_filename += str(config.experiment_parameters_names) + '_'

        # Now add year to output file name
        output_data_filename += f"{config.time.start.year + year}.csv"
=======
>>>>>>> dbd1ebf9
        output_file_path = os.path.join(config.run_output_dir, output_data_filename)
        pop.to_csv(output_file_path)
        print("Saved data to: ", output_file_path)
        logging.info(f"Saved data to: {output_file_path}")

        # Print some summary stats on the simulation.
        print('alive', len(pop[pop['alive'] == 'alive']))
        logging.info(f"Total alive: {len(pop[pop['alive'] == 'alive'])}")

        # Print metrics for desired module.
        # TODO: this can be extended towards a generalised metrics method for each module.
        if 'Mortality()' in config.components:
            print('dead', len(pop[pop['alive'] == 'dead']))
            logging.info(f"Total dead: {len(pop[pop['alive'] == 'dead'])}")
        if 'FertilityAgeSpecificRates()' in config.components:
            print('New children', len(pop[pop['parent_id'] != -1]))
            logging.info(f"New children: {len(pop[pop['parent_id'] != -1])}")

        #for component in components:
        #    component.plot(pop, config)

    return simulation


def get_output_data_filename(config, year=0):
    # File name and save.
    output_data_filename = ""

    # Add experiment parameters to output file name if present
    if 'experiment_parameters' in config.keys():
        print(config.experiment_parameters)
        output_data_filename += str(config.experiment_parameters) + '_'
        output_data_filename += str(config.experiment_parameters_names) + '_'

    # Now add year to output file name
    output_data_filename += f"{config.time.start.year + year}.csv"

    return(output_data_filename)<|MERGE_RESOLUTION|>--- conflicted
+++ resolved
@@ -173,17 +173,6 @@
         # File name and save
         output_data_filename = get_output_data_filename(config, year)
 
-<<<<<<< HEAD
-        # Add experiment parameters to output file name if present
-        if 'experiment_parameters' in config.keys():
-            print(config.experiment_parameters)
-            output_data_filename += str(config.experiment_parameters) + '_'
-            output_data_filename += str(config.experiment_parameters_names) + '_'
-
-        # Now add year to output file name
-        output_data_filename += f"{config.time.start.year + year}.csv"
-=======
->>>>>>> dbd1ebf9
         output_file_path = os.path.join(config.run_output_dir, output_data_filename)
         pop.to_csv(output_file_path)
         print("Saved data to: ", output_file_path)
