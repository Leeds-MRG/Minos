#!/usr/bin/env python3
"""Script for initiating and running an Minos microsimulation."""
import logging
import os
from pathlib import Path
from rpy2.robjects.packages import importr

# Do this to suppress warnings from Vivariums code...
import warnings
warnings.simplefilter(action='ignore', category=FutureWarning)

from vivarium import InteractiveContext

import minos.utils as utils

from minos.modules.ageing import Ageing
from minos.modules.mortality import Mortality
from minos.modules.replenishment import Replenishment
from minos.modules.replenishment import NoReplenishment
from minos.modules.replenishment_nowcast import ReplenishmentNowcast
from minos.modules.replenishment_scotland import ReplenishmentScotland
from minos.modules.add_new_birth_cohorts import FertilityAgeSpecificRates, nkidsFertilityAgeSpecificRates
from minos.modules.housing import Housing
from minos.modules.income import Income, geeIncome, geeYJIncome, lmmDiffIncome, lmmYJIncome
from minos.modules.net_income import lmmYJNetIncome
from minos.modules.outgoings import lmmYJOutgoings
from minos.modules.behind_on_bills import behindOnBills

from minos.modules.mental_wellbeing import MWB, geeMWB, geeYJMWB, lmmDiffMWB, lmmYJMWB
from minos.modules.labour import Labour
from minos.modules.neighbourhood import Neighbourhood
from minos.modules.alcohol import Alcohol
from minos.modules.tobacco import Tobacco, lmmTobacco
from minos.modules.loneliness import Loneliness
from minos.modules.education import Education
from minos.modules.nutrition import Nutrition, lmmYJNutrition, lmmDiffNutrition
from minos.modules.job_hours import JobHours
from minos.modules.job_sec import JobSec
from minos.modules.hourly_wage import HourlyWage
<<<<<<< HEAD
from minos.modules.outgoings import energyBills
=======
from minos.modules.ncars import nCars
>>>>>>> 997d9c15

from minos.modules.S7Labour import S7Labour
from minos.modules.S7Housing import S7Housing
from minos.modules.S7Neighbourhood import S7Neighbourhood
from minos.modules.S7MentalHealth import S7MentalHealth
from minos.modules.S7PhysicalHealth import S7PhysicalHealth
from minos.modules.S7EquivalentIncome import S7EquivalentIncome
from minos.modules.heating import Heating
from minos.modules.financial_situation import financialSituation

<<<<<<< HEAD
from minos.modules.child_poverty_interventions import hhIncomeIntervention
from minos.modules.child_poverty_interventions import hhIncomeChildUplift
from minos.modules.child_poverty_interventions import hhIncomePovertyLineChildUplift
from minos.modules.living_wage_interventions import livingWageIntervention
from minos.modules.energy_interventions import energyDownlift, energyDownliftNoSupport
from minos.modules.energy_interventions import GBIS,goodHeatingDummy,fossilFuelReplacementScheme
=======
from minos.modules.intervention import hhIncomeIntervention
from minos.modules.intervention import hhIncomeChildUplift
from minos.modules.intervention import hhIncomePovertyLineChildUplift
from minos.modules.intervention import livingWageIntervention
from minos.modules.intervention import energyDownlift, energyDownliftNoSupport

# from minos.modules.metrics import ChildPovertyMetrics

>>>>>>> 997d9c15
# for viz.
from minos.outcomes.minos_distribution_visualisation import *


# components = [eval(x) for x in config.components] # more adaptive way but security issues.
# last one in first one off. any module that requires another should be BELOW IT in this order.
# Note priority in vivarium modules supersedes this. two
# Outcome module goes first (last in sim)
components_map = {
    # Outcome module.
    "geeMWB()": geeMWB(),
    "geeYJMWB()": geeYJMWB(),
    "lmmYJMWB()": lmmYJMWB(),
    "lmmDiffMWB()": lmmDiffMWB(),
    "MWB()": MWB(),
    # Intermediary modules
    "Tobacco()": Tobacco(),
    "lmmTobacco()": lmmTobacco(),
    "Alcohol()": Alcohol(),
    "Neighbourhood()": Neighbourhood(),
    "Labour()": Labour(),
    "Heating()": Heating(),
    "Housing()": Housing(),
    "geeIncome()": geeIncome(),
    "geeYJIncome()": geeYJIncome(),
    "lmmDiffIncome()": lmmDiffIncome(),
    "lmmYJIncome()": lmmYJIncome(),
    "lmmYJNetIncome()": lmmYJNetIncome(),
    "lmmYJOutgoings()": lmmYJOutgoings(),
    "Income()": Income(),
    "financialSituation()": financialSituation(),
<<<<<<< HEAD
    "behindOnBills()": behindOnBills(),
=======
    "nCars()": nCars(),
>>>>>>> 997d9c15
    "Loneliness()": Loneliness(),
    "Nutrition()": Nutrition(),
    "lmmYJNutrition()": lmmYJNutrition(),
    "lmmDiffNutrition()": lmmDiffNutrition(),
    "nkidsFertilityAgeSpecificRates()": nkidsFertilityAgeSpecificRates(),
    "FertilityAgeSpecificRates()": FertilityAgeSpecificRates(),
    "Mortality()": Mortality(),
    "Education()": Education(),
    "JobHours()": JobHours(),
    "JobSec()": JobSec(),
    "HourlyWage()": HourlyWage(),
    "energyBills()": energyBills(),
}

SIPHER7_components_map = {  # SIPHER7 stuff
    "S7Labour()": S7Labour(),
    "S7Housing()": S7Housing(),
    "S7Neighbourhood()": S7Neighbourhood(),
    "S7MentalHealth()": S7MentalHealth(),
    "S7PhysicalHealth()": S7PhysicalHealth(),
    "S7EquivalentIncome()": S7EquivalentIncome()
}

intervention_components_map = {  # Interventions

    "hhIncomeIntervention": hhIncomeIntervention(),
    "hhIncomeChildUplift": hhIncomeChildUplift(),
    "hhIncomePovertyLineChildUplift": hhIncomePovertyLineChildUplift(),
    "livingWageIntervention": livingWageIntervention(),
    "energyDownlift": energyDownlift(),
    "energyDownliftNoSupport": energyDownliftNoSupport(),
    "Ageing()": Ageing(),
    "GBIS": GBIS(),
    "goodHeatingDummy": goodHeatingDummy(),
    "fossilFuelReplacementScheme": fossilFuelReplacementScheme()
}

replenishment_components_map = {
    "Replenishment()": Replenishment(),
    "NoReplenishment()": NoReplenishment(),
    "ReplenishmentNowcast()": ReplenishmentNowcast(),
    "ReplenishmentScotland()": ReplenishmentScotland(),
}

# metrics_map = {
#     "ChildPovertyMetrics()": ChildPovertyMetrics()
# }


# HR 31/01/24 Updated again
# HR 03/08/23 Updated component priorities
# Order should be (see https://github.com/Leeds-MRG/Minos/issues/291):
# 0. Replenishment
# 1. Mortality
# 2. Fertility and ageing
# 3. Income
# 4. Intervention
# 5. Education
# 6. Everything else except mental wellbeing
# 7. Mental wellbeing, equivalent income (SIPHER7 only)
# 8. Metrics (to be added later)
def get_priorities():
    all_components_map = components_map | SIPHER7_components_map | intervention_components_map | replenishment_components_map
    component_priorities = {}
<<<<<<< HEAD
    component_priorities.update({el:0 for el in replenishment_components_map})
    component_priorities.update({el:1 for el in ["FertilityAgeSpecificRates()",
                                                 "nkidsFertilityAgeSpecificRates()"]})
    component_priorities.update({el:2 for el in ["Mortality()"]})
    component_priorities.update({el:3 for el in ["lmmYJOutgoings", 'Income', 'geeIncome', 'geeYJIncome', 'lmmDiffIncome', 'lmmYJIncome', 'lmmYJNetIncome']}) # New income-based components to be added here
    component_priorities.update({el:4 for el in intervention_components_map})
    everything_else = [el for el in list(components_map)+list(SIPHER7_components_map) if el not in list(component_priorities)]
    component_priorities.update({el:5 for el in everything_else})
    # [print(str(el)) for el in component_priorities.items()]
    return component_priorities, all_components_map


def validate_and_sort_components(config_components, intervention):

    # Separate any unknown components
    priorities, all_map = get_priorities()
    all_components = config_components+[intervention]
    comps_unknown = [c for c in all_components if c not in all_map]
=======
    component_priorities.update({el: 0 for el in replenishment_components_map})
    component_priorities.update({el: 1 for el in ["Mortality()"]})
    component_priorities.update({el: 2 for el in ["FertilityAgeSpecificRates()",
                                                  "nkidsFertilityAgeSpecificRates()",
                                                  "Ageing"]})
    component_priorities.update({el: 3 for el in ['Income()',
                                                  'geeIncome()',
                                                  'geeYJIncome()',
                                                  'lmmDiffIncome()',
                                                  'lmmYJIncome()',
                                                  'JobSec()',
                                                  'JobHours()',
                                                  'HourlyWage()']})  # Any new income-based components to be added here
    component_priorities.update({el: 4 for el in intervention_components_map})
    component_priorities.update({el: 5 for el in ["Education()"]})

    and_finally = ['MWB()',
                   'geeMWB()',
                   "geeYJMWB()",
                   "lmmYJMWB()",
                   "lmmDiffMWB()",
                   'S7EquivalentIncome()']

    everything_else = [el for el in list(components_map)
                       + list(SIPHER7_components_map) if el not in list(component_priorities) + and_finally]

    # print("Everything else:\n", everything_else)

    component_priorities.update({el: 6 for el in everything_else})
    component_priorities.update({el: 7 for el in and_finally})
    # component_priorities.update({el: 8 for el in metrics_map})
>>>>>>> 997d9c15

    return component_priorities, all_components_map


def type_check(data):
    """
    We have an unfortunate problem with some variables where the type changes when being read in by Vivarium, which the
    framework cannot handle and so throws a paddy. This is particularly annoying with the difference between int and
    float, where the vast majority of int variables are read in as float and so struggle with being updated each wave
    when new values are assigned int. This function is an attempt to fix this once and for all.

    Parameters
    ----------
    data

    Returns
    -------

    """

    data['S7_mental_health'] = data['S7_mental_health'].astype(int)
    data['S7_physical_health'] = data['S7_physical_health'].astype(int)
    data['nutrition_quality_diff'] = data['nutrition_quality_diff'].astype(int)
    data['neighbourhood_safety'] = data['neighbourhood_safety'].astype(int)
    data['job_sec'] = data['job_sec'].astype(int)
    #data['S7_neighbourhood_safety'] = data['S7_neighbourhood_safety'].astype(str)
    data['nkids'] = data['nkids'].astype(float)

    return data


def RunPipeline(config, intervention=None):
    """ Run the daedalus Microsimulation pipeline

   Parameters
    ----------
    config : ConfigTree
        Config file to run the pipeline
    run_output_dir : String
        Directory
    Returns
    --------
     A dataframe with the resulting simulation
    """
    # Check modules are valid and convert to modules
    components_raw = config['components']
    if intervention is not None:
        components_raw += intervention

    component_priority_map, component_name_map = get_priorities()
    components = [component_name_map[c] for c in components_raw if c in component_name_map]
    components_invalid = [component_name_map[c] for c in components_raw if c not in component_name_map]

    print("Components below were not recognised and were removed from simulation:\n", components_invalid)
    print("Priorities for components are below; change in components map if incorrect:")
    map_rev = {v: k for k, v in component_name_map.items()}
    for c in components:
        print(c, component_priority_map[map_rev[c]])

    # Initiate vivarium simulation object but DO NOT setup yet.
    simulation = InteractiveContext(components=components,
                                    configuration=config,
                                    plugin_configuration=utils.base_plugins(),
                                    setup=False)

    # If this looks confusing look at the daedalus run script.
    # https://github.com/alan-turing-institute/daedalus/blob/master/daedalus/VphSpenserPipeline/RunPipeline.py
    # lines 55-101 are much more modular/flexible than before.
    # Its done this way in Daedalus because the vivarium_public_health modules are from a separate package.
    # Even then these classes could be appended with pre_setup functions.
    # This isn't the case with Minos as each module is bespoke and can be given a pre_setup method.
    # Basically, this is very pedantic but easier if a lot more preamble is needed later.

    # Attach module priorities to simulation for retrieval later by each module
    # simulation.component_priority_map = component_priority_map
    simulation._data.write("component_priority_map", component_priority_map)

    rpy2_modules = {"base": importr('base'),
                    "stats": importr('stats'),
                    "nnet": importr("nnet"),
                    "ordinal": importr('ordinal'),
                    "zeroinfl": importr("pscl"),
                    "bestNormalize": importr("bestNormalize"),
                    "VGAM": importr("VGAM"),
                    "lme4": importr("lme4"),
                    "randomForest": importr("randomForest"),
                    "GLMMadaptive": importr("GLMMadaptive"),
                    }
    simulation._data.write("rpy2_modules",
                           rpy2_modules)

    logging.info("Components included:")
    # Run pre-setup method for each module.
    for component in components:
        simulation = component.pre_setup(config, simulation)
        # print(f"Presetup done for: {component}")
        logging.info(f"\t{component}")

    # Print start time for entire simulation.
    print('Start simulation setup')
    start_time = utils.get_time()
    print(f"Started simulation setup at {start_time}")
    logging.info(f'Running simulation setup...')

    # Run setup method for each module.
    simulation.setup()

    # Print time when modules are setup and the simulation starts.
    config_time = utils.get_time()
    print(f'Simulation loop start at {config_time}')

    ###
    # Save population BEFORE start of the simulation. This is for comparisons and change from baseline
    pop = simulation.get_population()
    pop = utils.get_age_bucket(pop)

    # Force type casting for certain problem variables
    pop = type_check(pop)

    # File name and save
    output_data_filename = get_output_data_filename(config)
    output_file_path = os.path.join(config.run_output_dir, output_data_filename)
    pop.to_csv(output_file_path)
    print("Saved initial data to: ", output_file_path)
    logging.info(f"Saved initial data to: {output_file_path}")


    logging.info('Simulation loop start...')
    # Loop over years in the model duration. Step the model forwards a year and save data/metrics.
    for year in range(1, config.time.num_years + 1):

        logging.info(f'Begin simulation for year {config.time.start.year + year}')

        # Step forwards a year in monthly increments.
        simulation.run_for(duration=pd.Timedelta(days=365.25))

        # Print time when year finished running.
        print(f'Finished running simulation for year: {config.time.start.year + year}')
        logging.info(f'Finished running simulation for year: {config.time.start.year + year}')

        # get population dataframe.
        pop = simulation.get_population()

        # Assign age brackets to the individuals.
        pop = utils.get_age_bucket(pop)

        # File name and save
        output_data_filename = get_output_data_filename(config, year)

        output_file_path = os.path.join(config.run_output_dir, output_data_filename)
        pop.to_csv(output_file_path)
        print("Saved data to: ", output_file_path)
        logging.info(f"Saved data to: {output_file_path}")

        # Print some summary stats on the simulation.
        print('alive', len(pop[pop['alive'] == 'alive']))
        logging.info(f"Total alive: {len(pop[pop['alive'] == 'alive'])}")

        # Print metrics for desired module.
        # TODO: this can be extended towards a generalised metrics method for each module.
        if 'Mortality()' in config.components:
            print('dead', len(pop[pop['alive'] == 'dead']))
            logging.info(f"Total dead: {len(pop[pop['alive'] == 'dead'])}")
        if 'FertilityAgeSpecificRates()' in config.components:
            print('New children', len(pop[pop['parent_id'] != -1]))
            logging.info(f"New children: {len(pop[pop['parent_id'] != -1])}")

        #for component in components:
        #    component.plot(pop, config)

    return simulation


def get_output_data_filename(config, year=0):
    # File name and save.
    output_data_filename = ""

    # Add experiment parameters to output file name if present
    if 'run_ID' in config.keys():
        print(config.run_ID)
        output_data_filename += str(config.run_ID).zfill(4) + '_' # pad with zeros so files are saved in correct order.
        output_data_filename += str(config.run_ID_names) + '_'

    # Now add year to output file name
    output_data_filename += f"{config.time.start.year + year}.csv"

    return(output_data_filename)<|MERGE_RESOLUTION|>--- conflicted
+++ resolved
@@ -37,11 +37,8 @@
 from minos.modules.job_hours import JobHours
 from minos.modules.job_sec import JobSec
 from minos.modules.hourly_wage import HourlyWage
-<<<<<<< HEAD
 from minos.modules.outgoings import energyBills
-=======
 from minos.modules.ncars import nCars
->>>>>>> 997d9c15
 
 from minos.modules.S7Labour import S7Labour
 from minos.modules.S7Housing import S7Housing
@@ -52,23 +49,12 @@
 from minos.modules.heating import Heating
 from minos.modules.financial_situation import financialSituation
 
-<<<<<<< HEAD
 from minos.modules.child_poverty_interventions import hhIncomeIntervention
 from minos.modules.child_poverty_interventions import hhIncomeChildUplift
 from minos.modules.child_poverty_interventions import hhIncomePovertyLineChildUplift
 from minos.modules.living_wage_interventions import livingWageIntervention
 from minos.modules.energy_interventions import energyDownlift, energyDownliftNoSupport
 from minos.modules.energy_interventions import GBIS,goodHeatingDummy,fossilFuelReplacementScheme
-=======
-from minos.modules.intervention import hhIncomeIntervention
-from minos.modules.intervention import hhIncomeChildUplift
-from minos.modules.intervention import hhIncomePovertyLineChildUplift
-from minos.modules.intervention import livingWageIntervention
-from minos.modules.intervention import energyDownlift, energyDownliftNoSupport
-
-# from minos.modules.metrics import ChildPovertyMetrics
-
->>>>>>> 997d9c15
 # for viz.
 from minos.outcomes.minos_distribution_visualisation import *
 
@@ -100,11 +86,8 @@
     "lmmYJOutgoings()": lmmYJOutgoings(),
     "Income()": Income(),
     "financialSituation()": financialSituation(),
-<<<<<<< HEAD
     "behindOnBills()": behindOnBills(),
-=======
     "nCars()": nCars(),
->>>>>>> 997d9c15
     "Loneliness()": Loneliness(),
     "Nutrition()": Nutrition(),
     "lmmYJNutrition()": lmmYJNutrition(),
@@ -169,26 +152,6 @@
 def get_priorities():
     all_components_map = components_map | SIPHER7_components_map | intervention_components_map | replenishment_components_map
     component_priorities = {}
-<<<<<<< HEAD
-    component_priorities.update({el:0 for el in replenishment_components_map})
-    component_priorities.update({el:1 for el in ["FertilityAgeSpecificRates()",
-                                                 "nkidsFertilityAgeSpecificRates()"]})
-    component_priorities.update({el:2 for el in ["Mortality()"]})
-    component_priorities.update({el:3 for el in ["lmmYJOutgoings", 'Income', 'geeIncome', 'geeYJIncome', 'lmmDiffIncome', 'lmmYJIncome', 'lmmYJNetIncome']}) # New income-based components to be added here
-    component_priorities.update({el:4 for el in intervention_components_map})
-    everything_else = [el for el in list(components_map)+list(SIPHER7_components_map) if el not in list(component_priorities)]
-    component_priorities.update({el:5 for el in everything_else})
-    # [print(str(el)) for el in component_priorities.items()]
-    return component_priorities, all_components_map
-
-
-def validate_and_sort_components(config_components, intervention):
-
-    # Separate any unknown components
-    priorities, all_map = get_priorities()
-    all_components = config_components+[intervention]
-    comps_unknown = [c for c in all_components if c not in all_map]
-=======
     component_priorities.update({el: 0 for el in replenishment_components_map})
     component_priorities.update({el: 1 for el in ["Mortality()"]})
     component_priorities.update({el: 2 for el in ["FertilityAgeSpecificRates()",
@@ -220,7 +183,6 @@
     component_priorities.update({el: 6 for el in everything_else})
     component_priorities.update({el: 7 for el in and_finally})
     # component_priorities.update({el: 8 for el in metrics_map})
->>>>>>> 997d9c15
 
     return component_priorities, all_components_map
 
