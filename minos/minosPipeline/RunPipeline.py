--- conflicted
+++ resolved
@@ -31,19 +31,15 @@
 from minos.modules.loneliness import Loneliness
 from minos.modules.education import Education
 from minos.modules.nutrition import Nutrition, lmmYJNutrition, lmmDiffNutrition
-<<<<<<< HEAD
 from minos.modules.heating import Heating
 from minos.modules.financial_situation import financialSituation
 from minos.modules.housing_tenure import HousingTenure
 from minos.modules.physical_activity import PhysicalActivity
 from minos.modules.material_deprivation import MaterialDeprivation
 from minos.modules.chron_disease import ChronicDisease
-
-=======
 from minos.modules.job_hours import JobHours
 from minos.modules.job_sec import JobSec
 from minos.modules.hourly_wage import HourlyWage
->>>>>>> 021a0754
 
 from minos.modules.S7Labour import S7Labour
 from minos.modules.S7Housing import S7Housing
@@ -97,16 +93,13 @@
     "FertilityAgeSpecificRates()": FertilityAgeSpecificRates(),
     "Mortality()": Mortality(),
     "Education()": Education(),
-<<<<<<< HEAD
     "MaterialDeprivation()": MaterialDeprivation(),
     "PhysicalActivity()": PhysicalActivity(),
     "HousingTenure()": HousingTenure(),
     "ChronicDisease()": ChronicDisease(),
-=======
     "JobHours()": JobHours(),
     "JobSec()": JobSec(),
     "HourlyWage()": HourlyWage(),
->>>>>>> 021a0754
 }
 
 SIPHER7_components_map = {  # SIPHER7 stuff
@@ -210,14 +203,11 @@
     data['S7_physical_health'] = data['S7_physical_health'].astype(int)
     data['nutrition_quality_diff'] = data['nutrition_quality_diff'].astype(int)
     data['neighbourhood_safety'] = data['neighbourhood_safety'].astype(int)
-<<<<<<< HEAD
     data['chron_disease'] = data['chron_disease'].astype(int)
     data['matdep'] = data['matdep'].astype(int)
-=======
     data['job_sec'] = data['job_sec'].astype(int)
     #data['S7_neighbourhood_safety'] = data['S7_neighbourhood_safety'].astype(str)
     data['nkids'] = data['nkids'].astype(float)
->>>>>>> 021a0754
 
     return data
 
@@ -240,18 +230,6 @@
     if intervention is not None:
         components_raw += intervention
 
-<<<<<<< HEAD
-    # Replenishment always go last. (first in sim)
-    # components = validate_components(config['components'], intervention)
-    # read in the components from the correct text file
-    component_list = []
-    with open(config['component_file']) as comp_file:
-        for line in comp_file:
-            component_list.append(line.rstrip())
-
-
-    components = validate_and_sort_components(component_list, intervention)
-=======
     component_priority_map, component_name_map = get_priorities()
     components = [component_name_map[c] for c in components_raw if c in component_name_map]
     components_invalid = [component_name_map[c] for c in components_raw if c not in component_name_map]
@@ -261,7 +239,6 @@
     map_rev = {v: k for k, v in component_name_map.items()}
     for c in components:
         print(c, component_priority_map[map_rev[c]])
->>>>>>> 021a0754
 
     # Initiate vivarium simulation object but DO NOT setup yet.
     simulation = InteractiveContext(components=components,
@@ -289,11 +266,8 @@
                     "bestNormalize": importr("bestNormalize"),
                     "VGAM": importr("VGAM"),
                     "lme4": importr("lme4"),
-<<<<<<< HEAD
                     "glmmTMB": importr("glmmTMB"),
-=======
                     "randomForest": importr("randomForest")
->>>>>>> 021a0754
                     }
     simulation._data.write("rpy2_modules",
                            rpy2_modules)
