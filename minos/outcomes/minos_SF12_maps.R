--- conflicted
+++ resolved
@@ -47,13 +47,7 @@
 
 
 choose_lsoa_function <- function(mode){
-<<<<<<< HEAD
-
-  if (mode == "sheffield"){
-=======
-  
   if (tolower(mode) == "sheffield"){
->>>>>>> eff256f6
     subset_function <- sheffield_lsoa_subset_function
   }
   else if (tolower(mode) == "manchester"){
