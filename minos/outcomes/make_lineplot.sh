--- conflicted
+++ resolved
@@ -59,8 +59,4 @@
 # stack aggregated files into one long array.
 python3 minos/outcomes/aggregate_long_stack.py -m "$1" -s "$2" -t "$3" -r Baseline -a $AGG_METHOD -v "$6"
 # make line plot.
-<<<<<<< HEAD
-python3 minos/outcomes/aggregate_lineplot.py -m "$1" -s "$2" -d "plots" -a $AGG_METHOD -p "$5" -v "$6"
-=======
-python3 minos/outcomes/aggregate_lineplot.py -m "$1" -s "$2" -d "plots" -a $AGG_METHOD -p "$5" -v "$6" -r "$7"
->>>>>>> 238ce357
+python3 minos/outcomes/aggregate_lineplot.py -m "$1" -s "$2" -d "plots" -a $AGG_METHOD -p "$5" -v "$6" -r "$7"