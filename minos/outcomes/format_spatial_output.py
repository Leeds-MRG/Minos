"""File for formatting minos output with Chris' spoatially weighted data.
"""

import pandas as pd
import geojson
from collections import defaultdict
import numpy as np
import argparse
import glob
import os
from datetime import datetime
from minos.outcomes.aggregate_subset_functions import dynamic_subset_function
from multiprocessing import Pool
from itertools import repeat
<<<<<<< HEAD

"""
Get spatial data.
Find subset of spatial data within desired lsoas (e.g. manchester)
for each minos run
    get minos data and take specific desired subset. 
    merge minos and spatial data
    group by lsoa and take SF12 nanmean
stack columns of lsoa and mean sf12 from all minos runs together
aggregate again by lsoa and mean.
get a set of lsoas and grand mean sf12
save to geojson. 

This reformat has a number of advantages

"""


# def eightyTwenty(income):
#
#     split = pd.qcut(income, q=5, labels=[1, 2, 3, 4, 5])
#     who_bottom_twenty = split == 1
#     who_top_eighty = split > 1
#     eightyTwentyRatio = sum(income[who_bottom_twenty])/sum(income[who_top_eighty])
#     return eightyTwentyRatio

def get_latest_minos_files(source):
    """Get the latest data for a given source (config and intervention type) chronologically."""
    runtime = os.listdir(os.path.abspath(source))
    if len(runtime) > 1:  # Select most recent run
        runtime = max(runtime, key=lambda d: datetime.strptime(d, "%Y_%m_%d_%H_%M_%S"))
    elif len(runtime) == 1:  # os.listdir returns a list, we only have 1 element
        runtime = runtime[0]
    else:
        raise RuntimeError("The output directory supplied contains no subdirectories, and therefore no data to "
                           "aggregate. Please check the output directory.")
    return os.path.join(source, runtime)


def get_minos_files(source):
    return glob.glob(source + f"/*{year}.csv")


def get_spatial_data():
    """ Get WS3 spatial data for UK

    Returns
    -------
    spatial_data : pd.DataFrame
        Two column data frame with pidps and ZoneIDs (LSOAs).
    """
    try:
        # chris spatially weighted data.
        spatial_data = pd.read_csv("persistent_data/spatial_data/ADULT_population_GB_2018.csv")
    except FileNotFoundError as e:
        print(e)
        print("\nREADME::\n"
              "The spatially disaggregated version of Understanding Society is required to spatially disaggregate and "
              "produce maps from the output populations. Due to it's size, this file is not tracked along in the "
              "github repository, and must be acquired separately. Please email l.archer@leeds.ac.uk or gyrc@leeds.ac.uk "
              "for more information if required.\n")
        raise
    return spatial_data


def get_region_lsoas(region):
    region_file_name_dict = {"manchester": "manchester_lsoas.csv",
                             "scotland": "scotland_data_zones.csv",
                             "sheffield": "sheffield_lsoas.csv",
                             "glasgow": "glasgow_data_zones.csv"}
    lsoas_file_path = "persistent_data/spatial_data/" + region_file_name_dict[region]
    return pd.read_csv(lsoas_file_path)
=======
import sys
>>>>>>> 7a1e93f7

"""
Get spatial data.
Find subset of spatial data within desired lsoas (e.g. manchester)
for each minos run
    get minos data and take specific desired subset. 
    merge minos and spatial data
    group by lsoa and take SF12 nanmean
stack columns of lsoa and mean sf12 from all minos runs together
aggregate again by lsoa and mean.
get a set of lsoas and grand mean sf12
save to geojson. 

This reformat has a number of advantages

"""


# def eightyTwenty(income):
#
#     split = pd.qcut(income, q=5, labels=[1, 2, 3, 4, 5])
#     who_bottom_twenty = split == 1
#     who_top_eighty = split > 1
#     eightyTwentyRatio = sum(income[who_bottom_twenty])/sum(income[who_top_eighty])
#     return eightyTwentyRatio

def get_latest_minos_files(source):
    """Get the latest data for a given source (config and intervention type) chronologically."""
    runtime = os.listdir(os.path.abspath(source))
    if len(runtime) > 1:  # Select most recent run
        runtime = max(runtime, key=lambda d: datetime.strptime(d, "%Y_%m_%d_%H_%M_%S"))
    elif len(runtime) == 1:  # os.listdir returns a list, we only have 1 element
        runtime = runtime[0]
    else:
        raise RuntimeError("The output directory supplied contains no subdirectories, and therefore no data to "
                           "aggregate. Please check the output directory.")
    return os.path.join(source, runtime)

<<<<<<< HEAD
def group_by_and_aggregate(data, group_column, v, method):
    """ Aggregate values by

    Parameters
    ----------
    data : pd.DataFrame
    group_column, v : str
        Column to aggregate over (e.g. lsoa/pidp) and variable v to apply aggregate function to (e.g. SF12).
    method : func
        Function to aggregate variable v over. Usually np.nanmean. Can be any function that takes a vector and return scalar.
    Returns
    -------
    data : pd.DataFrame
        Data gruoped by group_column and aggregated over variable v using function method.
    """
    data = pd.DataFrame(data.groupby([group_column]).apply(lambda x: method(x[v])))
    data.columns = [v]
    data[group_column] = data.index
    data.reset_index(drop=True, inplace=True)
    return data

=======

def get_minos_files(source):
    return glob.glob(source + f"/*{year}.csv")
>>>>>>> 7a1e93f7

def subset_lsoas_by_region(spatial_data, region_data):
    """ Find lsoas within a certain region e.g. scotland, manchester.

<<<<<<< HEAD
=======
def get_spatial_data():
    """ Get WS3 spatial data for UK

    Returns
    -------
    spatial_data : pd.DataFrame
        Two column data frame with pidps and ZoneIDs (LSOAs).
    """
    try:
        # chris spatially weighted data.
        spatial_data = pd.read_csv("persistent_data/spatial_data/ADULT_population_GB_2018.csv")
    except FileNotFoundError as e:
        print(e)
        print("\nREADME::\n"
              "The spatially disaggregated version of Understanding Society is required to spatially disaggregate and "
              "produce maps from the output populations. Due to it's size, this file is not tracked along in the "
              "github repository, and must be acquired separately. Please email l.archer@leeds.ac.uk or gyrc@leeds.ac.uk "
              "for more information if required.\n")
        raise
    return spatial_data


def get_region_lsoas(region):
    region_file_name_dict = {"manchester": "manchester_lsoas.csv",
                             "scotland": "scotland_data_zones.csv",
                             "sheffield": "sheffield_lsoas.csv",
                             "glasgow": "glasgow_data_zones.csv"}
    lsoas_file_path = "persistent_data/spatial_data/" + region_file_name_dict[region]
    return pd.read_csv(lsoas_file_path)


def group_by_and_aggregate(data, group_column, v, method):
    """ Aggregate values by

    Parameters
    ----------
    data : pd.DataFrame
    group_column, v : str
        Column to aggregate over (e.g. lsoa/pidp) and variable v to apply aggregate function to (e.g. SF12).
    method : func
        Function to aggregate variable v over. Usually np.nanmean. Can be any function that takes a vector and return scalar.
    Returns
    -------
    data : pd.DataFrame
        Data gruoped by group_column and aggregated over variable v using function method.
    """
    data = pd.DataFrame(data.groupby([group_column]).apply(lambda x: method(x[v])))
    data.columns = [v]
    data[group_column] = data.index
    data.reset_index(drop=True, inplace=True)
    return data


def subset_lsoas_by_region(spatial_data, region_data):
    """ Find lsoas within a certain region e.g. scotland, manchester.

>>>>>>> 7a1e93f7
    Parameters
    ----------
    spatial_data : pd.DataFrame
        Spatially representative data for the UK. Has two columns for US pidp and LSOA variables.
    region_data : pd.DataFrame
        Subset of LSOAs from specified region

    Returns
    -------
    spatial_data : pd.DataFrame
        spatial_data only with LSOAs from specified region data.
    """
    return spatial_data[spatial_data['ZoneID'].isin(region_data["lsoa11cd"])]


def edit_geojson(geojson_data, new_variable_dict, v):
    """ Add new property to some geojson multipolygon data such as mean SF12 value

    Multipolygon is essentially a list of dictionaries. Each polygon has a 'features' subdictionary that is being appended.

    Parameters
    ----------
    geojson_data : geojson.MultiPolygon
        Geojson data to append.
    new_variable_dict : dict
        Dictionary mapping keys from each polygon in the geojson data to values of the property being appended v.
        For example, geojson data may consist of LSOAs and SF12 values are being appended. In this case we would have
        a dictionary with LSOA keys each with some SF12 mean value.
    v : str
        Name of the new property being added e.g `SF_12`
    Returns
    -------
    geojson_data : geojson.MultiPolygon
        geojson data with new property v added to features.
    """
    # This could be more generalised but not worth it.
    # Loop over geojson polygons (features). Get list of propo
    for i, item in enumerate(geojson_data["features"]):
        # Get the LSOA code for this polygon.
        LSOA_code = item["properties"]["ZoneID"]
        variable_code = new_variable_dict[LSOA_code]
        if variable_code == 0:  # TODO needs improving with a more general catch all.
            variable_code = None
        # assign the new mean of v to the geojson feature.
        # assign the updated feature back into the geoJSON.
        # TODO should be an easier way to just append this list of features..
        item['properties'][v] = variable_code
        geojson_data['features'][i] = item
    return geojson_data


def subset_geojson(geojson_data, subset):
    """Take subset of features from a geojson"""
    new_features = []
    subset = set(subset.values)
    keep = [i for i, feature in enumerate(geojson_data['features']) if feature['properties']["ZoneID"] in subset]
    geojson_data['features'] = [geojson_data['features'][i] for i in keep]
    return geojson_data


def load_geojson(source_file_name):
    """ Load a geojson file.

    Parameters
    ----------
    source_file_name : str
        Where to load geojson data from

    Returns
    -------
    geojson_data : geojson.MultiPolygon
        Geojson data for some region of the UK to modify.
    """
    with open(source_file_name) as f:
        geojson_data = geojson.load(f)
    return geojson_data


def save_geojson(geojson_data, file_name):
    """ Save geojson data to file_name.

    Parameters
    ----------
    geojson_data : geojson.MultiPolygon
        Geojson data with aggregated SF12 attribute attached for mapping.
    file_name : str
        What to save geojson data as.

    Returns
    -------
    None
    """
<<<<<<< HEAD
    print(f"Saving to SF12 updated geojson data to {file_name}.")
=======
    print(f"Saving updated geojson data to {file_name}.")
>>>>>>> 7a1e93f7
    with open(file_name, 'w') as outfile:
        geojson.dump(geojson_data, outfile)


<<<<<<< HEAD
def attach_spatial_component(minos_data, spatial_data, v="SF_12", method=np.nanmean):
=======
def attach_spatial_component(minos_data, spatial_data, v, method=np.nanmean):
>>>>>>> 7a1e93f7
    # if the MINOS input is just pure Understanding Society data it needs a spatial component adding.
    # Do this by taking
    common_pidps = spatial_data.loc[spatial_data["pidp"].isin(minos_data["pidp"]), 'pidp']
    minos_data = minos_data.loc[minos_data["pidp"].isin(common_pidps), ["pidp", v]]
    minos_data = spatial_data.loc[spatial_data["pidp"].isin(common_pidps),].merge(minos_data, how='left', on='pidp')
    return minos_data


<<<<<<< HEAD
def load_synthetic_data(minos_file, subset_function, v="SF_12", method=np.nanmean):
=======
def load_synthetic_data(minos_file, subset_function, v, method=np.nanmean):
>>>>>>> 7a1e93f7
    minos_data = pd.read_csv(minos_file)

    if subset_function:
        minos_data = dynamic_subset_function(minos_data, subset_function)
    minos_data = minos_data[['pidp', "ZoneID", v]]
    minos_data = group_by_and_aggregate(minos_data, "ZoneID", v, method)
    return minos_data


<<<<<<< HEAD
def load_data_and_attach_spatial_component(minos_file, spatial_data, v="SF_12", method=np.nanmean):
=======
def load_data_and_attach_spatial_component(minos_file, spatial_data, subset_function, v, method=np.nanmean):
>>>>>>> 7a1e93f7
    minos_data = pd.read_csv(minos_file)
    if subset_function:
        minos_data = dynamic_subset_function(minos_data, subset_function)
    minos_data = minos_data[['pidp', v]]
<<<<<<< HEAD
    minos_data = attach_spatial_component(minos_data, spatial_data)
=======
    minos_data = attach_spatial_component(minos_data, spatial_data, v)
>>>>>>> 7a1e93f7
    minos_data = group_by_and_aggregate(minos_data, "ZoneID", v, method)
    return minos_data


<<<<<<< HEAD
def load_minos_data(minos_files, subset_function, is_synthetic_pop, region='glasgow', v="SF_12", method=np.nanmean):
=======
def load_minos_data(minos_files, subset_function, is_synthetic_pop, v, region='glasgow'):
>>>>>>> 7a1e93f7
    # Get spatial data and subset LSOAs for desired region.
    # Pooled as there can be hundreds of datasets here and it gets silly.

    with Pool() as pool:
        if is_synthetic_pop:
            aggregated_spatial_data = pool.starmap(load_synthetic_data,
<<<<<<< HEAD
                                                   zip(minos_files, repeat(subset_function)))
=======
                                                   zip(minos_files, repeat(subset_function), repeat(v)))
>>>>>>> 7a1e93f7
        else:
            spatial_data = get_spatial_data()
            region_lsoas = get_region_lsoas(region)
            spatial_data = subset_lsoas_by_region(spatial_data, region_lsoas)
            # is this the best way to do this? Dont want to load in spatial data 1000 times.
            # Are these hard copies or just refs?
            aggregated_spatial_data = pool.starmap(load_data_and_attach_spatial_component,
<<<<<<< HEAD
                                                   zip(minos_files, spatial_data, repeat(subset_function)))
=======
                                                   zip(minos_files, repeat(spatial_data), repeat(subset_function), repeat(v)))
>>>>>>> 7a1e93f7

    # loop over minos files for given year. merge with spatial data and aggregate by LSOA.
    total_minos_data = pd.concat(aggregated_spatial_data)

    # total_minos_data = pd.concat([total_minos_data, minos_data])
    return total_minos_data


<<<<<<< HEAD
def main(source, year, region, subset_function, is_synthetic_pop, v="SF_12", method=np.nanmean):
=======
def main(source, year, region, subset_function, is_synthetic_pop, v, method=np.nanmean):
>>>>>>> 7a1e93f7
    """ Aggregate some attribute v to LSOA level and put it in a geojson map.

    - Merge minos data onto spatially weighted LSOAs.
    - Calculate group mean for each LSOA.
    - Convert mean LSOA data into properties for the ONS LSOA GeoJSON.
    - Save to geojson for plotting elsewhere.

    Parameters
    ----------
    source, destination: str
        Where are data being sourced from and what destination is the final geojson being saved to.
    v: str
        Which variable v is being used. Output will create a summary value of v for each LSOA.
    method : func
        What aggregator is used in pandas groupby. For now just mean and median. Can specify custom functions
         with groupby.apply though
    save_type: str
        What type of file is the output saved to? csv or geojson.
    Returns
    -------
    None
    """
    print(f"Aggregating MINOS data at {source} for {year} and {region} region.")
    minos_files = get_minos_files(source)
<<<<<<< HEAD
    total_minos_data = load_minos_data(minos_files, subset_function, is_synthetic_pop)

    # aggregate repeat minos runs again by LSOA to get grand mean change in SF_12 by lsoa.
    total_minos_data = group_by_and_aggregate(total_minos_data, "ZoneID", v, method)

    print('Done. Saving..')
    # convert
    spatial_dict = defaultdict(int, zip(total_minos_data["ZoneID"], total_minos_data[v]))
    # Load in national LSOA geojson map data from ONS.
    # https://geoportal.statistics.gov.uk/datasets/ons::lower-layer-super-output-areas-december-2011-boundaries-super-generalised-clipped-bsc-ew-v3/about
    json_source = "persistent_data/spatial_data/UK_super_outputs.geojson"
    # json_source = "persistent_data/spatial_data/SG_DataZone_Bdry_2011.json" # scottish data has slightly nicer looking geometries with annoyingly different column names.
    json_data = load_geojson(json_source)
    if not is_synthetic_pop:
        json_data = subset_geojson(json_data, get_spatial_data()["ZoneID"])
    else:
        json_data = subset_geojson(json_data, total_minos_data["ZoneID"])
    json_data = edit_geojson(json_data, spatial_dict, "SF_12")

    # save updated geojson for use in map plots.
    print(f"GeoJSON {v} attribute added.")
    fname = os.path.join(source, f"{region}_{method.__name__}_{v}_{year}.geojson")
    save_geojson(json_data, fname)
    print("Done!")
=======
    total_minos_data = load_minos_data(minos_files, subset_function, is_synthetic_pop, v, region)

    # aggregate repeat minos runs again by LSOA to get grand mean change in SF_12 by lsoa.
    total_minos_data = group_by_and_aggregate(total_minos_data, "ZoneID", v, method)

    print('Done. Saving..')
    # convert
    spatial_dict = defaultdict(int, zip(total_minos_data["ZoneID"], total_minos_data[v]))
    # Load in national LSOA geojson map data from ONS.
    # https://geoportal.statistics.gov.uk/datasets/ons::lower-layer-super-output-areas-december-2011-boundaries-super-generalised-clipped-bsc-ew-v3/about
    json_source = "persistent_data/spatial_data/UK_super_outputs.geojson"
    # json_source = "persistent_data/spatial_data/SG_DataZone_Bdry_2011.json" # scottish data has slightly nicer looking geometries with annoyingly different column names.
    try:
        json_data = load_geojson(json_source)
    except FileNotFoundError as e:
        print(e)
        print(f"\nThe file: {json_source} is missing or not in the correct directory. This file should be tracked by "
              f"the repository and therefore shouldn't be missing, but in this case please contact any of the "
              f"developers of the repository and someone should be able to provide it.\n")
        sys.exit(2)

    if not is_synthetic_pop:
        # Subset the GB data with LSOAs from region of interest
        region_lsoas = get_region_lsoas(region)
        gb_data = get_spatial_data()
        region_data = subset_lsoas_by_region(gb_data, region_lsoas)
        json_data = subset_geojson(json_data, region_data["ZoneID"])
    else:
        json_data = subset_geojson(json_data, total_minos_data["ZoneID"])
    json_data = edit_geojson(json_data, spatial_dict, v)

    # save updated geojson for use in map plots.
    print(f"GeoJSON {v} attribute added.")
    fname = os.path.join(source, f"{region}_{method.__name__}_{v}_{year}.geojson")
    save_geojson(json_data, fname)
    print("Done!")

>>>>>>> 7a1e93f7


if __name__ == "__main__":
    # parse inputs from bash script. not meant to be run directly.
    parser = argparse.ArgumentParser(description="Raw Data formatting from Understanding Society")
    parser.add_argument("-m", "--mode", required=True, type=str,
                        help="The mode of MINOS. Usually the config file (e.g. default_config/scotland_mode).")
    parser.add_argument("-i", "--intervention", required=True, type=str,
                        help="Extension in output data for each intervention. E.g." +
                             " baseline/livingWaveIntervention/povertyLineChildUplift")
    parser.add_argument("-y", "--year", required=True, type=str,
                        help="Year of minos data to plot. e.g. 2014.")
    parser.add_argument("-r", "--region", required=True, type=str,
                        help="What region of geojson data is being generated.")
    parser.add_argument("-s", "--subset_function", default="", type=str,
                        help="What subset function is used for data frame. Usually none or who_boosted/intervened on.")
    parser.add_argument("-p", "--synthetic_pop", default="", type=str,
                        help="Is this a synthetic population? If yes it has a spatial component that can be used directly.")
<<<<<<< HEAD
=======
    parser.add_argument("-v", "--aggregation_variable", default="", type=str,
                        help="Which variable should we aggregate and subsequently plot as our key outcome measure.")
>>>>>>> 7a1e93f7

    # get args an
    args = vars(parser.parse_args())
    print(args)
    mode = args['mode']
    intervention = args['intervention']
    year = args['year']
    region = args['region']
    subset_function = args['subset_function']
    is_synthetic_pop = args['synthetic_pop']
<<<<<<< HEAD
=======
    v = args['aggregation_variable']
>>>>>>> 7a1e93f7
    if is_synthetic_pop == "true":
        is_synthetic_pop = True
    else:
        is_synthetic_pop = False

    # get subset function from specified subset function string.
    source = get_latest_minos_files(os.path.join("output", mode, intervention))

<<<<<<< HEAD
    main(source, year, region, subset_function, is_synthetic_pop)
=======
    main(source, year, region, subset_function, is_synthetic_pop, v)
>>>>>>> 7a1e93f7
<|MERGE_RESOLUTION|>--- conflicted
+++ resolved
@@ -12,7 +12,7 @@
 from minos.outcomes.aggregate_subset_functions import dynamic_subset_function
 from multiprocessing import Pool
 from itertools import repeat
-<<<<<<< HEAD
+import sys
 
 """
 Get spatial data.
@@ -85,48 +85,8 @@
                              "glasgow": "glasgow_data_zones.csv"}
     lsoas_file_path = "persistent_data/spatial_data/" + region_file_name_dict[region]
     return pd.read_csv(lsoas_file_path)
-=======
-import sys
->>>>>>> 7a1e93f7
-
-"""
-Get spatial data.
-Find subset of spatial data within desired lsoas (e.g. manchester)
-for each minos run
-    get minos data and take specific desired subset. 
-    merge minos and spatial data
-    group by lsoa and take SF12 nanmean
-stack columns of lsoa and mean sf12 from all minos runs together
-aggregate again by lsoa and mean.
-get a set of lsoas and grand mean sf12
-save to geojson. 
-
-This reformat has a number of advantages
-
-"""
-
-
-# def eightyTwenty(income):
-#
-#     split = pd.qcut(income, q=5, labels=[1, 2, 3, 4, 5])
-#     who_bottom_twenty = split == 1
-#     who_top_eighty = split > 1
-#     eightyTwentyRatio = sum(income[who_bottom_twenty])/sum(income[who_top_eighty])
-#     return eightyTwentyRatio
-
-def get_latest_minos_files(source):
-    """Get the latest data for a given source (config and intervention type) chronologically."""
-    runtime = os.listdir(os.path.abspath(source))
-    if len(runtime) > 1:  # Select most recent run
-        runtime = max(runtime, key=lambda d: datetime.strptime(d, "%Y_%m_%d_%H_%M_%S"))
-    elif len(runtime) == 1:  # os.listdir returns a list, we only have 1 element
-        runtime = runtime[0]
-    else:
-        raise RuntimeError("The output directory supplied contains no subdirectories, and therefore no data to "
-                           "aggregate. Please check the output directory.")
-    return os.path.join(source, runtime)
-
-<<<<<<< HEAD
+
+
 def group_by_and_aggregate(data, group_column, v, method):
     """ Aggregate values by
 
@@ -148,74 +108,10 @@
     data.reset_index(drop=True, inplace=True)
     return data
 
-=======
-
-def get_minos_files(source):
-    return glob.glob(source + f"/*{year}.csv")
->>>>>>> 7a1e93f7
 
 def subset_lsoas_by_region(spatial_data, region_data):
     """ Find lsoas within a certain region e.g. scotland, manchester.
 
-<<<<<<< HEAD
-=======
-def get_spatial_data():
-    """ Get WS3 spatial data for UK
-
-    Returns
-    -------
-    spatial_data : pd.DataFrame
-        Two column data frame with pidps and ZoneIDs (LSOAs).
-    """
-    try:
-        # chris spatially weighted data.
-        spatial_data = pd.read_csv("persistent_data/spatial_data/ADULT_population_GB_2018.csv")
-    except FileNotFoundError as e:
-        print(e)
-        print("\nREADME::\n"
-              "The spatially disaggregated version of Understanding Society is required to spatially disaggregate and "
-              "produce maps from the output populations. Due to it's size, this file is not tracked along in the "
-              "github repository, and must be acquired separately. Please email l.archer@leeds.ac.uk or gyrc@leeds.ac.uk "
-              "for more information if required.\n")
-        raise
-    return spatial_data
-
-
-def get_region_lsoas(region):
-    region_file_name_dict = {"manchester": "manchester_lsoas.csv",
-                             "scotland": "scotland_data_zones.csv",
-                             "sheffield": "sheffield_lsoas.csv",
-                             "glasgow": "glasgow_data_zones.csv"}
-    lsoas_file_path = "persistent_data/spatial_data/" + region_file_name_dict[region]
-    return pd.read_csv(lsoas_file_path)
-
-
-def group_by_and_aggregate(data, group_column, v, method):
-    """ Aggregate values by
-
-    Parameters
-    ----------
-    data : pd.DataFrame
-    group_column, v : str
-        Column to aggregate over (e.g. lsoa/pidp) and variable v to apply aggregate function to (e.g. SF12).
-    method : func
-        Function to aggregate variable v over. Usually np.nanmean. Can be any function that takes a vector and return scalar.
-    Returns
-    -------
-    data : pd.DataFrame
-        Data gruoped by group_column and aggregated over variable v using function method.
-    """
-    data = pd.DataFrame(data.groupby([group_column]).apply(lambda x: method(x[v])))
-    data.columns = [v]
-    data[group_column] = data.index
-    data.reset_index(drop=True, inplace=True)
-    return data
-
-
-def subset_lsoas_by_region(spatial_data, region_data):
-    """ Find lsoas within a certain region e.g. scotland, manchester.
-
->>>>>>> 7a1e93f7
     Parameters
     ----------
     spatial_data : pd.DataFrame
@@ -308,20 +204,12 @@
     -------
     None
     """
-<<<<<<< HEAD
-    print(f"Saving to SF12 updated geojson data to {file_name}.")
-=======
     print(f"Saving updated geojson data to {file_name}.")
->>>>>>> 7a1e93f7
     with open(file_name, 'w') as outfile:
         geojson.dump(geojson_data, outfile)
 
 
-<<<<<<< HEAD
-def attach_spatial_component(minos_data, spatial_data, v="SF_12", method=np.nanmean):
-=======
 def attach_spatial_component(minos_data, spatial_data, v, method=np.nanmean):
->>>>>>> 7a1e93f7
     # if the MINOS input is just pure Understanding Society data it needs a spatial component adding.
     # Do this by taking
     common_pidps = spatial_data.loc[spatial_data["pidp"].isin(minos_data["pidp"]), 'pidp']
@@ -330,11 +218,7 @@
     return minos_data
 
 
-<<<<<<< HEAD
-def load_synthetic_data(minos_file, subset_function, v="SF_12", method=np.nanmean):
-=======
 def load_synthetic_data(minos_file, subset_function, v, method=np.nanmean):
->>>>>>> 7a1e93f7
     minos_data = pd.read_csv(minos_file)
 
     if subset_function:
@@ -344,40 +228,24 @@
     return minos_data
 
 
-<<<<<<< HEAD
-def load_data_and_attach_spatial_component(minos_file, spatial_data, v="SF_12", method=np.nanmean):
-=======
 def load_data_and_attach_spatial_component(minos_file, spatial_data, subset_function, v, method=np.nanmean):
->>>>>>> 7a1e93f7
     minos_data = pd.read_csv(minos_file)
     if subset_function:
         minos_data = dynamic_subset_function(minos_data, subset_function)
     minos_data = minos_data[['pidp', v]]
-<<<<<<< HEAD
-    minos_data = attach_spatial_component(minos_data, spatial_data)
-=======
     minos_data = attach_spatial_component(minos_data, spatial_data, v)
->>>>>>> 7a1e93f7
     minos_data = group_by_and_aggregate(minos_data, "ZoneID", v, method)
     return minos_data
 
 
-<<<<<<< HEAD
-def load_minos_data(minos_files, subset_function, is_synthetic_pop, region='glasgow', v="SF_12", method=np.nanmean):
-=======
 def load_minos_data(minos_files, subset_function, is_synthetic_pop, v, region='glasgow'):
->>>>>>> 7a1e93f7
     # Get spatial data and subset LSOAs for desired region.
     # Pooled as there can be hundreds of datasets here and it gets silly.
 
     with Pool() as pool:
         if is_synthetic_pop:
             aggregated_spatial_data = pool.starmap(load_synthetic_data,
-<<<<<<< HEAD
-                                                   zip(minos_files, repeat(subset_function)))
-=======
                                                    zip(minos_files, repeat(subset_function), repeat(v)))
->>>>>>> 7a1e93f7
         else:
             spatial_data = get_spatial_data()
             region_lsoas = get_region_lsoas(region)
@@ -385,11 +253,7 @@
             # is this the best way to do this? Dont want to load in spatial data 1000 times.
             # Are these hard copies or just refs?
             aggregated_spatial_data = pool.starmap(load_data_and_attach_spatial_component,
-<<<<<<< HEAD
-                                                   zip(minos_files, spatial_data, repeat(subset_function)))
-=======
                                                    zip(minos_files, repeat(spatial_data), repeat(subset_function), repeat(v)))
->>>>>>> 7a1e93f7
 
     # loop over minos files for given year. merge with spatial data and aggregate by LSOA.
     total_minos_data = pd.concat(aggregated_spatial_data)
@@ -398,11 +262,7 @@
     return total_minos_data
 
 
-<<<<<<< HEAD
-def main(source, year, region, subset_function, is_synthetic_pop, v="SF_12", method=np.nanmean):
-=======
 def main(source, year, region, subset_function, is_synthetic_pop, v, method=np.nanmean):
->>>>>>> 7a1e93f7
     """ Aggregate some attribute v to LSOA level and put it in a geojson map.
 
     - Merge minos data onto spatially weighted LSOAs.
@@ -427,32 +287,6 @@
     """
     print(f"Aggregating MINOS data at {source} for {year} and {region} region.")
     minos_files = get_minos_files(source)
-<<<<<<< HEAD
-    total_minos_data = load_minos_data(minos_files, subset_function, is_synthetic_pop)
-
-    # aggregate repeat minos runs again by LSOA to get grand mean change in SF_12 by lsoa.
-    total_minos_data = group_by_and_aggregate(total_minos_data, "ZoneID", v, method)
-
-    print('Done. Saving..')
-    # convert
-    spatial_dict = defaultdict(int, zip(total_minos_data["ZoneID"], total_minos_data[v]))
-    # Load in national LSOA geojson map data from ONS.
-    # https://geoportal.statistics.gov.uk/datasets/ons::lower-layer-super-output-areas-december-2011-boundaries-super-generalised-clipped-bsc-ew-v3/about
-    json_source = "persistent_data/spatial_data/UK_super_outputs.geojson"
-    # json_source = "persistent_data/spatial_data/SG_DataZone_Bdry_2011.json" # scottish data has slightly nicer looking geometries with annoyingly different column names.
-    json_data = load_geojson(json_source)
-    if not is_synthetic_pop:
-        json_data = subset_geojson(json_data, get_spatial_data()["ZoneID"])
-    else:
-        json_data = subset_geojson(json_data, total_minos_data["ZoneID"])
-    json_data = edit_geojson(json_data, spatial_dict, "SF_12")
-
-    # save updated geojson for use in map plots.
-    print(f"GeoJSON {v} attribute added.")
-    fname = os.path.join(source, f"{region}_{method.__name__}_{v}_{year}.geojson")
-    save_geojson(json_data, fname)
-    print("Done!")
-=======
     total_minos_data = load_minos_data(minos_files, subset_function, is_synthetic_pop, v, region)
 
     # aggregate repeat minos runs again by LSOA to get grand mean change in SF_12 by lsoa.
@@ -490,7 +324,6 @@
     save_geojson(json_data, fname)
     print("Done!")
 
->>>>>>> 7a1e93f7
 
 
 if __name__ == "__main__":
@@ -509,11 +342,8 @@
                         help="What subset function is used for data frame. Usually none or who_boosted/intervened on.")
     parser.add_argument("-p", "--synthetic_pop", default="", type=str,
                         help="Is this a synthetic population? If yes it has a spatial component that can be used directly.")
-<<<<<<< HEAD
-=======
     parser.add_argument("-v", "--aggregation_variable", default="", type=str,
                         help="Which variable should we aggregate and subsequently plot as our key outcome measure.")
->>>>>>> 7a1e93f7
 
     # get args an
     args = vars(parser.parse_args())
@@ -524,10 +354,7 @@
     region = args['region']
     subset_function = args['subset_function']
     is_synthetic_pop = args['synthetic_pop']
-<<<<<<< HEAD
-=======
     v = args['aggregation_variable']
->>>>>>> 7a1e93f7
     if is_synthetic_pop == "true":
         is_synthetic_pop = True
     else:
@@ -536,8 +363,4 @@
     # get subset function from specified subset function string.
     source = get_latest_minos_files(os.path.join("output", mode, intervention))
 
-<<<<<<< HEAD
-    main(source, year, region, subset_function, is_synthetic_pop)
-=======
-    main(source, year, region, subset_function, is_synthetic_pop, v)
->>>>>>> 7a1e93f7
+    main(source, year, region, subset_function, is_synthetic_pop, v)