"""
Module for income in Minos.
Calculation of monthly household income
Possible extension to interaction with employment/education and any spatial/interaction effects.
"""

import pandas as pd
import minos.modules.r_utils as r_utils
from minos.modules.base_module import Base
import matplotlib.pyplot as plt
from seaborn import histplot
import numpy as np
import logging


class Income(Base):

    # Special methods used by vivarium.
    @property
    def name(self):
        return 'income'

    def __repr__(self):
        return "Income()"

    def setup(self, builder):
        """ Initialise the module during simulation.setup().

        Notes
        -----
        - Load in data from pre_setup
        - Register any value producers/modifiers for income
        - Add required columns to population data frame
        - Update other required items such as randomness stream.

        Parameters
        ----------
        builder : vivarium.engine.Builder
            Vivarium's control object. Stores all simulation metadata and allows modules to use it.

        """

        # Load in inputs from pre-setup.
        # self.transition_model = builder.data.load("income_transition")
        self.rpy2Modules = builder.data.load("rpy2_modules")

        # Build vivarium objects for calculating transition probabilities.
        # Typically this is registering rate/lookup tables. See vivarium docs/other modules for examples.
        # self.transition_coefficients = builder.

        # Assign randomness streams if necessary.
        self.random = builder.randomness.get_stream(self.generate_random_crn_key())

        # Determine which subset of the main population is used in this module.
        # columns_created is the columns created by this module.
        # view_columns is the columns from the main population used in this module.
        # In this case, view_columns are taken straight from the transition model
        view_columns = ['pidp',
                        'age',
                        'sex',
                        'ethnicity',
                        'region',
                        'hh_income',
                        'job_sec',
                        'S7_labour_state',
                        'education_state',
                        'SF_12',
                        'housing_quality',
                        'job_sector']
        # view_columns += self.transition_model.rx2('model').names
        self.population_view = builder.population.get_view(columns=view_columns)

        # Population initialiser. When new individuals are added to the microsimulation a constructer is called for each
        # module. Declare what constructer is used. usually on_initialize_simulants method is called. Inidividuals are
        # created at the start of a model "setup" or after some deterministic (add cohorts) or random (births) event.
        # builder.population.initializes_simulants(self.on_initialize_simulants)

        # Declare events in the module. At what times do individuals transition states from this module. E.g. when does
        # individual graduate in an education module.
        builder.event.register_listener("time_step", self.on_time_step, priority=3)

    def on_initialize_simulants(self, pop_data):
        """  Initiate columns for hh_income when new simulants are added.
        Only column needed is the diff column for rate of change model predictions.

        Parameters
        ----------
            pop_data: vivarium.framework.population.SimulantData
            Custom vivarium class for interacting with the population data frame.
            It is essentially a pandas DataFrame with a few extra attributes such as the creation_time,
            creation_window, and current simulation state (setup/running/etc.).
        """
        # Create frame with new 3 columns and add it to the main population frame.
        # This is the same for both new cohorts and newborn babies.
        # Neither should be dead yet.
        pop_update = pd.DataFrame({'hh_income_diff': 0},
                                  index=pop_data.index)
        self.population_view.update(pop_update)

    def on_time_step(self, event):
        """ Predicts the hh_income for the next timestep.

        Parameters
        ----------
        event : vivarium.population.PopulationEvent
            The event time_step that called this function.
        """

        logging.info("INCOME")

        # Get living people to update their income
        pop = self.population_view.get(event.index, query="alive =='alive'")
        self.year = event.time.year

        ## Predict next income value
        newWaveIncome = self.calculate_income(pop)
        newWaveIncome = pd.DataFrame(newWaveIncome, columns=['hh_income'])
        # newWaveIncome = newWaveIncome.rename(columns={"new_dependent": "hh_income",
        #                                               "predicted": "hh_income_diff"})
        # newWaveIncome = newWaveIncome.to_frame(name='hh_income')
        # Set index back to population of interest.
        newWaveIncome.index = pop.index

        # Draw individuals next states randomly from this distribution.
        # Update population with new income
        self.population_view.update(newWaveIncome['hh_income'])

    def calculate_income(self, pop):
        """Calculate income transition distribution based on provided people/indices

        Parameters
        ----------
            pop: PopulationView
                Population from MINOS to calculate next income for.
        Returns
        -------
        nextWaveIncome: pd.Series
            Vector of new household incomes from OLS prediction.
        """
        # load transition model based on year.
        year = min(self.year, 2019)
        transition_model = r_utils.load_transitions(f"hh_income/ols/hh_income_{year}_{year + 1}", self.rpy2Modules,
                                                   path=self.transition_dir)
        nextWaveIncome = r_utils.predict_next_timestep_ols(transition_model,
                                                           self.rpy2Modules,
                                                           pop,
                                                           dependent='hh_income')
        return nextWaveIncome

    def calculate_income_rateofchange(self, pop):
        """Calculate income transition with rate of change (diff) models

        Parameters
        ----------
            pop: PopulationView
                Population from MINOS to calculate next income for.
        Returns
        -------
        nextWaveIncome: pd.Dataframe
            Dataframe of new predicted hh_income value and difference from previous year.
        """
        # load transition model based on year.
        if self.cross_validation:
            # if cross-val, fix year to final year model
            year = 2019
        else:
            year = min(self.year, 2019)

        transition_model = r_utils.load_transitions(f"hh_income/ols_diff/hh_income_{year}_{year + 1}",
                                                    self.rpy2Modules,
                                                    path=self.transition_dir)
        # The calculation relies on the R predict method and the model that has already been specified
        nextWaveIncome = r_utils.predict_next_timestep_ols(transition_model,
                                                                self.rpy2Modules,
                                                                pop,
                                                                dependent='hh_income',
                                                                year=self.year)
        return nextWaveIncome

    def plot(self, pop, config):
        file_name = config.output_plots_dir + f"income_hist_{self.year}.pdf"
        f = plt.figure()
        histplot(pop, x="hh_income", stat='density')
        plt.savefig(file_name)
        plt.close()


class geeIncome(Base):

    # Special methods used by vivarium.
    @property
    def name(self):
        return 'geeIncome'

    def __repr__(self):
        return "geeIncome()"

    def setup(self, builder):
        """ Initialise the module during simulation.setup().

        Notes
        -----
        - Load in data from pre_setup
        - Register any value producers/modifiers for income
        - Add required columns to population data frame
        - Update other required items such as randomness stream.

        Parameters
        ----------
        builder : vivarium.engine.Builder
            Vivarium's control object. Stores all simulation metadata and allows modules to use it.

        """

        # Load in inputs from pre-setup.
        # self.transition_model = builder.data.load("income_transition")
        self.rpy2Modules = builder.data.load("rpy2_modules")

        # Build vivarium objects for calculating transition probabilities.
        # Typically this is registering rate/lookup tables. See vivarium docs/other modules for examples.
        # self.transition_coefficients = builder.

        # Assign randomness streams if necessary.
        self.random = builder.randomness.get_stream(self.generate_random_crn_key())

        # Determine which subset of the main population is used in this module.
        # columns_created is the columns created by this module.
        # view_columns is the columns from the main population used in this module.
        # In this case, view_columns are taken straight from the transition model
        view_columns = ['pidp',
                        'weight',
                        'age',
                        'sex',
                        'ethnicity',
                        'region',
                        'hh_income',
                        'job_sec',
                        'labour_state',
                        'education_state',
                        'SF_12',
                        'housing_quality',
                        'job_sector']
        # view_columns += self.transition_model.rx2('model').names
        self.population_view = builder.population.get_view(columns=view_columns)

        # Population initialiser. When new individuals are added to the microsimulation a constructer is called for each
        # module. Declare what constructer is used. usually on_initialize_simulants method is called. Inidividuals are
        # created at the start of a model "setup" or after some deterministic (add cohorts) or random (births) event.
        # builder.population.initializes_simulants(self.on_initialize_simulants)

        # Declare events in the module. At what times do individuals transition states from this module. E.g. when does
        # individual graduate in an education module.
        builder.event.register_listener("time_step", self.on_time_step, priority=3)

        # just load this once.
        self.gee_transition_model = r_utils.load_transitions(f"hh_income/gee/hh_income_GEE", self.rpy2Modules,
                                                         path=self.transition_dir)
        self.min_hh_income = None

    def on_initialize_simulants(self, pop_data):
            """  Initiate columns for hh_income when new simulants are added.
            Only column needed is the diff column for rate of change model predictions.

            Parameters
            ----------
                pop_data: vivarium.framework.population.SimulantData
                Custom vivarium class for interacting with the population data frame.
                It is essentially a pandas DataFrame with a few extra attributes such as the creation_time,
                creation_window, and current simulation state (setup/running/etc.).
            """
            # Create frame with new 3 columns and add it to the main population frame.
            # This is the same for both new cohorts and newborn babies.
            # Neither should be dead yet.
            pop_update = pd.DataFrame({'hh_income_diff': 0},
                                      index=pop_data.index)
            self.population_view.update(pop_update)

    def on_time_step(self, event):
        """ Predicts the hh_income for the next timestep.

        Parameters
        ----------
        event : vivarium.population.PopulationEvent
            The event time_step that called this function.
        """
        # Get living people to update their income
        pop = self.population_view.get(event.index, query="alive =='alive'")
        self.year = event.time.year
        if self.min_hh_income == None:
            self.min_hh_income = np.min(pop["hh_income"])
            self.income_std = np.std(pop["hh_income"])

        ## Predict next income value
        newWaveIncome = self.calculate_income(pop)
        newWaveIncome = pd.DataFrame(newWaveIncome, columns=['hh_income'])
        # newWaveIncome = newWaveIncome.rename(columns={"new_dependent": "hh_income",
        #                                               "predicted": "hh_income_diff"})
        # newWaveIncome = newWaveIncome.to_frame(name='hh_income')
        # Set index back to population of interest.
        newWaveIncome.index = pop.index

        newWaveIncome['hh_income'] += self.generate_gaussian_noise(pop.index, 0, 1000)
        # Draw individuals next states randomly from this distribution.
        # Update population with new income
        self.population_view.update(newWaveIncome['hh_income'])

    def calculate_income(self, pop):
        """Calculate income transition distribution based on provided people/indices

        Parameters
        ----------
            pop: PopulationView
                Population from MINOS to calculate next income for.
        Returns
        -------
        nextWaveIncome: pd.Series
            Vector of new household incomes from OLS prediction.
        """
        # load transition model based on year.

        nextWaveIncome = r_utils.predict_next_timestep_gee(self.gee_transition_model,
                                                           self.rpy2Modules,
                                                           pop,
                                                           dependent='hh_income')
        return nextWaveIncome + self.min_hh_income
    def calculate_income_rateofchange(self, pop):
        """Calculate income transition with rate of change (diff) models

        Parameters
        ----------
            pop: PopulationView
                Population from MINOS to calculate next income for.
        Returns
        -------
        nextWaveIncome: pd.Dataframe
            Dataframe of new predicted hh_income value and difference from previous year.
        """
        # load transition model based on year.
        year = min(self.year, 2019)
        transition_model = r_utils.load_transitions(f"hh_income/ols/hh_income_{year}_{year + 1}",
                                                    self.rpy2Modules,
                                                    path=self.transition_dir)
        # The calculation relies on the R predict method and the model that has already been specified
        nextWaveIncome = r_utils.predict_next_timestep_ols(transition_model,
                                                           self.rpy2Modules,
                                                           pop,
                                                           dependent='hh_income',
                                                           year=self.year)
        return nextWaveIncome

    def plot(self, pop, config):
        file_name = config.output_plots_dir + f"income_hist_{self.year}.pdf"
        f = plt.figure()
        histplot(pop, x="hh_income", stat='density')
        plt.savefig(file_name)
        plt.close()


class geeYJIncome(Base):

    # Special methods used by vivarium.
    @property
    def name(self):
        return 'geeYJIncome'

    def __repr__(self):
        return "geeYJIncome()"

    def setup(self, builder):
        """ Initialise the module during simulation.setup().

        Notes
        -----
        - Load in data from pre_setup
        - Register any value producers/modifiers for income
        - Add required columns to population data frame
        - Update other required items such as randomness stream.

        Parameters
        ----------
        builder : vivarium.engine.Builder
            Vivarium's control object. Stores all simulation metadata and allows modules to use it.

        """

        # Load in inputs from pre-setup.
        # self.transition_model = builder.data.load("income_transition")
        self.rpy2Modules = builder.data.load("rpy2_modules")

        # Build vivarium objects for calculating transition probabilities.
        # Typically this is registering rate/lookup tables. See vivarium docs/other modules for examples.
        # self.transition_coefficients = builder.

        # Assign randomness streams if necessary.
        self.random = builder.randomness.get_stream(self.generate_random_crn_key())

        # Determine which subset of the main population is used in this module.
        # columns_created is the columns created by this module.
        # view_columns is the columns from the main population used in this module.
        # In this case, view_columns are taken straight from the transition model
        #view_columns = ['pidp',
        #                'age',
        #                'sex',
        #                'ethnicity',
        #                'region',
        #                'hh_income',
        #                'job_sec',
        #                #'labour_state',
        #                'education_state',
        #                'SF_12',
        #                'weight',
        #                #'housing_quality',
        #                'job_sector']
        view_columns = [
            'hh_income',
            'age',
            'sex',
            'ethnicity',
            'region',
            'education_state',
            'job_sec',
            'job_sector',
            'time',
            'pidp',
            'weight'
        ]
        # view_columns += self.transition_model.rx2('model').names
        self.population_view = builder.population.get_view(columns=view_columns)

        # Population initialiser. When new individuals are added to the microsimulation a constructer is called for each
        # module. Declare what constructer is used. usually on_initialize_simulants method is called. Inidividuals are
        # created at the start of a model "setup" or after some deterministic (add cohorts) or random (births) event.
        # builder.population.initializes_simulants(self.on_initialize_simulants)

        # Declare events in the module. At what times do individuals transition states from this module. E.g. when does
        # individual graduate in an education module.
        builder.event.register_listener("time_step", self.on_time_step, priority=2)

        # just load this once.
        #self.gee_transition_model = r_utils.load_transitions(f"hh_income/gee_yj/hh_income_GEE_YJ", self.rpy2Modules,
        #                                             path=self.transition_dir)
        self.gee_transition_model = r_utils.load_transitions(f"hh_income/gee_yj_gamma/hh_income_GEE_YJ_GAMMA", self.rpy2Modules,
                                                             path=self.transition_dir)
        self.history_data = self.generate_history_dataframe("final_US", [2018, 2019, 2020], view_columns)

    def on_initialize_simulants(self, pop_data):
        """  Initiate columns for hh_income when new simulants are added.
        Only column needed is the diff column for rate of change model predictions.

        Parameters
        ----------
            pop_data: vivarium.framework.population.SimulantData
            Custom vivarium class for interacting with the population data frame.
            It is essentially a pandas DataFrame with a few extra attributes such as the creation_time,
            creation_window, and current simulation state (setup/running/etc.).
        """
        # Create frame with new 3 columns and add it to the main population frame.
        # This is the same for both new cohorts and newborn babies.
        # Neither should be dead yet.
        pop_update = pd.DataFrame({'hh_income_diff': 0},
                                  index=pop_data.index)
        self.population_view.update(pop_update)

    def on_time_step(self, event):
        """ Predicts the hh_income for the next timestep.

        Parameters
        ----------
        event : vivarium.population.PopulationEvent
            The event time_step that called this function.
        """
        # Get living people to update their income
        pop = self.population_view.get(event.index, query="alive =='alive'")
        pop = pop.sort_values('pidp')
        self.year = event.time.year

        ## Predict next income value
        newWaveIncome = self.calculate_income(pop)
        newWaveIncome = pd.DataFrame(newWaveIncome, columns=['hh_income'])
        # newWaveIncome = newWaveIncome.rename(columns={"new_dependent": "hh_income",
        #                                               "predicted": "hh_income_diff"})
        # newWaveIncome = newWaveIncome.to_frame(name='hh_income')
        # Set index back to population of interest.
        newWaveIncome.index = pop.index

        #newWaveIncome['hh_income'] += self.generate_gaussian_noise(pop.index, 0, 1000)
        # Draw individuals next states randomly from this distribution.
        # Update population with new income
        self.population_view.update(newWaveIncome['hh_income'])

    # def calculate_income(self, pop):
    #     """Calculate income transition distribution based on provided people/indices
    #
    #     Parameters
    #     ----------
    #         pop: PopulationView
    #             Population from MINOS to calculate next income for.
    #     Returns
    #     -------
    #     nextWaveIncome: pd.Series
    #         Vector of new household incomes from OLS prediction.
    #     """
    #     # load transition model based on year.
    #     #if self.year != 2020:
    #     self.update_history_dataframe(pop, self.year)
    #     nextWaveIncome = r_utils.predict_next_timestep_yj_gaussian_gee(self.gee_transition_model,
    #                                                        self.rpy2Modules,
    #                                                        self.history_data,
    #                                                        dependent='hh_income',
    #                                                        noise_std=1)#2
    #
    #     return nextWaveIncome.iloc[self.history_data.loc[self.history_data['time']==self.year].index]

    def calculate_income(self, pop):
        """Calculate income transition distribution based on provided people/indices

        Parameters
        ----------
            pop: PopulationView
                Population from MINOS to calculate next income for.
        Returns
        -------
        nextWaveIncome: pd.Series
            Vector of new household incomes from OLS prediction.
        """
        # load transition model based on year.
        #if self.year != 2020:
        self.update_history_dataframe(pop, self.year)
        nextWaveIncome = r_utils.predict_next_timestep_yj_gamma_gee(self.gee_transition_model,
                                                                       self.rpy2Modules,
                                                                       self.history_data,
                                                                       dependent='hh_income',
                                                                       reflect=False,
                                                                       noise_std=0.5)#2

        return nextWaveIncome.iloc[self.history_data.loc[self.history_data['time']==self.year].index]

    def plot(self, pop, config):
        file_name = config.output_plots_dir + f"income_hist_{self.year}.pdf"
        f = plt.figure()
        histplot(pop, x="hh_income", stat='density')
        plt.savefig(file_name)
        plt.close()



class lmmYJIncome(Base):

    # Special methods used by vivarium.
    @property
    def name(self):
        return 'lmmYJIncome'

    def __repr__(self):
        return "lmmYJIncome()"

    def setup(self, builder):
        """ Initialise the module during simulation.setup().

        Notes
        -----
        - Load in data from pre_setup
        - Register any value producers/modifiers for income
        - Add required columns to population data frame
        - Update other required items such as randomness stream.

        Parameters
        ----------
        builder : vivarium.engine.Builder
            Vivarium's control object. Stores all simulation metadata and allows modules to use it.

        """

        # Load in inputs from pre-setup.
        # self.transition_model = builder.data.load("income_transition")
        self.rpy2Modules = builder.data.load("rpy2_modules")

        # Build vivarium objects for calculating transition probabilities.
        # Typically this is registering rate/lookup tables. See vivarium docs/other modules for examples.
        # self.transition_coefficients = builder.

        # Assign randomness streams if necessary.
        self.random = builder.randomness.get_stream(self.generate_random_crn_key())

        # Determine which subset of the main population is used in this module.
        # columns_created is the columns created by this module.
        # view_columns is the columns from the main population used in this module.
        # In this case, view_columns are taken straight from the transition model
        #view_columns = ['pidp',
        #                'age',
        #                'sex',
        #                'ethnicity',
        #                'region',
        #                'hh_income',
        #                'job_sec',
        #                #'labour_state',
        #                'education_state',
        #                'SF_12',
        #                'weight',
        #                #'housing_quality',
        #                'job_sector']
        view_columns = [
            'hh_income',
            'age',
            'sex',
            'ethnicity',
            'region',
            'education_state',
            'job_sec',
            #'job_sector',
            'time',
            'pidp',
<<<<<<< HEAD
            'hidp',
            'weight',
=======
            #'weight',
>>>>>>> 2ba68720
            'SF_12',
            'hh_income_diff',
        ]
        #columns_created = ['hh_income_diff']
        # view_columns += self.transition_model.rx2('model').names
        self.population_view = builder.population.get_view(columns=view_columns)# + columns_created)

        # Population initialiser. When new individuals are added to the microsimulation a constructer is called for each
        # module. Declare what constructer is used. usually on_initialize_simulants method is called. Inidividuals are
        # created at the start of a model "setup" or after some deterministic (add cohorts) or random (births) event.
        #builder.population.initializes_simulants(self.on_initialize_simulants, creates_columns=columns_created)

        # Declare events in the module. At what times do individuals transition states from this module. E.g. when does
        # individual graduate in an education module.
        builder.event.register_listener("time_step", self.on_time_step, priority=2)

        # just load this once.
        #self.gee_transition_model = r_utils.load_transitions(f"hh_income/gee_yj/hh_income_GEE_YJ", self.rpy2Modules,
        #                                             path=self.transition_dir)
        #self.gee_transition_model = r_utils.load_transitions(f"hh_income/gee_diff/hh_income_GEE_DIFF", self.rpy2Modules,
        #                                                     path=self.transition_dir)
        self.gee_transition_model = r_utils.load_transitions(f"hh_income/glmm/hh_income_new_GLMM", self.rpy2Modules,
                                                             path=self.transition_dir)
        #self.history_data = self.generate_history_dataframe("final_US", [2018, 2019], view_columns)
        #self.history_data["hh_income_diff"] = self.history_data['hh_income'] - self.history_data.groupby(['pidp'])['hh_income'].shift(1)

    def on_initialize_simulants(self, pop_data):
        """  Initiate columns for hh_income when new simulants are added.
        Only column needed is the diff column for rate of change model predictions.

        Parameters
        ----------
            pop_data: vivarium.framework.population.SimulantData
            Custom vivarium class for interacting with the population data frame.
            It is essentially a pandas DataFrame with a few extra attributes such as the creation_time,
            creation_window, and current simulation state (setup/running/etc.).
        """
        # Create frame with new 3 columns and add it to the main population frame.
        # This is the same for both new cohorts and newborn babies.
        # Neither should be dead yet.
        pop_update = pd.DataFrame({'hh_income_diff': 0.},
                                  index=pop_data.index)
        self.population_view.update(pop_update)

    def on_time_step(self, event):
        """ Predicts the hh_income for the next timestep.

        Parameters
        ----------
        event : vivarium.population.PopulationEvent
            The event time_step that called this function.
        """
        # Get living people to update their income
        pop = self.population_view.get(event.index, query="alive =='alive'")
        #pop = pop.sort_values('pidp')
        self.year = event.time.year
        pop['hh_income_current'] = pop['hh_income']
        ## Predict next income value
        newWaveIncome = pd.DataFrame(columns=['hh_income'])
        newWaveIncome['hh_income'] = self.calculate_income(pop)
        newWaveIncome.index = pop.index

        income_mean = np.mean(newWaveIncome["hh_income"])
        std_ratio = (np.std(pop['hh_income'])/np.std(newWaveIncome["hh_income"]))
        newWaveIncome["hh_income"] *= std_ratio
        newWaveIncome["hh_income"] -= ((std_ratio-1)*income_mean)
        #newWaveIncome["hh_income"] -= 75
        # #newWaveIncome['hh_income'] += self.generate_gaussian_noise(pop.index, 0, 1000)
        #print(std_ratio)
        # Draw individuals next states randomly from this distribution.
        # Update population with new income
        #print("income", np.mean(newWaveIncome['hh_income']))

        # Household income is a household level measure, despite this we predict it for each individual
        # because of this, we need to ensure that all members of a household have the same value after prediction.
        # To this end, I'm going to take one random member of each household and fix everybody else in the house to
        # this value
        newWaveIncome['hidp'] = pop['hidp']
        random_income_within_household = newWaveIncome.groupby('hidp').apply(
            lambda x: x.sample(1)).reset_index(drop=True)  # take sample of 1 within each hidp
        newWaveIncome['hh_income'] = newWaveIncome['hidp'].map(
            random_income_within_household.set_index('hidp')['hh_income'])  # map hh_income to each member of house
        #newWaveIncome['hh_income'] = newWaveIncome.groupby('hidp')['hh_income'].transform('mean')

        # Finally calculate diff
        newWaveIncome['hh_income_diff'] = newWaveIncome['hh_income'] - pop['hh_income']

        self.population_view.update(newWaveIncome[['hh_income', 'hh_income_diff']])

    def calculate_income(self, pop):
        """Calculate income transition distribution based on provided people/indices

        Parameters
        ----------
            pop: PopulationView
                Population from MINOS to calculate next income for.
        Returns
        -------
        nextWaveIncome: pd.Series
            Vector of new household incomes from OLS prediction.
        """
        # load transition model based on year.
        nextWaveIncome = r_utils.predict_next_timestep_yj_gamma_glmm(self.gee_transition_model,
                                                                       self.rpy2Modules,
                                                                       pop,
                                                                       dependent='hh_income_new',
                                                                       yeo_johnson = True,
                                                                       reflect=False,
                                                                       noise_std= 0.175)#0.45 for yj. 100? for non yj.
        # get new hh income diffs and update them into history_data.
        #self.update_history_dataframe(pop, self.year-1)
        #new_history_data = self.history_data.loc[self.history_data['time']==self.year].index # who in current_year
        #next_diffs = nextWaveIncome.iloc[new_history_data]
        return nextWaveIncome

    def plot(self, pop, config):
        file_name = config.output_plots_dir + f"income_hist_{self.year}.pdf"
        f = plt.figure()
        histplot(pop, x="hh_income", stat='density')
        plt.savefig(file_name)
        plt.close()


class lmmDiffIncome(Base):

    # Special methods used by vivarium.
    @property
    def name(self):
        return 'lmmDiffIncome'

    def __repr__(self):
        return "lmmDiffIncome()"

    def setup(self, builder):
        """ Initialise the module during simulation.setup().

        Notes
        -----
        - Load in data from pre_setup
        - Register any value producers/modifiers for income
        - Add required columns to population data frame
        - Update other required items such as randomness stream.

        Parameters
        ----------
        builder : vivarium.engine.Builder
            Vivarium's control object. Stores all simulation metadata and allows modules to use it.

        """

        # Load in inputs from pre-setup.
        # self.transition_model = builder.data.load("income_transition")
        self.rpy2Modules = builder.data.load("rpy2_modules")

        # Build vivarium objects for calculating transition probabilities.
        # Typically this is registering rate/lookup tables. See vivarium docs/other modules for examples.
        # self.transition_coefficients = builder.

        # Assign randomness streams if necessary.
        self.random = builder.randomness.get_stream(self.generate_random_crn_key())

        # Determine which subset of the main population is used in this module.
        # columns_created is the columns created by this module.
        # view_columns is the columns from the main population used in this module.
        # In this case, view_columns are taken straight from the transition model
        #view_columns = ['pidp',
        #                'age',
        #                'sex',
        #                'ethnicity',
        #                'region',
        #                'hh_income',
        #                'job_sec',
        #                #'labour_state',
        #                'education_state',
        #                'SF_12',
        #                'weight',
        #                #'housing_quality',
        #                'job_sector']
        view_columns = [
            'hh_income',
            'age',
            'sex',
            'ethnicity',
            'region',
            'education_state',
            'job_sec',
            #'job_sector',
            'time',
            'pidp',
            'weight',
            #'hh_income_diff'
        ]
        columns_created = ['hh_income_diff']
        # view_columns += self.transition_model.rx2('model').names
        self.population_view = builder.population.get_view(columns=view_columns + columns_created)

        # Population initialiser. When new individuals are added to the microsimulation a constructer is called for each
        # module. Declare what constructer is used. usually on_initialize_simulants method is called. Inidividuals are
        # created at the start of a model "setup" or after some deterministic (add cohorts) or random (births) event.
        builder.population.initializes_simulants(self.on_initialize_simulants, creates_columns=columns_created)

        # Declare events in the module. At what times do individuals transition states from this module. E.g. when does
        # individual graduate in an education module.
        builder.event.register_listener("time_step", self.on_time_step, priority=2)

        # just load this once.
        #self.gee_transition_model = r_utils.load_transitions(f"hh_income/gee_yj/hh_income_GEE_YJ", self.rpy2Modules,
        #                                             path=self.transition_dir)
        #self.gee_transition_model = r_utils.load_transitions(f"hh_income/gee_diff/hh_income_GEE_DIFF", self.rpy2Modules,
        #                                                     path=self.transition_dir)
        self.gee_transition_model = r_utils.load_transitions(f"hh_income/lmm_diff/hh_income_LMM_DIFF", self.rpy2Modules,
                                                             path=self.transition_dir)
        #self.history_data = self.generate_history_dataframe("final_US", [2018, 2019], view_columns)
        #self.history_data["hh_income_diff"] = self.history_data['hh_income'] - self.history_data.groupby(['pidp'])['hh_income'].shift(1)

    def on_initialize_simulants(self, pop_data):
        """  Initiate columns for hh_income when new simulants are added.
        Only column needed is the diff column for rate of change model predictions.

        Parameters
        ----------
            pop_data: vivarium.framework.population.SimulantData
            Custom vivarium class for interacting with the population data frame.
            It is essentially a pandas DataFrame with a few extra attributes such as the creation_time,
            creation_window, and current simulation state (setup/running/etc.).
        """
        # Create frame with new 3 columns and add it to the main population frame.
        # This is the same for both new cohorts and newborn babies.
        # Neither should be dead yet.
        pop_update = pd.DataFrame({'hh_income_diff': 0.},
                                  index=pop_data.index)
        self.population_view.update(pop_update)

    def on_time_step(self, event):
        """ Predicts the hh_income for the next timestep.

        Parameters
        ----------
        event : vivarium.population.PopulationEvent
            The event time_step that called this function.
        """
        # Get living people to update their income
        pop = self.population_view.get(event.index, query="alive =='alive'")
        pop = pop.sort_values('pidp')
        self.year = event.time.year

        #pop['hh_income_diff_last'] = pop['hh_income_diff']
        ## Predict next income value
        newWaveIncome = pd.DataFrame(columns=['hh_income', 'hh_income_diff'])
        newWaveIncome['hh_income_diff'] = self.calculate_income(pop)
        newWaveIncome.index = pop.index
        newWaveIncome['hh_income'] = pop['hh_income'] + newWaveIncome['hh_income_diff']
        # newWaveIncome = newWaveIncome.rename(columns={"new_dependent": "hh_income",
        #                                               "predicted": "hh_income_diff"})
        # newWaveIncome = newWaveIncome.to_frame(name='hh_income')
        # Set index back to population of interest.

        #newWaveIncome['hh_income'] += self.generate_gaussian_noise(pop.index, 0, 1000)
        # Draw individuals next states randomly from this distribution.
        # Update population with new income
        print("income", np.mean(newWaveIncome['hh_income']))
        self.population_view.update(newWaveIncome[['hh_income', 'hh_income_diff']])

    # def calculate_income(self, pop):
    #     """Calculate income transition distribution based on provided people/indices
    #
    #     Parameters
    #     ----------
    #         pop: PopulationView
    #             Population from MINOS to calculate next income for.
    #     Returns
    #     -------
    #     nextWaveIncome: pd.Series
    #         Vector of new household incomes from OLS prediction.
    #     """
    #     # load transition model based on year.
    #     #if self.year != 2020:
    #     self.update_history_dataframe(pop, self.year)
    #     nextWaveIncome = r_utils.predict_next_timestep_yj_gaussian_gee(self.gee_transition_model,
    #                                                        self.rpy2Modules,
    #                                                        self.history_data,
    #                                                        dependent='hh_income',
    #                                                        noise_std=1)#2
    #
    #     return nextWaveIncome.iloc[self.history_data.loc[self.history_data['time']==self.year].index]

    def calculate_income(self, pop):
        """Calculate income transition distribution based on provided people/indices

        Parameters
        ----------
            pop: PopulationView
                Population from MINOS to calculate next income for.
        Returns
        -------
        nextWaveIncome: pd.Series
            Vector of new household incomes from OLS prediction.
        """
        # load transition model based on year.
        nextWaveIncome = r_utils.predict_next_timestep_yj_gaussian_lmm(self.gee_transition_model,
                                                                    self.rpy2Modules,
                                                                    pop,
                                                                    dependent='hh_income_diff',
                                                                    yeo_johnson = True,
                                                                    reflect=False,
                                                                    noise_std= 0.05)#0.45
        # get new hh income diffs and update them into history_data.
        #self.update_history_dataframe(pop, self.year-1)
        #new_history_data = self.history_data.loc[self.history_data['time']==self.year].index # who in current_year
        #next_diffs = nextWaveIncome.iloc[new_history_data]
        return nextWaveIncome

    def plot(self, pop, config):
        file_name = config.output_plots_dir + f"income_hist_{self.year}.pdf"
        f = plt.figure()
        histplot(pop, x="hh_income", stat='density')
        plt.savefig(file_name)
        plt.close()

<|MERGE_RESOLUTION|>--- conflicted
+++ resolved
@@ -610,12 +610,8 @@
             #'job_sector',
             'time',
             'pidp',
-<<<<<<< HEAD
             'hidp',
-            'weight',
-=======
             #'weight',
->>>>>>> 2ba68720
             'SF_12',
             'hh_income_diff',
         ]
