"""
Module for income in Minos.
Calculation of monthly household income
Possible extension to interaction with employment/education and any spatial/interaction effects.
"""

import pandas as pd
import minos.modules.r_utils as r_utils
from minos.modules.base_module import Base
import matplotlib.pyplot as plt
from seaborn import histplot
import numpy as np
import logging


class Income(Base):

    # Special methods used by vivarium.
    @property
    def name(self):
        return 'income'

    def __repr__(self):
        return "Income()"

    def setup(self, builder):
        """ Initialise the module during simulation.setup().

        Notes
        -----
        - Load in data from pre_setup
        - Register any value producers/modifiers for income
        - Add required columns to population data frame
        - Update other required items such as randomness stream.

        Parameters
        ----------
        builder : vivarium.engine.Builder
            Vivarium's control object. Stores all simulation metadata and allows modules to use it.

        """

        # Load in inputs from pre-setup.
        # self.transition_model = builder.data.load("income_transition")
        self.rpy2Modules = builder.data.load("rpy2_modules")

        # Build vivarium objects for calculating transition probabilities.
        # Typically this is registering rate/lookup tables. See vivarium docs/other modules for examples.
        # self.transition_coefficients = builder.

        # Assign randomness streams if necessary.
        self.random = builder.randomness.get_stream(self.generate_random_crn_key())

        # Determine which subset of the main population is used in this module.
        # columns_created is the columns created by this module.
        # view_columns is the columns from the main population used in this module.
        # In this case, view_columns are taken straight from the transition model
        view_columns = ['pidp',
                        'age',
                        'sex',
                        'ethnicity',
                        'region',
                        'hh_income',
                        'job_sec',
                        'S7_labour_state',
                        'education_state',
                        'SF_12_MCS',
                        'SF_12_PCS',
                        'housing_quality',
                        'job_sector']
        # view_columns += self.transition_model.rx2('model').names
        self.population_view = builder.population.get_view(columns=view_columns)

        # Population initialiser. When new individuals are added to the microsimulation a constructer is called for each
        # module. Declare what constructer is used. usually on_initialize_simulants method is called. Inidividuals are
        # created at the start of a model "setup" or after some deterministic (add cohorts) or random (births) event.
        # builder.population.initializes_simulants(self.on_initialize_simulants)

        # Declare events in the module. At what times do individuals transition states from this module. E.g. when does
        # individual graduate in an education module.
        builder.event.register_listener("time_step", self.on_time_step, priority=3)

    def on_initialize_simulants(self, pop_data):
        """  Initiate columns for hh_income when new simulants are added.
        Only column needed is the diff column for rate of change model predictions.

        Parameters
        ----------
            pop_data: vivarium.framework.population.SimulantData
            Custom vivarium class for interacting with the population data frame.
            It is essentially a pandas DataFrame with a few extra attributes such as the creation_time,
            creation_window, and current simulation state (setup/running/etc.).
        """
        # Create frame with new 3 columns and add it to the main population frame.
        # This is the same for both new cohorts and newborn babies.
        # Neither should be dead yet.
        pop_update = pd.DataFrame({'hh_income_diff': 0},
                                  index=pop_data.index)
        self.population_view.update(pop_update)

    def on_time_step(self, event):
        """ Predicts the hh_income for the next timestep.

        Parameters
        ----------
        event : vivarium.population.PopulationEvent
            The event time_step that called this function.
        """

        logging.info("INCOME")

        # Get living people to update their income
        pop = self.population_view.get(event.index, query="alive =='alive'")
        self.year = event.time.year

        ## Predict next income value
        newWaveIncome = self.calculate_income(pop)
        newWaveIncome = pd.DataFrame(newWaveIncome, columns=['hh_income'])
        # newWaveIncome = newWaveIncome.rename(columns={"new_dependent": "hh_income",
        #                                               "predicted": "hh_income_diff"})
        # newWaveIncome = newWaveIncome.to_frame(name='hh_income')
        # Set index back to population of interest.
        newWaveIncome.index = pop.index

        # Draw individuals next states randomly from this distribution.
        # Update population with new income
        self.population_view.update(newWaveIncome['hh_income'])

    def calculate_income(self, pop):
        """Calculate income transition distribution based on provided people/indices

        Parameters
        ----------
            pop: PopulationView
                Population from MINOS to calculate next income for.
        Returns
        -------
        nextWaveIncome: pd.Series
            Vector of new household incomes from OLS prediction.
        """
        # load transition model based on year.
        year = min(self.year, 2019)
        transition_model = r_utils.load_transitions(f"hh_income/ols/hh_income_{year}_{year + 1}", self.rpy2Modules,
                                                   path=self.transition_dir)
        nextWaveIncome = r_utils.predict_next_timestep_ols(transition_model,
                                                           self.rpy2Modules,
                                                           pop,
                                                           dependent='hh_income')
        return nextWaveIncome

    def calculate_income_rateofchange(self, pop):
        """Calculate income transition with rate of change (diff) models

        Parameters
        ----------
            pop: PopulationView
                Population from MINOS to calculate next income for.
        Returns
        -------
        nextWaveIncome: pd.Dataframe
            Dataframe of new predicted hh_income value and difference from previous year.
        """
        # load transition model based on year.
        if self.cross_validation:
            # if cross-val, fix year to final year model
            year = 2019
        else:
            year = min(self.year, 2019)

        transition_model = r_utils.load_transitions(f"hh_income/ols_diff/hh_income_{year}_{year + 1}",
                                                    self.rpy2Modules,
                                                    path=self.transition_dir)
        # The calculation relies on the R predict method and the model that has already been specified
        nextWaveIncome = r_utils.predict_next_timestep_ols(transition_model,
                                                                self.rpy2Modules,
                                                                pop,
                                                                dependent='hh_income',
                                                                year=self.year)
        return nextWaveIncome

    def plot(self, pop, config):
        file_name = config.output_plots_dir + f"income_hist_{self.year}.pdf"
        f = plt.figure()
        histplot(pop, x="hh_income", stat='density')
        plt.savefig(file_name)
        plt.close()


class geeIncome(Base):

    # Special methods used by vivarium.
    @property
    def name(self):
        return 'geeIncome'

    def __repr__(self):
        return "geeIncome()"

    def setup(self, builder):
        """ Initialise the module during simulation.setup().

        Notes
        -----
        - Load in data from pre_setup
        - Register any value producers/modifiers for income
        - Add required columns to population data frame
        - Update other required items such as randomness stream.

        Parameters
        ----------
        builder : vivarium.engine.Builder
            Vivarium's control object. Stores all simulation metadata and allows modules to use it.

        """

        # Load in inputs from pre-setup.
        # self.transition_model = builder.data.load("income_transition")
        self.rpy2Modules = builder.data.load("rpy2_modules")

        # Build vivarium objects for calculating transition probabilities.
        # Typically this is registering rate/lookup tables. See vivarium docs/other modules for examples.
        # self.transition_coefficients = builder.

        # Assign randomness streams if necessary.
        self.random = builder.randomness.get_stream(self.generate_random_crn_key())

        # Determine which subset of the main population is used in this module.
        # columns_created is the columns created by this module.
        # view_columns is the columns from the main population used in this module.
        # In this case, view_columns are taken straight from the transition model
        view_columns = ['pidp',
                        'weight',
                        'age',
                        'sex',
                        'ethnicity',
                        'region',
                        'hh_income',
                        'job_sec',
                        'labour_state',
                        'education_state',
                        'SF_12',
                        'housing_quality',
                        'job_sector']
        # view_columns += self.transition_model.rx2('model').names
        self.population_view = builder.population.get_view(columns=view_columns)

        # Population initialiser. When new individuals are added to the microsimulation a constructer is called for each
        # module. Declare what constructer is used. usually on_initialize_simulants method is called. Inidividuals are
        # created at the start of a model "setup" or after some deterministic (add cohorts) or random (births) event.
        # builder.population.initializes_simulants(self.on_initialize_simulants)

        # Declare events in the module. At what times do individuals transition states from this module. E.g. when does
        # individual graduate in an education module.
        builder.event.register_listener("time_step", self.on_time_step, priority=3)

        # just load this once.
        self.gee_transition_model = r_utils.load_transitions(f"hh_income/gee/hh_income_GEE", self.rpy2Modules,
                                                         path=self.transition_dir)
        self.min_hh_income = None

    def on_initialize_simulants(self, pop_data):
            """  Initiate columns for hh_income when new simulants are added.
            Only column needed is the diff column for rate of change model predictions.

            Parameters
            ----------
                pop_data: vivarium.framework.population.SimulantData
                Custom vivarium class for interacting with the population data frame.
                It is essentially a pandas DataFrame with a few extra attributes such as the creation_time,
                creation_window, and current simulation state (setup/running/etc.).
            """
            # Create frame with new 3 columns and add it to the main population frame.
            # This is the same for both new cohorts and newborn babies.
            # Neither should be dead yet.
            pop_update = pd.DataFrame({'hh_income_diff': 0},
                                      index=pop_data.index)
            self.population_view.update(pop_update)

    def on_time_step(self, event):
        """ Predicts the hh_income for the next timestep.

        Parameters
        ----------
        event : vivarium.population.PopulationEvent
            The event time_step that called this function.
        """
        # Get living people to update their income
        pop = self.population_view.get(event.index, query="alive =='alive'")
        self.year = event.time.year
        if self.min_hh_income == None:
            self.min_hh_income = np.min(pop["hh_income"])
            self.income_std = np.std(pop["hh_income"])

        ## Predict next income value
        newWaveIncome = self.calculate_income(pop)
        newWaveIncome = pd.DataFrame(newWaveIncome, columns=['hh_income'])
        # newWaveIncome = newWaveIncome.rename(columns={"new_dependent": "hh_income",
        #                                               "predicted": "hh_income_diff"})
        # newWaveIncome = newWaveIncome.to_frame(name='hh_income')
        # Set index back to population of interest.
        newWaveIncome.index = pop.index

        newWaveIncome['hh_income'] += self.generate_gaussian_noise(pop.index, 0, 1000)
        # Draw individuals next states randomly from this distribution.
        # Update population with new income
        self.population_view.update(newWaveIncome['hh_income'])

    def calculate_income(self, pop):
        """Calculate income transition distribution based on provided people/indices

        Parameters
        ----------
            pop: PopulationView
                Population from MINOS to calculate next income for.
        Returns
        -------
        nextWaveIncome: pd.Series
            Vector of new household incomes from OLS prediction.
        """
        # load transition model based on year.

        nextWaveIncome = r_utils.predict_next_timestep_gee(self.gee_transition_model,
                                                           self.rpy2Modules,
                                                           pop,
                                                           dependent='hh_income')
        return nextWaveIncome + self.min_hh_income
    def calculate_income_rateofchange(self, pop):
        """Calculate income transition with rate of change (diff) models

        Parameters
        ----------
            pop: PopulationView
                Population from MINOS to calculate next income for.
        Returns
        -------
        nextWaveIncome: pd.Dataframe
            Dataframe of new predicted hh_income value and difference from previous year.
        """
        # load transition model based on year.
        year = min(self.year, 2019)
        transition_model = r_utils.load_transitions(f"hh_income/ols/hh_income_{year}_{year + 1}",
                                                    self.rpy2Modules,
                                                    path=self.transition_dir)
        # The calculation relies on the R predict method and the model that has already been specified
        nextWaveIncome = r_utils.predict_next_timestep_ols(transition_model,
                                                           self.rpy2Modules,
                                                           pop,
                                                           dependent='hh_income',
                                                           year=self.year)
        return nextWaveIncome

    def plot(self, pop, config):
        file_name = config.output_plots_dir + f"income_hist_{self.year}.pdf"
        f = plt.figure()
        histplot(pop, x="hh_income", stat='density')
        plt.savefig(file_name)
        plt.close()


class geeYJIncome(Base):

    # Special methods used by vivarium.
    @property
    def name(self):
        return 'geeYJIncome'

    def __repr__(self):
        return "geeYJIncome()"

    def setup(self, builder):
        """ Initialise the module during simulation.setup().

        Notes
        -----
        - Load in data from pre_setup
        - Register any value producers/modifiers for income
        - Add required columns to population data frame
        - Update other required items such as randomness stream.

        Parameters
        ----------
        builder : vivarium.engine.Builder
            Vivarium's control object. Stores all simulation metadata and allows modules to use it.

        """

        # Load in inputs from pre-setup.
        # self.transition_model = builder.data.load("income_transition")
        self.rpy2Modules = builder.data.load("rpy2_modules")

        # Build vivarium objects for calculating transition probabilities.
        # Typically this is registering rate/lookup tables. See vivarium docs/other modules for examples.
        # self.transition_coefficients = builder.

        # Assign randomness streams if necessary.
        self.random = builder.randomness.get_stream(self.generate_random_crn_key())

        # Determine which subset of the main population is used in this module.
        # columns_created is the columns created by this module.
        # view_columns is the columns from the main population used in this module.
        # In this case, view_columns are taken straight from the transition model
        #view_columns = ['pidp',
        #                'age',
        #                'sex',
        #                'ethnicity',
        #                'region',
        #                'hh_income',
        #                'job_sec',
        #                #'labour_state',
        #                'education_state',
        #                'SF_12',
        #                'weight',
        #                #'housing_quality',
        #                'job_sector']
        view_columns = [
            'hh_income',
            'age',
            'sex',
            'ethnicity',
            'region',
            'education_state',
            'job_sec',
            'job_sector',
            'time',
            'pidp',
            'weight'
        ]
        # view_columns += self.transition_model.rx2('model').names
        self.population_view = builder.population.get_view(columns=view_columns)

        # Population initialiser. When new individuals are added to the microsimulation a constructer is called for each
        # module. Declare what constructer is used. usually on_initialize_simulants method is called. Inidividuals are
        # created at the start of a model "setup" or after some deterministic (add cohorts) or random (births) event.
        # builder.population.initializes_simulants(self.on_initialize_simulants)

        # Declare events in the module. At what times do individuals transition states from this module. E.g. when does
        # individual graduate in an education module.
        builder.event.register_listener("time_step", self.on_time_step, priority=2)

        # just load this once.
        #self.gee_transition_model = r_utils.load_transitions(f"hh_income/gee_yj/hh_income_GEE_YJ", self.rpy2Modules,
        #                                             path=self.transition_dir)
        self.gee_transition_model = r_utils.load_transitions(f"hh_income/gee_yj_gamma/hh_income_GEE_YJ_GAMMA", self.rpy2Modules,
                                                             path=self.transition_dir)
        self.history_data = self.generate_history_dataframe("final_US", [2018, 2019, 2020], view_columns)

    def on_initialize_simulants(self, pop_data):
        """  Initiate columns for hh_income when new simulants are added.
        Only column needed is the diff column for rate of change model predictions.

        Parameters
        ----------
            pop_data: vivarium.framework.population.SimulantData
            Custom vivarium class for interacting with the population data frame.
            It is essentially a pandas DataFrame with a few extra attributes such as the creation_time,
            creation_window, and current simulation state (setup/running/etc.).
        """
        # Create frame with new 3 columns and add it to the main population frame.
        # This is the same for both new cohorts and newborn babies.
        # Neither should be dead yet.
        pop_update = pd.DataFrame({'hh_income_diff': 0},
                                  index=pop_data.index)
        self.population_view.update(pop_update)

    def on_time_step(self, event):
        """ Predicts the hh_income for the next timestep.

        Parameters
        ----------
        event : vivarium.population.PopulationEvent
            The event time_step that called this function.
        """
        # Get living people to update their income
        pop = self.population_view.get(event.index, query="alive =='alive'")
        pop = pop.sort_values('pidp')
        self.year = event.time.year

        ## Predict next income value
        newWaveIncome = self.calculate_income(pop)
        newWaveIncome = pd.DataFrame(newWaveIncome, columns=['hh_income'])
        # newWaveIncome = newWaveIncome.rename(columns={"new_dependent": "hh_income",
        #                                               "predicted": "hh_income_diff"})
        # newWaveIncome = newWaveIncome.to_frame(name='hh_income')
        # Set index back to population of interest.
        newWaveIncome.index = pop.index

        #newWaveIncome['hh_income'] += self.generate_gaussian_noise(pop.index, 0, 1000)
        # Draw individuals next states randomly from this distribution.
        # Update population with new income
        self.population_view.update(newWaveIncome['hh_income'])

    # def calculate_income(self, pop):
    #     """Calculate income transition distribution based on provided people/indices
    #
    #     Parameters
    #     ----------
    #         pop: PopulationView
    #             Population from MINOS to calculate next income for.
    #     Returns
    #     -------
    #     nextWaveIncome: pd.Series
    #         Vector of new household incomes from OLS prediction.
    #     """
    #     # load transition model based on year.
    #     #if self.year != 2020:
    #     self.update_history_dataframe(pop, self.year)
    #     nextWaveIncome = r_utils.predict_next_timestep_yj_gaussian_gee(self.gee_transition_model,
    #                                                        self.rpy2Modules,
    #                                                        self.history_data,
    #                                                        dependent='hh_income',
    #                                                        noise_std=1)#2
    #
    #     return nextWaveIncome.iloc[self.history_data.loc[self.history_data['time']==self.year].index]

    def calculate_income(self, pop):
        """Calculate income transition distribution based on provided people/indices

        Parameters
        ----------
            pop: PopulationView
                Population from MINOS to calculate next income for.
        Returns
        -------
        nextWaveIncome: pd.Series
            Vector of new household incomes from OLS prediction.
        """
        # load transition model based on year.
        #if self.year != 2020:
        self.update_history_dataframe(pop, self.year)
        nextWaveIncome = r_utils.predict_next_timestep_yj_gamma_gee(self.gee_transition_model,
                                                                       self.rpy2Modules,
                                                                       self.history_data,
                                                                       dependent='hh_income',
                                                                       reflect=False,
                                                                       noise_std=0.5)#2

        return nextWaveIncome.iloc[self.history_data.loc[self.history_data['time']==self.year].index]

    def plot(self, pop, config):
        file_name = config.output_plots_dir + f"income_hist_{self.year}.pdf"
        f = plt.figure()
        histplot(pop, x="hh_income", stat='density')
        plt.savefig(file_name)
        plt.close()



class lmmYJIncome(Base):

    # Special methods used by vivarium.
    @property
    def name(self):
        return 'lmmYJIncome'

    def __repr__(self):
        return "lmmYJIncome()"

    def setup(self, builder):
        """ Initialise the module during simulation.setup().

        Notes
        -----
        - Load in data from pre_setup
        - Register any value producers/modifiers for income
        - Add required columns to population data frame
        - Update other required items such as randomness stream.

        Parameters
        ----------
        builder : vivarium.engine.Builder
            Vivarium's control object. Stores all simulation metadata and allows modules to use it.

        """

        # Load in inputs from pre-setup.
        # self.transition_model = builder.data.load("income_transition")
        self.rpy2Modules = builder.data.load("rpy2_modules")

        # Build vivarium objects for calculating transition probabilities.
        # Typically this is registering rate/lookup tables. See vivarium docs/other modules for examples.
        # self.transition_coefficients = builder.

        # Assign randomness streams if necessary.
        self.random = builder.randomness.get_stream(self.generate_random_crn_key())

        # Determine which subset of the main population is used in this module.
        # columns_created is the columns created by this module.
        # view_columns is the columns from the main population used in this module.
        # In this case, view_columns are taken straight from the transition model
        #view_columns = ['pidp',
        #                'age',
        #                'sex',
        #                'ethnicity',
        #                'region',
        #                'hh_income',
        #                'job_sec',
        #                #'labour_state',
        #                'education_state',
        #                'SF_12',
        #                'weight',
        #                #'housing_quality',
        #                'job_sector']
<<<<<<< HEAD
        view_columns = [
            'hh_income',
            'age',
            'sex',
            'ethnicity',
            'region',
            'education_state',
            'job_sec',
            #'job_sector',
            'time',
            'pidp',
            #'weight',
            'SF_12_MCS',
            'SF_12_PCS',
            'hh_income_diff',
            'job_sector'
        ]
=======
        view_columns = ["age",
                        "sex",
                        "ethnicity",
                        "region",
                        "education_state",
                        'job_sec',
                        'SF_12',
                        'pidp',
                        'hh_income',
                        'hh_income_diff'
                        ]


>>>>>>> 238ce357
        #columns_created = ['hh_income_diff']
        # view_columns += self.transition_model.rx2('model').names
        self.population_view = builder.population.get_view(columns=view_columns)# + columns_created)

        # Population initialiser. When new individuals are added to the microsimulation a constructer is called for each
        # module. Declare what constructer is used. usually on_initialize_simulants method is called. Inidividuals are
        # created at the start of a model "setup" or after some deterministic (add cohorts) or random (births) event.
        #builder.population.initializes_simulants(self.on_initialize_simulants, creates_columns=columns_created)

        # Declare events in the module. At what times do individuals transition states from this module. E.g. when does
        # individual graduate in an education module.
        builder.event.register_listener("time_step", self.on_time_step, priority=2)

        # just load this once.
        #self.gee_transition_model = r_utils.load_transitions(f"hh_income/gee_yj/hh_income_GEE_YJ", self.rpy2Modules,
        #                                             path=self.transition_dir)
        #self.gee_transition_model = r_utils.load_transitions(f"hh_income/gee_diff/hh_income_GEE_DIFF", self.rpy2Modules,
        #                                                     path=self.transition_dir)
        self.gee_transition_model = r_utils.load_transitions(f"hh_income/glmm/hh_income_new_GLMM", self.rpy2Modules,
                                                             path=self.transition_dir)
        #self.history_data = self.generate_history_dataframe("final_US", [2018, 2019], view_columns)
        #self.history_data["hh_income_diff"] = self.history_data['hh_income'] - self.history_data.groupby(['pidp'])['hh_income'].shift(1)

    def on_initialize_simulants(self, pop_data):
        """  Initiate columns for hh_income when new simulants are added.
        Only column needed is the diff column for rate of change model predictions.

        Parameters
        ----------
            pop_data: vivarium.framework.population.SimulantData
            Custom vivarium class for interacting with the population data frame.
            It is essentially a pandas DataFrame with a few extra attributes such as the creation_time,
            creation_window, and current simulation state (setup/running/etc.).
        """
        # Create frame with new 3 columns and add it to the main population frame.
        # This is the same for both new cohorts and newborn babies.
        # Neither should be dead yet.
        pop_update = pd.DataFrame({'hh_income_diff': 0.},
                                  index=pop_data.index)
        self.population_view.update(pop_update)

    def on_time_step(self, event):
        """ Predicts the hh_income for the next timestep.

        Parameters
        ----------
        event : vivarium.population.PopulationEvent
            The event time_step that called this function.
        """
        # Get living people to update their income
        pop = self.population_view.get(event.index, query="alive =='alive'")
        #pop = pop.sort_values('pidp')
        self.year = event.time.year
        pop['hh_income_new'] = pop['hh_income']
        ## Predict next income value
        newWaveIncome = pd.DataFrame(columns=['hh_income'])
        newWaveIncome['hh_income'] = self.calculate_income(pop)
        newWaveIncome.index = pop.index

        newWaveIncome['hh_income_diff'] = newWaveIncome['hh_income'] - pop['hh_income']
        income_mean = np.mean(newWaveIncome["hh_income"])
        std_ratio = (np.std(pop['hh_income'])/np.std(newWaveIncome["hh_income"]))
        newWaveIncome["hh_income"] *= std_ratio
        newWaveIncome["hh_income"] -= ((std_ratio-1)*income_mean)
        #newWaveIncome["hh_income"] -= 75
        # #newWaveIncome['hh_income'] += self.generate_gaussian_noise(pop.index, 0, 1000)
        #print(std_ratio)
        # Draw individuals next states randomly from this distribution.
        # Update population with new income
        #print("income", np.mean(newWaveIncome['hh_income']))
        self.population_view.update(newWaveIncome[['hh_income', 'hh_income_diff']])

    def calculate_income(self, pop):
        """Calculate income transition distribution based on provided people/indices

        Parameters
        ----------
            pop: PopulationView
                Population from MINOS to calculate next income for.
        Returns
        -------
        nextWaveIncome: pd.Series
            Vector of new household incomes from OLS prediction.
        """
        # load transition model based on year.
        nextWaveIncome = r_utils.predict_next_timestep_yj_gamma_glmm(self.gee_transition_model,
                                                                       self.rpy2Modules,
                                                                       pop,
                                                                       dependent='hh_income_new',
                                                                       yeo_johnson = True,
                                                                       reflect=False,
                                                                       mod_type='gamma',
                                                                       noise_std= 0.175)#0.45 for yj. 100? for non yj.
        # get new hh income diffs and update them into history_data.
        #self.update_history_dataframe(pop, self.year-1)
        #new_history_data = self.history_data.loc[self.history_data['time']==self.year].index # who in current_year
        #next_diffs = nextWaveIncome.iloc[new_history_data]
        return nextWaveIncome

    def plot(self, pop, config):
        file_name = config.output_plots_dir + f"income_hist_{self.year}.pdf"
        f = plt.figure()
        histplot(pop, x="hh_income", stat='density')
        plt.savefig(file_name)
        plt.close()


class lmmDiffIncome(Base):

    # Special methods used by vivarium.
    @property
    def name(self):
        return 'lmmDiffIncome'

    def __repr__(self):
        return "lmmDiffIncome()"

    def setup(self, builder):
        """ Initialise the module during simulation.setup().

        Notes
        -----
        - Load in data from pre_setup
        - Register any value producers/modifiers for income
        - Add required columns to population data frame
        - Update other required items such as randomness stream.

        Parameters
        ----------
        builder : vivarium.engine.Builder
            Vivarium's control object. Stores all simulation metadata and allows modules to use it.

        """

        # Load in inputs from pre-setup.
        # self.transition_model = builder.data.load("income_transition")
        self.rpy2Modules = builder.data.load("rpy2_modules")

        # Build vivarium objects for calculating transition probabilities.
        # Typically this is registering rate/lookup tables. See vivarium docs/other modules for examples.
        # self.transition_coefficients = builder.

        # Assign randomness streams if necessary.
        self.random = builder.randomness.get_stream(self.generate_random_crn_key())

        # Determine which subset of the main population is used in this module.
        # columns_created is the columns created by this module.
        # view_columns is the columns from the main population used in this module.
        # In this case, view_columns are taken straight from the transition model
        #view_columns = ['pidp',
        #                'age',
        #                'sex',
        #                'ethnicity',
        #                'region',
        #                'hh_income',
        #                'job_sec',
        #                #'labour_state',
        #                'education_state',
        #                'SF_12',
        #                'weight',
        #                #'housing_quality',
        #                'job_sector']
        view_columns = [
            'hh_income',
            'age',
            'sex',
            'ethnicity',
            'region',
            'education_state',
            'job_sec',
            #'job_sector',
            'time',
            'pidp',
            'weight',
            #'hh_income_diff'
        ]
        columns_created = ['hh_income_diff']
        # view_columns += self.transition_model.rx2('model').names
        self.population_view = builder.population.get_view(columns=view_columns + columns_created)

        # Population initialiser. When new individuals are added to the microsimulation a constructer is called for each
        # module. Declare what constructer is used. usually on_initialize_simulants method is called. Inidividuals are
        # created at the start of a model "setup" or after some deterministic (add cohorts) or random (births) event.
        builder.population.initializes_simulants(self.on_initialize_simulants, creates_columns=columns_created)

        # Declare events in the module. At what times do individuals transition states from this module. E.g. when does
        # individual graduate in an education module.
        builder.event.register_listener("time_step", self.on_time_step, priority=2)

        # just load this once.
        #self.gee_transition_model = r_utils.load_transitions(f"hh_income/gee_yj/hh_income_GEE_YJ", self.rpy2Modules,
        #                                             path=self.transition_dir)
        #self.gee_transition_model = r_utils.load_transitions(f"hh_income/gee_diff/hh_income_GEE_DIFF", self.rpy2Modules,
        #                                                     path=self.transition_dir)
        self.gee_transition_model = r_utils.load_transitions(f"hh_income/lmm_diff/hh_income_LMM_DIFF", self.rpy2Modules,
                                                             path=self.transition_dir)
        #self.history_data = self.generate_history_dataframe("final_US", [2018, 2019], view_columns)
        #self.history_data["hh_income_diff"] = self.history_data['hh_income'] - self.history_data.groupby(['pidp'])['hh_income'].shift(1)

    def on_initialize_simulants(self, pop_data):
        """  Initiate columns for hh_income when new simulants are added.
        Only column needed is the diff column for rate of change model predictions.

        Parameters
        ----------
            pop_data: vivarium.framework.population.SimulantData
            Custom vivarium class for interacting with the population data frame.
            It is essentially a pandas DataFrame with a few extra attributes such as the creation_time,
            creation_window, and current simulation state (setup/running/etc.).
        """
        # Create frame with new 3 columns and add it to the main population frame.
        # This is the same for both new cohorts and newborn babies.
        # Neither should be dead yet.
        pop_update = pd.DataFrame({'hh_income_diff': 0.},
                                  index=pop_data.index)
        self.population_view.update(pop_update)

    def on_time_step(self, event):
        """ Predicts the hh_income for the next timestep.

        Parameters
        ----------
        event : vivarium.population.PopulationEvent
            The event time_step that called this function.
        """
        # Get living people to update their income
        pop = self.population_view.get(event.index, query="alive =='alive'")
        pop = pop.sort_values('pidp')
        self.year = event.time.year

        #pop['hh_income_diff_last'] = pop['hh_income_diff']
        ## Predict next income value
        newWaveIncome = pd.DataFrame(columns=['hh_income', 'hh_income_diff'])
        newWaveIncome['hh_income_diff'] = self.calculate_income(pop)
        newWaveIncome.index = pop.index
        newWaveIncome['hh_income'] = pop['hh_income'] + newWaveIncome['hh_income_diff']
        # newWaveIncome = newWaveIncome.rename(columns={"new_dependent": "hh_income",
        #                                               "predicted": "hh_income_diff"})
        # newWaveIncome = newWaveIncome.to_frame(name='hh_income')
        # Set index back to population of interest.

        #newWaveIncome['hh_income'] += self.generate_gaussian_noise(pop.index, 0, 1000)
        # Draw individuals next states randomly from this distribution.
        # Update population with new income
        print("income", np.mean(newWaveIncome['hh_income']))
        self.population_view.update(newWaveIncome[['hh_income', 'hh_income_diff']])

    # def calculate_income(self, pop):
    #     """Calculate income transition distribution based on provided people/indices
    #
    #     Parameters
    #     ----------
    #         pop: PopulationView
    #             Population from MINOS to calculate next income for.
    #     Returns
    #     -------
    #     nextWaveIncome: pd.Series
    #         Vector of new household incomes from OLS prediction.
    #     """
    #     # load transition model based on year.
    #     #if self.year != 2020:
    #     self.update_history_dataframe(pop, self.year)
    #     nextWaveIncome = r_utils.predict_next_timestep_yj_gaussian_gee(self.gee_transition_model,
    #                                                        self.rpy2Modules,
    #                                                        self.history_data,
    #                                                        dependent='hh_income',
    #                                                        noise_std=1)#2
    #
    #     return nextWaveIncome.iloc[self.history_data.loc[self.history_data['time']==self.year].index]

    def calculate_income(self, pop):
        """Calculate income transition distribution based on provided people/indices

        Parameters
        ----------
            pop: PopulationView
                Population from MINOS to calculate next income for.
        Returns
        -------
        nextWaveIncome: pd.Series
            Vector of new household incomes from OLS prediction.
        """
        # load transition model based on year.
        nextWaveIncome = r_utils.predict_next_timestep_yj_gaussian_lmm(self.gee_transition_model,
                                                                    self.rpy2Modules,
                                                                    pop,
                                                                    dependent='hh_income_diff',
                                                                    yeo_johnson = True,
                                                                    reflect=False,
                                                                    noise_std= 0.05)#0.45
        # get new hh income diffs and update them into history_data.
        #self.update_history_dataframe(pop, self.year-1)
        #new_history_data = self.history_data.loc[self.history_data['time']==self.year].index # who in current_year
        #next_diffs = nextWaveIncome.iloc[new_history_data]
        return nextWaveIncome

    def plot(self, pop, config):
        file_name = config.output_plots_dir + f"income_hist_{self.year}.pdf"
        f = plt.figure()
        histplot(pop, x="hh_income", stat='density')
        plt.savefig(file_name)
        plt.close()

<|MERGE_RESOLUTION|>--- conflicted
+++ resolved
@@ -600,39 +600,20 @@
         #                'weight',
         #                #'housing_quality',
         #                'job_sector']
-<<<<<<< HEAD
-        view_columns = [
-            'hh_income',
-            'age',
-            'sex',
-            'ethnicity',
-            'region',
-            'education_state',
-            'job_sec',
-            #'job_sector',
-            'time',
-            'pidp',
-            #'weight',
-            'SF_12_MCS',
-            'SF_12_PCS',
-            'hh_income_diff',
-            'job_sector'
-        ]
-=======
+
         view_columns = ["age",
                         "sex",
                         "ethnicity",
                         "region",
                         "education_state",
                         'job_sec',
-                        'SF_12',
+                        'SF_12_MCS',
+                        'SF_12_PCS',
                         'pidp',
                         'hh_income',
                         'hh_income_diff'
                         ]
 
-
->>>>>>> 238ce357
         #columns_created = ['hh_income_diff']
         # view_columns += self.transition_model.rx2('model').names
         self.population_view = builder.population.get_view(columns=view_columns)# + columns_created)
