--- conflicted
+++ resolved
@@ -614,11 +614,8 @@
             'time',
             'pidp',
             'hidp',
-<<<<<<< HEAD
             'weight',
-=======
             #'weight',
->>>>>>> 290a5220
             'SF_12',
             'hh_income_diff',
         ]
@@ -675,37 +672,16 @@
         pop = self.population_view.get(event.index, query="alive =='alive'")
         #pop = pop.sort_values('pidp')
         self.year = event.time.year
-<<<<<<< HEAD
-        pop['hh_income_new'] = pop['hh_income']
-
-
-=======
         pop['hh_income_current'] = pop['hh_income']
->>>>>>> 290a5220
         ## Predict next income value
-        newWaveIncome = pd.DataFrame(self.calculate_income(pop), columns=['hh_income'])
+        newWaveIncome = pd.DataFrame(columns=['hh_income'])
+        newWaveIncome['hh_income'] = self.calculate_income(pop)
         newWaveIncome.index = pop.index
-<<<<<<< HEAD
-        #pop['hh_income_new'] = newWaveIncome['hh_income_new']
-        #pop['hh_income_new'] = pop.groupby(['hidp'])['hh_income_new'].transform('mean')
-
-        newWaveIncome['hidp'] = pop['hidp']
-        random_income_within_household = newWaveIncome.groupby('hidp').apply(
-            lambda x: x.sample(1)).reset_index(drop=True)  # take sample of 1 within each hidp
-        newWaveIncome['hh_income'] = newWaveIncome['hidp'].map(
-            random_income_within_household.set_index('hidp')['hh_income'])  # map hh_income to each member of house
 
         income_mean = np.median(newWaveIncome["hh_income"])
-        std_ratio = (np.std(pop['hh_income'])/np.std(newWaveIncome["hh_income_new"]))
-        pop["hh_income_new"] *= std_ratio
-        pop["hh_income_new"] -= ((std_ratio-1)*income_mean)
-=======
-
-        income_mean = np.mean(newWaveIncome["hh_income"])
         std_ratio = (np.std(pop['hh_income'])/np.std(newWaveIncome["hh_income"]))
         newWaveIncome["hh_income"] *= std_ratio
         newWaveIncome["hh_income"] -= ((std_ratio-1)*income_mean)
->>>>>>> 290a5220
         #newWaveIncome["hh_income"] -= 75
         # #newWaveIncome['hh_income'] += self.generate_gaussian_noise(pop.index, 0, 1000)
         #print(std_ratio)
@@ -713,15 +689,6 @@
         # Update population with new income
         #print("income", np.mean(newWaveIncome['hh_income']))
 
-<<<<<<< HEAD
-        pop['hh_income_diff'] = pop['hh_income_new'] - pop['hh_income']
-        pop['hh_income'] = pop['hh_income_new']
-        # Set index back to population of interest.
-
-        # Draw individuals next states randomly from this distribution.
-        # Update population with new income
-        self.population_view.update(pop[['hh_income', 'hh_income_diff']])
-=======
         # Household income is a household level measure, despite this we predict it for each individual
         # because of this, we need to ensure that all members of a household have the same value after prediction.
         # To this end, I'm going to take one random member of each household and fix everybody else in the house to
@@ -737,7 +704,6 @@
         newWaveIncome['hh_income_diff'] = newWaveIncome['hh_income'] - pop['hh_income']
 
         self.population_view.update(newWaveIncome[['hh_income', 'hh_income_diff']])
->>>>>>> 290a5220
 
     def calculate_income(self, pop):
         """Calculate income transition distribution based on provided people/indices
