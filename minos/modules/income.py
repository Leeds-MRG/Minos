"""
Module for income in Minos.
Calculation of monthly household income
Possible extension to interaction with employment/education and any spatial/interaction effects.
"""

import pandas as pd
import minos.modules.r_utils as r_utils
from minos.modules.base_module import Base
import matplotlib.pyplot as plt
from seaborn import histplot
<<<<<<< HEAD
import numpy as np
=======
import logging

>>>>>>> fc83019a

class Income(Base):

    # Special methods used by vivarium.
    @property
    def name(self):
        return 'income'

    def __repr__(self):
        return "Income()"

    def setup(self, builder):
        """ Initialise the module during simulation.setup().

        Notes
        -----
        - Load in data from pre_setup
        - Register any value producers/modifiers for income
        - Add required columns to population data frame
        - Update other required items such as randomness stream.

        Parameters
        ----------
        builder : vivarium.engine.Builder
            Vivarium's control object. Stores all simulation metadata and allows modules to use it.

        """

        # Load in inputs from pre-setup.
        # self.transition_model = builder.data.load("income_transition")
        self.rpy2Modules = builder.data.load("rpy2_modules")

        # Build vivarium objects for calculating transition probabilities.
        # Typically this is registering rate/lookup tables. See vivarium docs/other modules for examples.
        # self.transition_coefficients = builder.

        # Assign randomness streams if necessary.
        self.random = builder.randomness.get_stream(self.generate_random_crn_key())

        # Determine which subset of the main population is used in this module.
        # columns_created is the columns created by this module.
        # view_columns is the columns from the main population used in this module.
        # In this case, view_columns are taken straight from the transition model
        view_columns = ['pidp',
                        'age',
                        'sex',
                        'ethnicity',
                        'region',
                        'hh_income',
                        'job_sec',
                        'S7_labour_state',
                        'education_state',
                        'SF_12',
                        'housing_quality',
                        'job_sector']
        # view_columns += self.transition_model.rx2('model').names
        self.population_view = builder.population.get_view(columns=view_columns)

        # Population initialiser. When new individuals are added to the microsimulation a constructer is called for each
        # module. Declare what constructer is used. usually on_initialize_simulants method is called. Inidividuals are
        # created at the start of a model "setup" or after some deterministic (add cohorts) or random (births) event.
        # builder.population.initializes_simulants(self.on_initialize_simulants)

        # Declare events in the module. At what times do individuals transition states from this module. E.g. when does
        # individual graduate in an education module.
        builder.event.register_listener("time_step", self.on_time_step, priority=3)

    def on_initialize_simulants(self, pop_data):
        """  Initiate columns for hh_income when new simulants are added.
        Only column needed is the diff column for rate of change model predictions.

        Parameters
        ----------
            pop_data: vivarium.framework.population.SimulantData
            Custom vivarium class for interacting with the population data frame.
            It is essentially a pandas DataFrame with a few extra attributes such as the creation_time,
            creation_window, and current simulation state (setup/running/etc.).
        """
        # Create frame with new 3 columns and add it to the main population frame.
        # This is the same for both new cohorts and newborn babies.
        # Neither should be dead yet.
        pop_update = pd.DataFrame({'hh_income_diff': 0},
                                  index=pop_data.index)
        self.population_view.update(pop_update)

    def on_time_step(self, event):
        """ Predicts the hh_income for the next timestep.

        Parameters
        ----------
        event : vivarium.population.PopulationEvent
            The event time_step that called this function.
        """

        logging.info("INCOME")

        # Get living people to update their income
        pop = self.population_view.get(event.index, query="alive =='alive'")
        self.year = event.time.year

        ## Predict next income value
        newWaveIncome = self.calculate_income(pop)
        newWaveIncome = pd.DataFrame(newWaveIncome, columns=['hh_income'])
        # newWaveIncome = newWaveIncome.rename(columns={"new_dependent": "hh_income",
        #                                               "predicted": "hh_income_diff"})
        # newWaveIncome = newWaveIncome.to_frame(name='hh_income')
        # Set index back to population of interest.
        newWaveIncome.index = pop.index

        # Draw individuals next states randomly from this distribution.
        # Update population with new income
        self.population_view.update(newWaveIncome['hh_income'])

    def calculate_income(self, pop):
        """Calculate income transition distribution based on provided people/indices

        Parameters
        ----------
            pop: PopulationView
                Population from MINOS to calculate next income for.
        Returns
        -------
        nextWaveIncome: pd.Series
            Vector of new household incomes from OLS prediction.
        """
        # load transition model based on year.
        year = min(self.year, 2019)
        transition_model = r_utils.load_transitions(f"hh_income/ols/hh_income_{year}_{year + 1}", self.rpy2Modules,
                                                   path=self.transition_dir)
        nextWaveIncome = r_utils.predict_next_timestep_ols(transition_model,
                                                           self.rpy2Modules,
                                                           pop,
                                                           dependent='hh_income')
        return nextWaveIncome

    def calculate_income_rateofchange(self, pop):
        """Calculate income transition with rate of change (diff) models

        Parameters
        ----------
            pop: PopulationView
                Population from MINOS to calculate next income for.
        Returns
        -------
        nextWaveIncome: pd.Dataframe
            Dataframe of new predicted hh_income value and difference from previous year.
        """
        # load transition model based on year.
<<<<<<< HEAD
        year = min(self.year, 2019)
        transition_model = r_utils.load_transitions(f"hh_income/ols/hh_income_{year}_{year + 1}",
=======
        if self.cross_validation:
            # if cross-val, fix year to final year model
            year = 2019
        else:
            year = min(self.year, 2019)

        transition_model = r_utils.load_transitions(f"hh_income/ols_diff/hh_income_{year}_{year + 1}",
>>>>>>> fc83019a
                                                    self.rpy2Modules,
                                                    path=self.transition_dir)
        # The calculation relies on the R predict method and the model that has already been specified
        nextWaveIncome = r_utils.predict_next_timestep_ols(transition_model,
                                                                self.rpy2Modules,
                                                                pop,
                                                                dependent='hh_income',
                                                                year=self.year)
        return nextWaveIncome

    def plot(self, pop, config):
        file_name = config.output_plots_dir + f"income_hist_{self.year}.pdf"
        f = plt.figure()
        histplot(pop, x="hh_income", stat='density')
        plt.savefig(file_name)
        plt.close()


class geeIncome(Base):

    # Special methods used by vivarium.
    @property
    def name(self):
        return 'geeIncome'

    def __repr__(self):
        return "geeIncome()"

    def setup(self, builder):
        """ Initialise the module during simulation.setup().

        Notes
        -----
        - Load in data from pre_setup
        - Register any value producers/modifiers for income
        - Add required columns to population data frame
        - Update other required items such as randomness stream.

        Parameters
        ----------
        builder : vivarium.engine.Builder
            Vivarium's control object. Stores all simulation metadata and allows modules to use it.

        """

        # Load in inputs from pre-setup.
        # self.transition_model = builder.data.load("income_transition")
        self.rpy2Modules = builder.data.load("rpy2_modules")

        # Build vivarium objects for calculating transition probabilities.
        # Typically this is registering rate/lookup tables. See vivarium docs/other modules for examples.
        # self.transition_coefficients = builder.

        # Assign randomness streams if necessary.
        self.random = builder.randomness.get_stream(self.generate_random_crn_key())

        # Determine which subset of the main population is used in this module.
        # columns_created is the columns created by this module.
        # view_columns is the columns from the main population used in this module.
        # In this case, view_columns are taken straight from the transition model
        view_columns = ['pidp',
                        'weight',
                        'age',
                        'sex',
                        'ethnicity',
                        'region',
                        'hh_income',
                        'job_sec',
                        'labour_state',
                        'education_state',
                        'SF_12',
                        'housing_quality',
                        'job_sector']
        # view_columns += self.transition_model.rx2('model').names
        self.population_view = builder.population.get_view(columns=view_columns)

        # Population initialiser. When new individuals are added to the microsimulation a constructer is called for each
        # module. Declare what constructer is used. usually on_initialize_simulants method is called. Inidividuals are
        # created at the start of a model "setup" or after some deterministic (add cohorts) or random (births) event.
        # builder.population.initializes_simulants(self.on_initialize_simulants)

        # Declare events in the module. At what times do individuals transition states from this module. E.g. when does
        # individual graduate in an education module.
        builder.event.register_listener("time_step", self.on_time_step, priority=3)

        # just load this once.
        self.gee_transition_model = r_utils.load_transitions(f"hh_income/gee/hh_income_GEE", self.rpy2Modules,
                                                         path=self.transition_dir)
        self.min_hh_income = None

    def on_initialize_simulants(self, pop_data):
            """  Initiate columns for hh_income when new simulants are added.
            Only column needed is the diff column for rate of change model predictions.

            Parameters
            ----------
                pop_data: vivarium.framework.population.SimulantData
                Custom vivarium class for interacting with the population data frame.
                It is essentially a pandas DataFrame with a few extra attributes such as the creation_time,
                creation_window, and current simulation state (setup/running/etc.).
            """
            # Create frame with new 3 columns and add it to the main population frame.
            # This is the same for both new cohorts and newborn babies.
            # Neither should be dead yet.
            pop_update = pd.DataFrame({'hh_income_diff': 0},
                                      index=pop_data.index)
            self.population_view.update(pop_update)

    def on_time_step(self, event):
        """ Predicts the hh_income for the next timestep.

        Parameters
        ----------
        event : vivarium.population.PopulationEvent
            The event time_step that called this function.
        """
        # Get living people to update their income
        pop = self.population_view.get(event.index, query="alive =='alive'")
        self.year = event.time.year
        if self.min_hh_income == None:
            self.min_hh_income = np.min(pop["hh_income"])
            self.income_std = np.std(pop["hh_income"])

        ## Predict next income value
        newWaveIncome = self.calculate_income(pop)
        newWaveIncome = pd.DataFrame(newWaveIncome, columns=['hh_income'])
        # newWaveIncome = newWaveIncome.rename(columns={"new_dependent": "hh_income",
        #                                               "predicted": "hh_income_diff"})
        # newWaveIncome = newWaveIncome.to_frame(name='hh_income')
        # Set index back to population of interest.
        newWaveIncome.index = pop.index

        newWaveIncome['hh_income'] += self.generate_gaussian_noise(pop.index, 0, 1000)
        # Draw individuals next states randomly from this distribution.
        # Update population with new income
        self.population_view.update(newWaveIncome['hh_income'])

    def calculate_income(self, pop):
        """Calculate income transition distribution based on provided people/indices

        Parameters
        ----------
            pop: PopulationView
                Population from MINOS to calculate next income for.
        Returns
        -------
        nextWaveIncome: pd.Series
            Vector of new household incomes from OLS prediction.
        """
        # load transition model based on year.

        nextWaveIncome = r_utils.predict_next_timestep_gee(self.gee_transition_model,
                                                           self.rpy2Modules,
                                                           pop,
                                                           dependent='hh_income')
        return nextWaveIncome + self.min_hh_income
    def calculate_income_rateofchange(self, pop):
        """Calculate income transition with rate of change (diff) models

        Parameters
        ----------
            pop: PopulationView
                Population from MINOS to calculate next income for.
        Returns
        -------
        nextWaveIncome: pd.Dataframe
            Dataframe of new predicted hh_income value and difference from previous year.
        """
        # load transition model based on year.
        year = min(self.year, 2019)
        transition_model = r_utils.load_transitions(f"hh_income/ols/hh_income_{year}_{year + 1}",
                                                    self.rpy2Modules,
                                                    path=self.transition_dir)
        # The calculation relies on the R predict method and the model that has already been specified
        nextWaveIncome = r_utils.predict_next_timestep_ols(transition_model,
                                                           self.rpy2Modules,
                                                           pop,
                                                           dependent='hh_income',
                                                           year=self.year)
        return nextWaveIncome

    def plot(self, pop, config):
        file_name = config.output_plots_dir + f"income_hist_{self.year}.pdf"
        f = plt.figure()
        histplot(pop, x="hh_income", stat='density')
        plt.savefig(file_name)
        plt.close()


class geeYJIncome(Base):

    # Special methods used by vivarium.
    @property
    def name(self):
        return 'geeYJIncome'

    def __repr__(self):
        return "geeYJIncome()"

    def setup(self, builder):
        """ Initialise the module during simulation.setup().

        Notes
        -----
        - Load in data from pre_setup
        - Register any value producers/modifiers for income
        - Add required columns to population data frame
        - Update other required items such as randomness stream.

        Parameters
        ----------
        builder : vivarium.engine.Builder
            Vivarium's control object. Stores all simulation metadata and allows modules to use it.

        """

        # Load in inputs from pre-setup.
        # self.transition_model = builder.data.load("income_transition")
        self.rpy2Modules = builder.data.load("rpy2_modules")

        # Build vivarium objects for calculating transition probabilities.
        # Typically this is registering rate/lookup tables. See vivarium docs/other modules for examples.
        # self.transition_coefficients = builder.

        # Assign randomness streams if necessary.
        self.random = builder.randomness.get_stream(self.generate_random_crn_key())

        # Determine which subset of the main population is used in this module.
        # columns_created is the columns created by this module.
        # view_columns is the columns from the main population used in this module.
        # In this case, view_columns are taken straight from the transition model
        #view_columns = ['pidp',
        #                'age',
        #                'sex',
        #                'ethnicity',
        #                'region',
        #                'hh_income',
        #                'job_sec',
        #                #'labour_state',
        #                'education_state',
        #                'SF_12',
        #                'weight',
        #                #'housing_quality',
        #                'job_sector']
        view_columns = [
            'hh_income',
            'age',
            'sex',
            'ethnicity',
            'region',
            'education_state',
            'job_sec',
            'job_sector',
            'time',
            'pidp',
            'weight'
        ]
        # view_columns += self.transition_model.rx2('model').names
        self.population_view = builder.population.get_view(columns=view_columns)

        # Population initialiser. When new individuals are added to the microsimulation a constructer is called for each
        # module. Declare what constructer is used. usually on_initialize_simulants method is called. Inidividuals are
        # created at the start of a model "setup" or after some deterministic (add cohorts) or random (births) event.
        # builder.population.initializes_simulants(self.on_initialize_simulants)

        # Declare events in the module. At what times do individuals transition states from this module. E.g. when does
        # individual graduate in an education module.
        builder.event.register_listener("time_step", self.on_time_step, priority=2)

        # just load this once.
        #self.gee_transition_model = r_utils.load_transitions(f"hh_income/gee_yj/hh_income_GEE_YJ", self.rpy2Modules,
        #                                             path=self.transition_dir)
        self.gee_transition_model = r_utils.load_transitions(f"hh_income/gee_yj_gamma/hh_income_GEE_YJ_GAMMA", self.rpy2Modules,
                                                             path=self.transition_dir)
        self.history_data = self.generate_history_dataframe("final_US", [2018, 2019, 2020], view_columns)

    def on_initialize_simulants(self, pop_data):
        """  Initiate columns for hh_income when new simulants are added.
        Only column needed is the diff column for rate of change model predictions.

        Parameters
        ----------
            pop_data: vivarium.framework.population.SimulantData
            Custom vivarium class for interacting with the population data frame.
            It is essentially a pandas DataFrame with a few extra attributes such as the creation_time,
            creation_window, and current simulation state (setup/running/etc.).
        """
        # Create frame with new 3 columns and add it to the main population frame.
        # This is the same for both new cohorts and newborn babies.
        # Neither should be dead yet.
        pop_update = pd.DataFrame({'hh_income_diff': 0},
                                  index=pop_data.index)
        self.population_view.update(pop_update)

    def on_time_step(self, event):
        """ Predicts the hh_income for the next timestep.

        Parameters
        ----------
        event : vivarium.population.PopulationEvent
            The event time_step that called this function.
        """
        # Get living people to update their income
        pop = self.population_view.get(event.index, query="alive =='alive'")
        pop = pop.sort_values('pidp')
        self.year = event.time.year

        ## Predict next income value
        newWaveIncome = self.calculate_income(pop)
        newWaveIncome = pd.DataFrame(newWaveIncome, columns=['hh_income'])
        # newWaveIncome = newWaveIncome.rename(columns={"new_dependent": "hh_income",
        #                                               "predicted": "hh_income_diff"})
        # newWaveIncome = newWaveIncome.to_frame(name='hh_income')
        # Set index back to population of interest.
        newWaveIncome.index = pop.index

        #newWaveIncome['hh_income'] += self.generate_gaussian_noise(pop.index, 0, 1000)
        # Draw individuals next states randomly from this distribution.
        # Update population with new income
        self.population_view.update(newWaveIncome['hh_income'])

    # def calculate_income(self, pop):
    #     """Calculate income transition distribution based on provided people/indices
    #
    #     Parameters
    #     ----------
    #         pop: PopulationView
    #             Population from MINOS to calculate next income for.
    #     Returns
    #     -------
    #     nextWaveIncome: pd.Series
    #         Vector of new household incomes from OLS prediction.
    #     """
    #     # load transition model based on year.
    #     #if self.year != 2020:
    #     self.update_history_dataframe(pop, self.year)
    #     nextWaveIncome = r_utils.predict_next_timestep_yj_gaussian_gee(self.gee_transition_model,
    #                                                        self.rpy2Modules,
    #                                                        self.history_data,
    #                                                        dependent='hh_income',
    #                                                        noise_std=1)#2
    #
    #     return nextWaveIncome.iloc[self.history_data.loc[self.history_data['time']==self.year].index]

    def calculate_income(self, pop):
        """Calculate income transition distribution based on provided people/indices

        Parameters
        ----------
            pop: PopulationView
                Population from MINOS to calculate next income for.
        Returns
        -------
        nextWaveIncome: pd.Series
            Vector of new household incomes from OLS prediction.
        """
        # load transition model based on year.
        #if self.year != 2020:
        self.update_history_dataframe(pop, self.year)
        nextWaveIncome = r_utils.predict_next_timestep_yj_gamma_gee(self.gee_transition_model,
                                                                       self.rpy2Modules,
                                                                       self.history_data,
                                                                       dependent='hh_income',
                                                                       reflect=False,
                                                                       noise_std=0.5)#2

        return nextWaveIncome.iloc[self.history_data.loc[self.history_data['time']==self.year].index]

    def plot(self, pop, config):
        file_name = config.output_plots_dir + f"income_hist_{self.year}.pdf"
        f = plt.figure()
        histplot(pop, x="hh_income", stat='density')
        plt.savefig(file_name)
        plt.close()



class lmmYJIncome(Base):

    # Special methods used by vivarium.
    @property
    def name(self):
        return 'lmmYJIncome'

    def __repr__(self):
        return "lmmYJIncome()"

    def setup(self, builder):
        """ Initialise the module during simulation.setup().

        Notes
        -----
        - Load in data from pre_setup
        - Register any value producers/modifiers for income
        - Add required columns to population data frame
        - Update other required items such as randomness stream.

        Parameters
        ----------
        builder : vivarium.engine.Builder
            Vivarium's control object. Stores all simulation metadata and allows modules to use it.

        """

        # Load in inputs from pre-setup.
        # self.transition_model = builder.data.load("income_transition")
        self.rpy2Modules = builder.data.load("rpy2_modules")

        # Build vivarium objects for calculating transition probabilities.
        # Typically this is registering rate/lookup tables. See vivarium docs/other modules for examples.
        # self.transition_coefficients = builder.

        # Assign randomness streams if necessary.
        self.random = builder.randomness.get_stream(self.generate_random_crn_key())

        # Determine which subset of the main population is used in this module.
        # columns_created is the columns created by this module.
        # view_columns is the columns from the main population used in this module.
        # In this case, view_columns are taken straight from the transition model
        #view_columns = ['pidp',
        #                'age',
        #                'sex',
        #                'ethnicity',
        #                'region',
        #                'hh_income',
        #                'job_sec',
        #                #'labour_state',
        #                'education_state',
        #                'SF_12',
        #                'weight',
        #                #'housing_quality',
        #                'job_sector']
        view_columns = [
            'hh_income',
            'age',
            'sex',
            'ethnicity',
            'region',
            'education_state',
            'job_sec',
            #'job_sector',
            'time',
            'pidp',
            'weight',
        ]
        #columns_created = ['hh_income_diff']
        # view_columns += self.transition_model.rx2('model').names
        self.population_view = builder.population.get_view(columns=view_columns)# + columns_created)

        # Population initialiser. When new individuals are added to the microsimulation a constructer is called for each
        # module. Declare what constructer is used. usually on_initialize_simulants method is called. Inidividuals are
        # created at the start of a model "setup" or after some deterministic (add cohorts) or random (births) event.
        #builder.population.initializes_simulants(self.on_initialize_simulants, creates_columns=columns_created)

        # Declare events in the module. At what times do individuals transition states from this module. E.g. when does
        # individual graduate in an education module.
        builder.event.register_listener("time_step", self.on_time_step, priority=2)

        # just load this once.
        #self.gee_transition_model = r_utils.load_transitions(f"hh_income/gee_yj/hh_income_GEE_YJ", self.rpy2Modules,
        #                                             path=self.transition_dir)
        #self.gee_transition_model = r_utils.load_transitions(f"hh_income/gee_diff/hh_income_GEE_DIFF", self.rpy2Modules,
        #                                                     path=self.transition_dir)
        self.gee_transition_model = r_utils.load_transitions(f"hh_income/lmm/hh_income_LMM", self.rpy2Modules,
                                                             path=self.transition_dir)
        #self.history_data = self.generate_history_dataframe("final_US", [2018, 2019], view_columns)
        #self.history_data["hh_income_diff"] = self.history_data['hh_income'] - self.history_data.groupby(['pidp'])['hh_income'].shift(1)

    def on_initialize_simulants(self, pop_data):
        """  Initiate columns for hh_income when new simulants are added.
        Only column needed is the diff column for rate of change model predictions.

        Parameters
        ----------
            pop_data: vivarium.framework.population.SimulantData
            Custom vivarium class for interacting with the population data frame.
            It is essentially a pandas DataFrame with a few extra attributes such as the creation_time,
            creation_window, and current simulation state (setup/running/etc.).
        """
        # Create frame with new 3 columns and add it to the main population frame.
        # This is the same for both new cohorts and newborn babies.
        # Neither should be dead yet.
        pop_update = pd.DataFrame({'hh_income_diff': 0.},
                                  index=pop_data.index)
        self.population_view.update(pop_update)

    def on_time_step(self, event):
        """ Predicts the hh_income for the next timestep.

        Parameters
        ----------
        event : vivarium.population.PopulationEvent
            The event time_step that called this function.
        """
        # Get living people to update their income
        pop = self.population_view.get(event.index, query="alive =='alive'")
        #pop = pop.sort_values('pidp')
        self.year = event.time.year

        ## Predict next income value
        newWaveIncome = pd.DataFrame(columns=['hh_income'])
        newWaveIncome['hh_income'] = self.calculate_income(pop)
        newWaveIncome.index = pop.index

        #newWaveIncome['hh_income'] += self.generate_gaussian_noise(pop.index, 0, 1000)
        # Draw individuals next states randomly from this distribution.
        # Update population with new income
        self.population_view.update(newWaveIncome[['hh_income']])

    def calculate_income(self, pop):
        """Calculate income transition distribution based on provided people/indices

        Parameters
        ----------
            pop: PopulationView
                Population from MINOS to calculate next income for.
        Returns
        -------
        nextWaveIncome: pd.Series
            Vector of new household incomes from OLS prediction.
        """
        # load transition model based on year.
        nextWaveIncome = r_utils.predict_next_timestep_yj_gaussian_lmm(self.gee_transition_model,
                                                                       self.rpy2Modules,
                                                                       pop,
                                                                       dependent='hh_income',
                                                                       yeo_johnson = True,
                                                                       reflect=False,
                                                                       noise_std= 0.65)#2
        # get new hh income diffs and update them into history_data.
        #self.update_history_dataframe(pop, self.year-1)
        #new_history_data = self.history_data.loc[self.history_data['time']==self.year].index # who in current_year
        #next_diffs = nextWaveIncome.iloc[new_history_data]
        return nextWaveIncome

    def plot(self, pop, config):
        file_name = config.output_plots_dir + f"income_hist_{self.year}.pdf"
        f = plt.figure()
        histplot(pop, x="hh_income", stat='density')
        plt.savefig(file_name)
        plt.close()


class lmmDiffIncome(Base):

    # Special methods used by vivarium.
    @property
    def name(self):
        return 'lmmDiffIncome'

    def __repr__(self):
        return "lmmDiffIncome()"

    def setup(self, builder):
        """ Initialise the module during simulation.setup().

        Notes
        -----
        - Load in data from pre_setup
        - Register any value producers/modifiers for income
        - Add required columns to population data frame
        - Update other required items such as randomness stream.

        Parameters
        ----------
        builder : vivarium.engine.Builder
            Vivarium's control object. Stores all simulation metadata and allows modules to use it.

        """

        # Load in inputs from pre-setup.
        # self.transition_model = builder.data.load("income_transition")
        self.rpy2Modules = builder.data.load("rpy2_modules")

        # Build vivarium objects for calculating transition probabilities.
        # Typically this is registering rate/lookup tables. See vivarium docs/other modules for examples.
        # self.transition_coefficients = builder.

        # Assign randomness streams if necessary.
        self.random = builder.randomness.get_stream(self.generate_random_crn_key())

        # Determine which subset of the main population is used in this module.
        # columns_created is the columns created by this module.
        # view_columns is the columns from the main population used in this module.
        # In this case, view_columns are taken straight from the transition model
        #view_columns = ['pidp',
        #                'age',
        #                'sex',
        #                'ethnicity',
        #                'region',
        #                'hh_income',
        #                'job_sec',
        #                #'labour_state',
        #                'education_state',
        #                'SF_12',
        #                'weight',
        #                #'housing_quality',
        #                'job_sector']
        view_columns = [
            'hh_income',
            'age',
            'sex',
            'ethnicity',
            'region',
            'education_state',
            'job_sec',
            #'job_sector',
            'time',
            'pidp',
            'weight',
        ]
        columns_created = ['hh_income_diff']
        # view_columns += self.transition_model.rx2('model').names
        self.population_view = builder.population.get_view(columns=view_columns + columns_created)

        # Population initialiser. When new individuals are added to the microsimulation a constructer is called for each
        # module. Declare what constructer is used. usually on_initialize_simulants method is called. Inidividuals are
        # created at the start of a model "setup" or after some deterministic (add cohorts) or random (births) event.
        builder.population.initializes_simulants(self.on_initialize_simulants, creates_columns=columns_created)

        # Declare events in the module. At what times do individuals transition states from this module. E.g. when does
        # individual graduate in an education module.
        builder.event.register_listener("time_step", self.on_time_step, priority=2)

        # just load this once.
        #self.gee_transition_model = r_utils.load_transitions(f"hh_income/gee_yj/hh_income_GEE_YJ", self.rpy2Modules,
        #                                             path=self.transition_dir)
        #self.gee_transition_model = r_utils.load_transitions(f"hh_income/gee_diff/hh_income_GEE_DIFF", self.rpy2Modules,
        #                                                     path=self.transition_dir)
        self.gee_transition_model = r_utils.load_transitions(f"hh_income/lmm_diff/hh_income_LMM_DIFF", self.rpy2Modules,
                                                             path=self.transition_dir)
        #self.history_data = self.generate_history_dataframe("final_US", [2018, 2019], view_columns)
        #self.history_data["hh_income_diff"] = self.history_data['hh_income'] - self.history_data.groupby(['pidp'])['hh_income'].shift(1)

    def on_initialize_simulants(self, pop_data):
        """  Initiate columns for hh_income when new simulants are added.
        Only column needed is the diff column for rate of change model predictions.

        Parameters
        ----------
            pop_data: vivarium.framework.population.SimulantData
            Custom vivarium class for interacting with the population data frame.
            It is essentially a pandas DataFrame with a few extra attributes such as the creation_time,
            creation_window, and current simulation state (setup/running/etc.).
        """
        # Create frame with new 3 columns and add it to the main population frame.
        # This is the same for both new cohorts and newborn babies.
        # Neither should be dead yet.
        pop_update = pd.DataFrame({'hh_income_diff': 0.},
                                  index=pop_data.index)
        self.population_view.update(pop_update)

    def on_time_step(self, event):
        """ Predicts the hh_income for the next timestep.

        Parameters
        ----------
        event : vivarium.population.PopulationEvent
            The event time_step that called this function.
        """
        # Get living people to update their income
        pop = self.population_view.get(event.index, query="alive =='alive'")
        pop = pop.sort_values('pidp')
        self.year = event.time.year

        ## Predict next income value
        newWaveIncome = pd.DataFrame(columns=['hh_income', 'hh_income_diff'])
        newWaveIncome['hh_income_diff'] = self.calculate_income(pop)
        newWaveIncome.index = pop.index
        newWaveIncome['hh_income'] = pop['hh_income'] + newWaveIncome['hh_income_diff']
        # newWaveIncome = newWaveIncome.rename(columns={"new_dependent": "hh_income",
        #                                               "predicted": "hh_income_diff"})
        # newWaveIncome = newWaveIncome.to_frame(name='hh_income')
        # Set index back to population of interest.

        #newWaveIncome['hh_income'] += self.generate_gaussian_noise(pop.index, 0, 1000)
        # Draw individuals next states randomly from this distribution.
        # Update population with new income
        self.population_view.update(newWaveIncome[['hh_income', 'hh_income_diff']])

    # def calculate_income(self, pop):
    #     """Calculate income transition distribution based on provided people/indices
    #
    #     Parameters
    #     ----------
    #         pop: PopulationView
    #             Population from MINOS to calculate next income for.
    #     Returns
    #     -------
    #     nextWaveIncome: pd.Series
    #         Vector of new household incomes from OLS prediction.
    #     """
    #     # load transition model based on year.
    #     #if self.year != 2020:
    #     self.update_history_dataframe(pop, self.year)
    #     nextWaveIncome = r_utils.predict_next_timestep_yj_gaussian_gee(self.gee_transition_model,
    #                                                        self.rpy2Modules,
    #                                                        self.history_data,
    #                                                        dependent='hh_income',
    #                                                        noise_std=1)#2
    #
    #     return nextWaveIncome.iloc[self.history_data.loc[self.history_data['time']==self.year].index]

    def calculate_income(self, pop):
        """Calculate income transition distribution based on provided people/indices

        Parameters
        ----------
            pop: PopulationView
                Population from MINOS to calculate next income for.
        Returns
        -------
        nextWaveIncome: pd.Series
            Vector of new household incomes from OLS prediction.
        """
        # load transition model based on year.
        nextWaveIncome = r_utils.predict_next_timestep_yj_gaussian_lmm(self.gee_transition_model,
                                                                    self.rpy2Modules,
                                                                    pop,
                                                                    dependent='hh_income_diff',
                                                                    yeo_johnson = True,
                                                                    reflect=False,
                                                                    noise_std= 0.5)#2
        # get new hh income diffs and update them into history_data.
        #self.update_history_dataframe(pop, self.year-1)
        #new_history_data = self.history_data.loc[self.history_data['time']==self.year].index # who in current_year
        #next_diffs = nextWaveIncome.iloc[new_history_data]
        return nextWaveIncome

    def plot(self, pop, config):
        file_name = config.output_plots_dir + f"income_hist_{self.year}.pdf"
        f = plt.figure()
        histplot(pop, x="hh_income", stat='density')
        plt.savefig(file_name)
        plt.close()

<|MERGE_RESOLUTION|>--- conflicted
+++ resolved
@@ -9,12 +9,9 @@
 from minos.modules.base_module import Base
 import matplotlib.pyplot as plt
 from seaborn import histplot
-<<<<<<< HEAD
 import numpy as np
-=======
 import logging
 
->>>>>>> fc83019a
 
 class Income(Base):
 
@@ -163,10 +160,6 @@
             Dataframe of new predicted hh_income value and difference from previous year.
         """
         # load transition model based on year.
-<<<<<<< HEAD
-        year = min(self.year, 2019)
-        transition_model = r_utils.load_transitions(f"hh_income/ols/hh_income_{year}_{year + 1}",
-=======
         if self.cross_validation:
             # if cross-val, fix year to final year model
             year = 2019
@@ -174,7 +167,6 @@
             year = min(self.year, 2019)
 
         transition_model = r_utils.load_transitions(f"hh_income/ols_diff/hh_income_{year}_{year + 1}",
->>>>>>> fc83019a
                                                     self.rpy2Modules,
                                                     path=self.transition_dir)
         # The calculation relies on the R predict method and the model that has already been specified
