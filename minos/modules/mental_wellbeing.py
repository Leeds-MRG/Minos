"""
Module for SF_12_MCS in Minos.
Calculation of next mental wellbeing state
"""

import pandas as pd
import minos.modules.r_utils as r_utils
from minos.modules.base_module import Base
from seaborn import histplot
import matplotlib.pyplot as plt
import numpy as np
import logging


class MWB(Base):
    """Mental Well-Being Module"""

    # Special methods used by vivarium.
    @property
    def name(self):
        return 'mwb'

    def __repr__(self):
        return "MWB()"

    def setup(self, builder):
        """ Initialise the module during simulation.setup().

        Notes
        -----
        - Load in data from pre_setup
        - Register any value producers/modifiers for income
        - Add required columns to population data frame
        - Update other required items such as randomness stream.

        Parameters
        ----------
        builder : vivarium.engine.Builder
            Vivarium's control object. Stores all simulation metadata and allows modules to use it.

        """

        # Load in inputs from pre-setup.
        self.rpy2Modules = builder.data.load("rpy2_modules")

        # Build vivarium objects for calculating transition probabilities.
        # Typically this is registering rate/lookup tables. See vivarium docs/other modules for examples.
        # self.transition_coefficients = builder.

        # Assign randomness streams if necessary.
        self.random = builder.randomness.get_stream(self.generate_random_crn_key())

        # Determine which subset of the main population is used in this module.
        # columns_created is the columns created by this module.
        # view_columns is the columns from the main population used in this module.
        # In this case, view_columns are taken straight from the transition model
        view_columns = ['pidp',
                        'sex',
                        'ethnicity',
                        'age',
                        'education_state',
                        'S7_labour_state',
                        'job_sec',
                        'hh_income',
                        'SF_12_MCS',
                        'housing_quality',
                        'phealth',
                        'ncigs',
                        'nutrition_quality',
                        'neighbourhood_safety',
                        'loneliness',
                        'SF_12_diff',
                        'financial_situation',
                        'active']

        self.population_view = builder.population.get_view(columns=view_columns)

        # Population initialiser. When new individuals are added to the microsimulation a constructer is called for each
        # module. Declare what constructer is used. usually on_initialize_simulants method is called. Inidividuals are
        # created at the start of a model "setup" or after some deterministic (add cohorts) or random (births) event.
        # builder.population.initializes_simulants(self.on_initialize_simulants)

        # Declare events in the module. At what times do individuals transition states from this module. E.g. when does
        # individual graduate in an education module.
        builder.event.register_listener("time_step", self.on_time_step, priority=6)


    def on_initialize_simulants(self, pop_data):
        """  Initiate columns for SF_12 when new simulants are added.
        Only column needed is the diff column for rate of change model predictions.

        Parameters
        ----------
            pop_data: vivarium.framework.population.SimulantData
            Custom vivarium class for interacting with the population data frame.
            It is essentially a pandas DataFrame with a few extra attributes such as the creation_time,
            creation_window, and current simulation state (setup/running/etc.).
        """
        # Create frame with new 3 columns and add it to the main population frame.
        # This is the same for both new cohorts and newborn babies.
        # Neither should be dead yet.
        pop_update = pd.DataFrame({'SF_12_diff': 0},
                                  index=pop_data.index)
        self.population_view.update(pop_update)

    def on_time_step(self, event):
        """Produces new children and updates parent status on time steps.

        Parameters
        ----------
        event : vivarium.population.PopulationEvent
            The event time_step that called this function.
        """

        logging.info("MENTAL WELLBEING (SF12 MCS)")

        self.year = event.time.year

        # Get living people to update their income
        pop = self.population_view.get(event.index, query="alive =='alive'")

        ## Predict next income value
        newWaveMWB = self.calculate_mwb(pop)
        newWaveMWB = pd.DataFrame(newWaveMWB, columns=["SF_12_MCS"])
        # newWaveMWB = newWaveMWB.rename(columns={"new_dependent": "SF_12_MCS",
        #                                         "predicted": "SF_12_MCS_diff"})
        # newWaveMWB = newWaveMWB.to_frame(name='SF_12_MCS')
        # Set index type to int (instead of object as previous)
        newWaveMWB.index = pop.index
        SF_12sd = np.std(newWaveMWB["SF_12"])
        #add noise to force variance to 100.
        newWaveMWB['SF_12'] += self.generate_gaussian_noise(newWaveMWB.index, 0, 10/SF_12sd)
        # Draw individuals next states randomly from this distribution.
        # Update population with new income
        self.population_view.update(newWaveMWB['SF_12_MCS'])

    def calculate_mwb(self, pop):
        """Calculate income transition distribution based on provided people/indices

        Parameters
        ----------
            index : pd.Index
                Which individuals to calculate transitions for.
        Returns
        -------
        """
        # year can only be 2017 as its the only year with data for all vars
        year = 2017
        transition_model = r_utils.load_transitions(f"SF_12_MCS/ols/SF_12_MCS_{year}_{year + 1}",
                                                    self.rpy2Modules,
                                                    path=self.transition_dir)

        return r_utils.predict_next_timestep_ols(transition_model,
                                                      self.rpy2Modules,
                                                      pop,
                                                      'SF_12_MCS')

    def calculate_mwb_rateofchange(self, pop):
        """Calculate income transition distribution based on provided people/indices

        Parameters
        ----------
            index : pd.Index
                Which individuals to calculate transitions for.
        Returns
        -------
        """
        # year can only be 2017 as its the only year with data for all vars
        year = 2017
        transition_model = r_utils.load_transitions(f"SF_12_MCS/ols_diff/SF_12_MCS_{year}_{year + 1}",
                                                    self.rpy2Modules,
                                                    path=self.transition_dir)

        return r_utils.predict_next_timestep_ols_diff(transition_model,
                                                      self.rpy2Modules,
                                                      pop,
                                                      'SF_12_MCS',
                                                      year=self.year)

    def plot(self, pop, config):
        file_name = config.output_plots_dir + f"mwb_hist_{self.year}.pdf"
        f = plt.figure()
        histplot(pop, x="SF_12_MCS", stat='density')
        plt.savefig(file_name)
        plt.close('all')


class geeMWB(Base):
    """Mental Well-Being Module"""
    # Special methods used by vivarium.
    @property
    def name(self):
        return 'geeMWB'

    def __repr__(self):
        return "geeMWB()"

    def setup(self, builder):
        """ Initialise the module during simulation.setup().
        Notes
        -----
        - Load in data from pre_setup
        - Register any value producers/modifiers for income
        - Add required columns to population data frame
        - Update other required items such as randomness stream.
        Parameters
        ----------
        builder : vivarium.engine.Builder
            Vivarium's control object. Stores all simulation metadata and allows modules to use it.
        """

        # Load in inputs from pre-setup.
        self.rpy2_modules = builder.data.load("rpy2_modules")

        # Build vivarium objects for calculating transition probabilities.
        # Typically this is registering rate/lookup tables. See vivarium docs/other modules for examples.
        #self.transition_coefficients = builder.

        # Assign randomness streams if necessary.
        self.random = builder.randomness.get_stream(self.generate_random_crn_key())

        # Determine which subset of the main population is used in this module.
        # columns_created is the columns created by this module.
        # view_columns is the columns from the main population used in this module.
        # In this case, view_columns are taken straight from the transition model
        view_columns = ['pidp',
                        'sex',
                        'ethnicity',
                        'age',
                        'education_state',
                        'labour_state',
                        'job_sec',
                        'hh_income',
                        'SF_12',
                        'housing_quality',
                        'phealth',
                        'ncigs',
                        'nutrition_quality',
                        'neighbourhood_safety',
                        'loneliness']

        self.population_view = builder.population.get_view(columns=view_columns)

        # Population initialiser. When new individuals are added to the microsimulation a constructer is called for each
        # module. Declare what constructer is used. usually on_initialize_simulants method is called. Inidividuals are
        # created at the start of a model "setup" or after some deterministic (add cohorts) or random (births) event.
        builder.population.initializes_simulants(self.on_initialize_simulants)

        # Declare events in the module. At what times do individuals transition states from this module. E.g. when does
        # individual graduate in an education module.
        builder.event.register_listener("time_step", self.on_time_step, priority=9)

        self.max_sf12 = None
        #only need to load this once for now.
        self.gee_transition_model = r_utils.load_transitions(f"SF_12_MCS/gee/SF_12_MCS_GEE", self.rpy2_modules)

    def update_prediction_population(self, current_pop):
        """ Update longitudinal data frame of past observations with current information.

        Remove those not alive and sort by pidp and time so gee R model can read it.

        Parameters
        ----------
        current_pop

        Returns
        -------

        """
    def on_time_step(self, event):
        """Produces new children and updates parent status on time steps.
        Parameters
        ----------
        event : vivarium.population.PopulationEvent
            The event time_step that called this function.
        """

        self.year = event.time.year

        # Get living people to update their income
        pop = self.population_view.get(event.index, query="alive =='alive'")
        if self.max_sf12_MCS == None:
            self.max_sf12_MCS = np.max(pop["SF_12_MCS"])
            self.SF12_MCS_std = np.std(pop["SF_12_MCS"])

        ## Predict next income value
        newWaveMWB = self.calculate_mwb(pop)
        newWaveMWB = pd.DataFrame(newWaveMWB, columns=["SF_12_MCS"])
        # Set index type to int (instead of object as previous)
        newWaveMWB.index = pop.index

        SF12_MCS_mean = np.mean(newWaveMWB["SF_12_MCS"])
        # scale SF12 to have standard deviation 10.
        newWaveMWB['SF_12_MCS'] += self.generate_gaussian_noise(newWaveMWB.index, 0, (self.SF12_MCS_std/np.std(newWaveMWB["SF_12_MCS"]))**2)

        #print(np.mean(newWaveMWB["SF_12_MCS"]))
        # Draw individuals next states randomly from this distribution.
        # Update population with new income
        self.population_view.update(newWaveMWB['SF_12_MCS'])


    def calculate_mwb(self, pop):
        """Calculate income transition distribution based on provided people/indices
        Parameters
        ----------
            index : pd.Index
                Which individuals to calculate transitions for.
        Returns
        -------
        """
        year = min(self.year, 2018)
        return self.max_sf12_MCS - r_utils.predict_next_timestep_gee(self.gee_transition_model, self.rpy2_modules, pop, 'SF_12_MCS')



class geeYJMWB(Base):
    """Mental Well-Being Module"""
    # Special methods used by vivarium.
    @property
    def name(self):
        return 'gee_yj_mwb'

    def __repr__(self):
        return "geeYJMWB()"

    def setup(self, builder):
        """ Initialise the module during simulation.setup().
        Notes
        -----
        - Load in data from pre_setup
        - Register any value producers/modifiers for income
        - Add required columns to population data frame
        - Update other required items such as randomness stream.
        Parameters
        ----------
        builder : vivarium.engine.Builder
            Vivarium's control object. Stores all simulation metadata and allows modules to use it.
        """

        # Load in inputs from pre-setup.
        self.rpy2_modules = builder.data.load("rpy2_modules")

        # Build vivarium objects for calculating transition probabilities.
        # Typically this is registering rate/lookup tables. See vivarium docs/other modules for examples.
        #self.transition_coefficients = builder.

        # Assign randomness streams if necessary.
        self.random = builder.randomness.get_stream(self.generate_random_crn_key())

        # Determine which subset of the main population is used in this module.
        # columns_created is the columns created by this module.
        # view_columns is the columns from the main population used in this module.
        # In this case, view_columns are taken straight from the transition model
        view_columns = ['pidp',
                        'sex',
                        'ethnicity',
                        'age',
                        'time',
                        #'education_state',
                        'labour_state',
                        #'job_sec',
                        'hh_income',
                        'SF_12_MCS',
                        'housing_quality',
                        #'phealth',
                        'ncigs',
                        'nutrition_quality',
                        'neighbourhood_safety',
                        'loneliness']

        self.population_view = builder.population.get_view(columns=view_columns)

        # Population initialiser. When new individuals are added to the microsimulation a constructer is called for each
        # module. Declare what constructer is used. usually on_initialize_simulants method is called. Inidividuals are
        # created at the start of a model "setup" or after some deterministic (add cohorts) or random (births) event.
        builder.population.initializes_simulants(self.on_initialize_simulants)

        # Declare events in the module. At what times do individuals transition states from this module. E.g. when does
        # individual graduate in an education module.
        builder.event.register_listener("time_step", self.on_time_step, priority=9)

        #only need to load this once for now.
        self.gee_transition_model = r_utils.load_transitions(f"SF_12_MCS/gee_yj/SF_12_MCS_GEE_YJ", self.rpy2_modules, path=self.transition_dir)
        #self.gee_transition_model = r_utils.load_transitions(f"SF_12/gee_yj_gamma/SF_12_GEE_YJ_GAMMA", self.rpy2_modules, path=self.transition_dir)
        self.history_data = self.generate_history_dataframe("final_US", [2014, 2017, 2020], view_columns)

    def on_time_step(self, event):
        """Produces new children and updates parent status on time steps.
        Parameters
        ----------
        event : vivarium.population.PopulationEvent
            The event time_step that called this function.
        """

        self.year = event.time.year

        # Get living people to update their income
        pop = self.population_view.get(event.index, query="alive =='alive'")
        pop = pop.sort_values('pidp') #sorting aligns index to make sure individual gets their correct prediction.

        # Predict next mwb value
        newWaveMWB = self.calculate_mwb(pop)
        newWaveMWB = pd.DataFrame(newWaveMWB, columns=["SF_12_MCS"])
        newWaveMWB.index = pop.index # aligning index to vivarium builder dataframe. ensures assignment of new values to correct individuals.
        #newWaveMWB["SF_12_MCS"] -= 2
        newWaveMWB["SF_12_MCS"] = np.clip(newWaveMWB["SF_12_MCS"], 0, 100) # keep within [0, 100] bounds of SF12.
        #newWaveMWB.sort_index(inplace=True)
        print(np.mean(newWaveMWB["SF_12_MCS"]))

        # Update population with new income
        self.population_view.update(newWaveMWB['SF_12_MCS'])


    def calculate_mwb(self, pop):
        """Calculate income transition distribution based on provided people/indices
        Parameters
        ----------
            index : pd.Index
                Which individuals to calculate transitions for.
        Returns
        -------
        """
        self.update_history_dataframe(pop, self.year, lag=10)
        out_data = r_utils.predict_next_timestep_yj_gaussian_gee(self.gee_transition_model,
                                                                 self.rpy2_modules,
                                                                 current=self.history_data,
                                                                 dependent='SF_12_MCS',
                                                                 reflect=True,
                                                                 noise_std= 0.85)#1
        return out_data.iloc[self.history_data.loc[self.history_data['time'] == self.year].index]


class lmmYJMWB(Base):
    """Mental Well-Being Module"""
    # Special methods used by vivarium.
    @property
    def name(self):
        return 'lmm_yj_mwb'

    def __repr__(self):
        return "lmmYJMWB()"

    def setup(self, builder):
        """ Initialise the module during simulation.setup().
        Notes
        -----
        - Load in data from pre_setup
        - Register any value producers/modifiers for income
        - Add required columns to population data frame
        - Update other required items such as randomness stream.
        Parameters
        ----------
        builder : vivarium.engine.Builder
            Vivarium's control object. Stores all simulation metadata and allows modules to use it.
        """

        # Load in inputs from pre-setup.
        self.rpy2_modules = builder.data.load("rpy2_modules")

        # Build vivarium objects for calculating transition probabilities.
        # Typically this is registering rate/lookup tables. See vivarium docs/other modules for examples.
        #self.transition_coefficients = builder.

        # Assign randomness streams if necessary.
        self.random = builder.randomness.get_stream(self.generate_random_crn_key())

        # Determine which subset of the main population is used in this module.
        # columns_created is the columns created by this module.
        # view_columns is the columns from the main population used in this module.
        # In this case, view_columns are taken straight from the transition model
<<<<<<< HEAD
        view_columns = ['pidp',
                        'sex',
                        'ethnicity',
                        'age',
                        'time',
                        #'education_state',
                        #'labour_state',
                        #'job_sec',
                        'hh_income',
                        'SF_12_MCS',
                        'SF_12_MCS_diff',
                        'housing_quality',
                        #'phealth',
                        'ncigs',
                        'nutrition_quality',
                        'neighbourhood_safety',
                        'loneliness',
                        'financial_situation',
                        'active',
                        'chron_disease',
                        'region',
                        'education_state']
=======
        view_columns = ["age",
                        "sex",
                        "ethnicity",
                        "region",
                        "education_state",
                        "housing_quality",
                        "neighbourhood_safety",
                        "loneliness",
                        "nutrition_quality",
                        "ncigs",
                        'SF_12',
                        'SF_12_diff',
                        'pidp',
                        'hh_income'
                        ]
>>>>>>> 238ce357

        self.population_view = builder.population.get_view(columns=view_columns)

        # Population initialiser. When new individuals are added to the microsimulation a constructer is called for each
        # module. Declare what constructer is used. usually on_initialize_simulants method is called. Inidividuals are
        # created at the start of a model "setup" or after some deterministic (add cohorts) or random (births) event.
        #builder.population.initializes_simulants(self.on_initialize_simulants, creates_columns=columns_created)

        # Declare events in the module. At what times do individuals transition states from this module. E.g. when does
        # individual graduate in an education module.
        builder.event.register_listener("time_step", self.on_time_step, priority=9)

        #only need to load this once for now.
        #self.gee_transition_model = r_utils.load_transitions(f"SF_12/lmm/SF_12_LMM", self.rpy2_modules, path=self.transition_dir)
        self.gee_transition_model = r_utils.load_transitions(f"SF_12_MCS/glmm/SF_12_MCS_GLMM", self.rpy2_modules, path=self.transition_dir)

    def on_time_step(self, event):
        """Produces new children and updates parent status on time steps.
        Parameters
        ----------
        event : vivarium.population.PopulationEvent
            The event time_step that called this function.
        """

        self.year = event.time.year
        # Get living people to update their income
        pop = self.population_view.get(event.index, query="alive =='alive'")
        pop = pop.sort_values('pidp') #sorting aligns index to make sure individual gets their correct prediction.
        pop["SF_12_MCS_last"] = pop["SF_12_MCS"]

        # Predict next mwb value
        newWaveMWB = pd.DataFrame(columns=['SF_12_MCS'])
        newWaveMWB['SF_12_MCS'] = self.calculate_mwb(pop)
        newWaveMWB.index = pop.index
        #newWaveMWB["SF_12"] -= 1

        sf12_mean = np.mean(newWaveMWB["SF_12_MCS"])
        std_ratio = (11/np.std(newWaveMWB["SF_12_MCS"]))
        newWaveMWB["SF_12_MCS"] *= (11/np.std(newWaveMWB["SF_12_MCS"]))
        newWaveMWB["SF_12_MCS"] -= ((std_ratio-1)*sf12_mean)
        newWaveMWB["SF_12_MCS"] -= 1.5
        #newWaveMWB["SF_12_MCS"] += (50 - np.mean(newWaveMWB["SF_12_MCS"]))
        newWaveMWB["SF_12_MCS"] = np.clip(newWaveMWB["SF_12_MCS"], 0, 100) # keep within [0, 100] bounds of SF12.
        newWaveMWB["SF_12_MCS_diff"] = newWaveMWB["SF_12_MCS"] - pop["SF_12_MCS"]
        # Update population with new SF12_MCS
        #print(np.mean(newWaveMWB["SF_12_MCS"]))
        #print(np.std(newWaveMWB["SF_12_MCS"]))
        self.population_view.update(newWaveMWB[['SF_12_MCS', "SF_12_MCS_diff"]])


    def calculate_mwb(self, pop):
        """Calculate SF_12 transition distribution based on provided people/indices
        Parameters
        ----------
            index : pd.Index
                Which individuals to calculate transitions for.
        Returns
        -------
        """
        out_data = r_utils.predict_next_timestep_yj_gamma_glmm(self.gee_transition_model,
                                                               self.rpy2_modules,
                                                               current= pop,
                                                               dependent='SF_12_MCS',
                                                               reflect=True,
                                                               yeo_johnson= True,
                                                               mod_type='gamma',
                                                               noise_std= 0.1)  # 5 for non yj, 0.35 for yj
        return out_data


class lmmDiffMWB(Base):
    """Mental Well-Being Module"""
    # Special methods used by vivarium.
    @property
    def name(self):
        return 'lmm_diff_mwb'

    def __repr__(self):
        return "lmmDiffMWB()"

    def setup(self, builder):
        """ Initialise the module during simulation.setup().
        Notes
        -----
        - Load in data from pre_setup
        - Register any value producers/modifiers for income
        - Add required columns to population data frame
        - Update other required items such as randomness stream.
        Parameters
        ----------
        builder : vivarium.engine.Builder
            Vivarium's control object. Stores all simulation metadata and allows modules to use it.
        """

        # Load in inputs from pre-setup.
        self.rpy2_modules = builder.data.load("rpy2_modules")

        # Build vivarium objects for calculating transition probabilities.
        # Typically this is registering rate/lookup tables. See vivarium docs/other modules for examples.
        #self.transition_coefficients = builder.

        # Assign randomness streams if necessary.
        self.random = builder.randomness.get_stream(self.generate_random_crn_key())

        # Determine which subset of the main population is used in this module.
        # columns_created is the columns created by this module.
        # view_columns is the columns from the main population used in this module.
        # In this case, view_columns are taken straight from the transition model
        view_columns = ['pidp',
                        'sex',
                        'ethnicity',
                        'age',
                        'time',
                        #'education_state',
                        'labour_state',
                        #'job_sec',
                        'hh_income',
                        'SF_12',
                        'housing_quality',
                        #'phealth',
                        'ncigs',
                        'nutrition_quality',
                        'neighbourhood_safety',
                        'loneliness']

        columns_created = ["SF_12_diff"]
        self.population_view = builder.population.get_view(columns=view_columns + columns_created)

        # Population initialiser. When new individuals are added to the microsimulation a constructer is called for each
        # module. Declare what constructer is used. usually on_initialize_simulants method is called. Inidividuals are
        # created at the start of a model "setup" or after some deterministic (add cohorts) or random (births) event.
        builder.population.initializes_simulants(self.on_initialize_simulants, creates_columns=columns_created)

        # Declare events in the module. At what times do individuals transition states from this module. E.g. when does
        # individual graduate in an education module.
        builder.event.register_listener("time_step", self.on_time_step, priority=9)

        #only need to load this once for now.
        #self.gee_transition_model = r_utils.load_transitions(f"SF_12/gee_yj/SF_12_GEE_YJ", self.rpy2_modules, path=self.transition_dir)
        #self.gee_transition_model = r_utils.load_transitions(f"SF_12/gee_yj_gamma/SF_12_GEE_YJ_GAMMA", self.rpy2_modules, path=self.transition_dir)
        self.gee_transition_model = r_utils.load_transitions(f"SF_12/lmm_diff/SF_12_LMM_DIFF", self.rpy2_modules, path=self.transition_dir)
        #self.history_data = self.generate_history_dataframe("final_US", [2014, 2017, 2020], view_columns)

    def on_initialize_simulants(self, pop_data):
        """  Initiate columns for hh_income when new simulants are added.
        Only column needed is the diff column for rate of change model predictions.

        Parameters
        ----------
            pop_data: vivarium.framework.population.SimulantData
            Custom vivarium class for interacting with the population data frame.
            It is essentially a pandas DataFrame with a few extra attributes such as the creation_time,
            creation_window, and current simulation state (setup/running/etc.).
        """
        # Create frame with new 3 columns and add it to the main population frame.
        # This is the same for both new cohorts and newborn babies.
        # Neither should be dead yet.
        pop_update = pd.DataFrame({'SF_12_diff': 0.},
                                  index=pop_data.index)
        self.population_view.update(pop_update)

    def on_time_step(self, event):
        """Produces new children and updates parent status on time steps.
        Parameters
        ----------
        event : vivarium.population.PopulationEvent
            The event time_step that called this function.
        """

        self.year = event.time.year
        # Get living people to update their income
        pop = self.population_view.get(event.index, query="alive =='alive'")
        pop = pop.sort_values('pidp') #sorting aligns index to make sure individual gets their correct prediction.

        # Predict next mwb value
        newWaveMWB = pd.DataFrame(columns=['SF_12', 'SF_12_diff'])
        newWaveMWB['SF_12_diff'] = self.calculate_mwb(pop)
        newWaveMWB.index = pop.index
        newWaveMWB['SF_12'] = pop['SF_12'] + newWaveMWB['SF_12_diff']

        # newWaveMWB = newWaveMWB.rename(columns={"new_dependent": "SF_12",
        #                                               "predicted": "SF_12_diff"})
        # newWaveMWB = newWaveMWB.to_frame(name='SF_12')
        # Set index back to population of interest.

        # Update population with new SF12
        print(np.mean(newWaveMWB["SF_12"]))
        self.population_view.update(newWaveMWB[['SF_12', 'SF_12_diff']])


    def calculate_mwb(self, pop):
        """Calculate SF_12 transition distribution based on provided people/indices
        Parameters
        ----------
            index : pd.Index
                Which individuals to calculate transitions for.
        Returns
        -------
        """
        #self.update_history_dataframe(pop, self.year, lag=10)
        out_data = r_utils.predict_next_timestep_yj_gaussian_lmm(self.gee_transition_model,
                                                                 self.rpy2_modules,
                                                                 current= pop,
                                                                 dependent='SF_12_diff',
                                                                 reflect=False,
                                                                 yeo_johnson=True,
                                                                 noise_std= 0.35)#1
        #return out_data.iloc[self.history_data.loc[self.history_data['time'] == self.year].index]
        return out_data<|MERGE_RESOLUTION|>--- conflicted
+++ resolved
@@ -468,30 +468,7 @@
         # columns_created is the columns created by this module.
         # view_columns is the columns from the main population used in this module.
         # In this case, view_columns are taken straight from the transition model
-<<<<<<< HEAD
-        view_columns = ['pidp',
-                        'sex',
-                        'ethnicity',
-                        'age',
-                        'time',
-                        #'education_state',
-                        #'labour_state',
-                        #'job_sec',
-                        'hh_income',
-                        'SF_12_MCS',
-                        'SF_12_MCS_diff',
-                        'housing_quality',
-                        #'phealth',
-                        'ncigs',
-                        'nutrition_quality',
-                        'neighbourhood_safety',
-                        'loneliness',
-                        'financial_situation',
-                        'active',
-                        'chron_disease',
-                        'region',
-                        'education_state']
-=======
+
         view_columns = ["age",
                         "sex",
                         "ethnicity",
@@ -502,12 +479,11 @@
                         "loneliness",
                         "nutrition_quality",
                         "ncigs",
-                        'SF_12',
-                        'SF_12_diff',
+                        'SF_12_MCS',
+                        'SF_12_MCS_diff',
                         'pidp',
                         'hh_income'
                         ]
->>>>>>> 238ce357
 
         self.population_view = builder.population.get_view(columns=view_columns)
 
