--- conflicted
+++ resolved
@@ -1,11 +1,6 @@
 """
-<<<<<<< HEAD
 Module for SF_12_MCS in Minos.
 Calculation of next mental wellbeing state
-=======
-Module for mwb in Minos.
-Calculation of change in SF12
->>>>>>> 2ba68720
 """
 
 import pandas as pd
@@ -137,12 +132,7 @@
         newWaveMWB['SF_12'] += self.generate_gaussian_noise(newWaveMWB.index, 0, 10/SF_12sd)
         # Draw individuals next states randomly from this distribution.
         # Update population with new income
-<<<<<<< HEAD
         self.population_view.update(newWaveMWB['SF_12_MCS'])
-=======
-
-        self.population_view.update(newWaveMWB['SF_12'])
->>>>>>> 2ba68720
 
     def calculate_mwb(self, pop):
         """Calculate income transition distribution based on provided people/indices
@@ -262,7 +252,7 @@
 
         self.max_sf12 = None
         #only need to load this once for now.
-        self.gee_transition_model = r_utils.load_transitions(f"SF_12/gee/SF_12_GEE", self.rpy2_modules)
+        self.gee_transition_model = r_utils.load_transitions(f"SF_12_MCS/gee/SF_12_MCS_GEE", self.rpy2_modules)
 
     def update_prediction_population(self, current_pop):
         """ Update longitudinal data frame of past observations with current information.
@@ -289,24 +279,24 @@
 
         # Get living people to update their income
         pop = self.population_view.get(event.index, query="alive =='alive'")
-        if self.max_sf12 == None:
-            self.max_sf12 = np.max(pop["SF_12"])
-            self.SF12_std = np.std(pop["SF_12"])
+        if self.max_sf12_MCS == None:
+            self.max_sf12_MCS = np.max(pop["SF_12_MCS"])
+            self.SF12_MCS_std = np.std(pop["SF_12_MCS"])
 
         ## Predict next income value
         newWaveMWB = self.calculate_mwb(pop)
-        newWaveMWB = pd.DataFrame(newWaveMWB, columns=["SF_12"])
+        newWaveMWB = pd.DataFrame(newWaveMWB, columns=["SF_12_MCS"])
         # Set index type to int (instead of object as previous)
         newWaveMWB.index = pop.index
 
-        SF12_mean = np.mean(newWaveMWB["SF_12"])
+        SF12_MCS_mean = np.mean(newWaveMWB["SF_12_MCS"])
         # scale SF12 to have standard deviation 10.
-        newWaveMWB['SF_12'] += self.generate_gaussian_noise(newWaveMWB.index, 0, (self.SF12_std/np.std(newWaveMWB["SF_12"]))**2)
-
-        #print(np.mean(newWaveMWB["SF_12"]))
+        newWaveMWB['SF_12_MCS'] += self.generate_gaussian_noise(newWaveMWB.index, 0, (self.SF12_MCS_std/np.std(newWaveMWB["SF_12_MCS"]))**2)
+
+        #print(np.mean(newWaveMWB["SF_12_MCS"]))
         # Draw individuals next states randomly from this distribution.
         # Update population with new income
-        self.population_view.update(newWaveMWB['SF_12'])
+        self.population_view.update(newWaveMWB['SF_12_MCS'])
 
 
     def calculate_mwb(self, pop):
@@ -319,7 +309,7 @@
         -------
         """
         year = min(self.year, 2018)
-        return self.max_sf12 - r_utils.predict_next_timestep_gee(self.gee_transition_model, self.rpy2_modules, pop, 'SF_12')
+        return self.max_sf12_MCS - r_utils.predict_next_timestep_gee(self.gee_transition_model, self.rpy2_modules, pop, 'SF_12_MCS')
 
 
 
@@ -332,6 +322,247 @@
 
     def __repr__(self):
         return "geeYJMWB()"
+
+    def setup(self, builder):
+        """ Initialise the module during simulation.setup().
+        Notes
+        -----
+        - Load in data from pre_setup
+        - Register any value producers/modifiers for income
+        - Add required columns to population data frame
+        - Update other required items such as randomness stream.
+        Parameters
+        ----------
+        builder : vivarium.engine.Builder
+            Vivarium's control object. Stores all simulation metadata and allows modules to use it.
+        """
+
+        # Load in inputs from pre-setup.
+        self.rpy2_modules = builder.data.load("rpy2_modules")
+
+        # Build vivarium objects for calculating transition probabilities.
+        # Typically this is registering rate/lookup tables. See vivarium docs/other modules for examples.
+        #self.transition_coefficients = builder.
+
+        # Assign randomness streams if necessary.
+        self.random = builder.randomness.get_stream(self.generate_random_crn_key())
+
+        # Determine which subset of the main population is used in this module.
+        # columns_created is the columns created by this module.
+        # view_columns is the columns from the main population used in this module.
+        # In this case, view_columns are taken straight from the transition model
+        view_columns = ['pidp',
+                        'sex',
+                        'ethnicity',
+                        'age',
+                        'time',
+                        #'education_state',
+                        'labour_state',
+                        #'job_sec',
+                        'hh_income',
+                        'SF_12_MCS',
+                        'housing_quality',
+                        #'phealth',
+                        'ncigs',
+                        'nutrition_quality',
+                        'neighbourhood_safety',
+                        'loneliness']
+
+        self.population_view = builder.population.get_view(columns=view_columns)
+
+        # Population initialiser. When new individuals are added to the microsimulation a constructer is called for each
+        # module. Declare what constructer is used. usually on_initialize_simulants method is called. Inidividuals are
+        # created at the start of a model "setup" or after some deterministic (add cohorts) or random (births) event.
+        builder.population.initializes_simulants(self.on_initialize_simulants)
+
+        # Declare events in the module. At what times do individuals transition states from this module. E.g. when does
+        # individual graduate in an education module.
+        builder.event.register_listener("time_step", self.on_time_step, priority=9)
+
+        #only need to load this once for now.
+        self.gee_transition_model = r_utils.load_transitions(f"SF_12_MCS/gee_yj/SF_12_MCS_GEE_YJ", self.rpy2_modules, path=self.transition_dir)
+        #self.gee_transition_model = r_utils.load_transitions(f"SF_12/gee_yj_gamma/SF_12_GEE_YJ_GAMMA", self.rpy2_modules, path=self.transition_dir)
+        self.history_data = self.generate_history_dataframe("final_US", [2014, 2017, 2020], view_columns)
+
+    def on_time_step(self, event):
+        """Produces new children and updates parent status on time steps.
+        Parameters
+        ----------
+        event : vivarium.population.PopulationEvent
+            The event time_step that called this function.
+        """
+
+        self.year = event.time.year
+
+        # Get living people to update their income
+        pop = self.population_view.get(event.index, query="alive =='alive'")
+        pop = pop.sort_values('pidp') #sorting aligns index to make sure individual gets their correct prediction.
+
+        # Predict next mwb value
+        newWaveMWB = self.calculate_mwb(pop)
+        newWaveMWB = pd.DataFrame(newWaveMWB, columns=["SF_12_MCS"])
+        newWaveMWB.index = pop.index # aligning index to vivarium builder dataframe. ensures assignment of new values to correct individuals.
+        #newWaveMWB["SF_12_MCS"] -= 2
+        newWaveMWB["SF_12_MCS"] = np.clip(newWaveMWB["SF_12_MCS"], 0, 100) # keep within [0, 100] bounds of SF12.
+        #newWaveMWB.sort_index(inplace=True)
+        print(np.mean(newWaveMWB["SF_12_MCS"]))
+
+        # Update population with new income
+        self.population_view.update(newWaveMWB['SF_12_MCS'])
+
+
+    def calculate_mwb(self, pop):
+        """Calculate income transition distribution based on provided people/indices
+        Parameters
+        ----------
+            index : pd.Index
+                Which individuals to calculate transitions for.
+        Returns
+        -------
+        """
+        self.update_history_dataframe(pop, self.year, lag=10)
+        out_data = r_utils.predict_next_timestep_yj_gaussian_gee(self.gee_transition_model,
+                                                                 self.rpy2_modules,
+                                                                 current=self.history_data,
+                                                                 dependent='SF_12_MCS',
+                                                                 reflect=True,
+                                                                 noise_std= 0.85)#1
+        return out_data.iloc[self.history_data.loc[self.history_data['time'] == self.year].index]
+
+
+class lmmYJMWB(Base):
+    """Mental Well-Being Module"""
+    # Special methods used by vivarium.
+    @property
+    def name(self):
+        return 'lmm_yj_mwb'
+
+    def __repr__(self):
+        return "lmmYJMWB()"
+
+    def setup(self, builder):
+        """ Initialise the module during simulation.setup().
+        Notes
+        -----
+        - Load in data from pre_setup
+        - Register any value producers/modifiers for income
+        - Add required columns to population data frame
+        - Update other required items such as randomness stream.
+        Parameters
+        ----------
+        builder : vivarium.engine.Builder
+            Vivarium's control object. Stores all simulation metadata and allows modules to use it.
+        """
+
+        # Load in inputs from pre-setup.
+        self.rpy2_modules = builder.data.load("rpy2_modules")
+
+        # Build vivarium objects for calculating transition probabilities.
+        # Typically this is registering rate/lookup tables. See vivarium docs/other modules for examples.
+        #self.transition_coefficients = builder.
+
+        # Assign randomness streams if necessary.
+        self.random = builder.randomness.get_stream(self.generate_random_crn_key())
+
+        # Determine which subset of the main population is used in this module.
+        # columns_created is the columns created by this module.
+        # view_columns is the columns from the main population used in this module.
+        # In this case, view_columns are taken straight from the transition model
+        view_columns = ['pidp',
+                        'sex',
+                        'ethnicity',
+                        'age',
+                        'time',
+                        #'education_state',
+                        #'labour_state',
+                        #'job_sec',
+                        'hh_income',
+                        'SF_12_MCS',
+                        'SF_12_MCS_diff',
+                        'housing_quality',
+                        #'phealth',
+                        'ncigs',
+                        'nutrition_quality',
+                        'neighbourhood_safety',
+                        'loneliness']
+
+        self.population_view = builder.population.get_view(columns=view_columns)
+
+        # Population initialiser. When new individuals are added to the microsimulation a constructer is called for each
+        # module. Declare what constructer is used. usually on_initialize_simulants method is called. Inidividuals are
+        # created at the start of a model "setup" or after some deterministic (add cohorts) or random (births) event.
+        #builder.population.initializes_simulants(self.on_initialize_simulants, creates_columns=columns_created)
+
+        # Declare events in the module. At what times do individuals transition states from this module. E.g. when does
+        # individual graduate in an education module.
+        builder.event.register_listener("time_step", self.on_time_step, priority=9)
+
+        #only need to load this once for now.
+        #self.gee_transition_model = r_utils.load_transitions(f"SF_12/lmm/SF_12_LMM", self.rpy2_modules, path=self.transition_dir)
+        self.gee_transition_model = r_utils.load_transitions(f"SF_12_MCS/glmm/SF_12_MCS_GLMM", self.rpy2_modules, path=self.transition_dir)
+
+    def on_time_step(self, event):
+        """Produces new children and updates parent status on time steps.
+        Parameters
+        ----------
+        event : vivarium.population.PopulationEvent
+            The event time_step that called this function.
+        """
+
+        self.year = event.time.year
+        # Get living people to update their income
+        pop = self.population_view.get(event.index, query="alive =='alive'")
+        pop = pop.sort_values('pidp') #sorting aligns index to make sure individual gets their correct prediction.
+        pop["SF_12_MCS_last"] = pop["SF_12_MCS"]
+
+        # Predict next mwb value
+        newWaveMWB = pd.DataFrame(columns=['SF_12_MCS'])
+        newWaveMWB['SF_12_MCS'] = self.calculate_mwb(pop)
+        newWaveMWB.index = pop.index
+        #newWaveMWB["SF_12"] -= 1
+
+        sf12_mean = np.mean(newWaveMWB["SF_12_MCS"])
+        std_ratio = (11/np.std(newWaveMWB["SF_12_MCS"]))
+        newWaveMWB["SF_12_MCS"] *= (11/np.std(newWaveMWB["SF_12_MCS"]))
+        newWaveMWB["SF_12_MCS"] -= ((std_ratio-1)*sf12_mean)
+        newWaveMWB["SF_12_MCS"] -= 1.5
+        #newWaveMWB["SF_12_MCS"] += (50 - np.mean(newWaveMWB["SF_12_MCS"]))
+        newWaveMWB["SF_12_MCS"] = np.clip(newWaveMWB["SF_12_MCS"], 0, 100) # keep within [0, 100] bounds of SF12.
+        newWaveMWB["SF_12_MCS_diff"] = newWaveMWB["SF_12_MCS"] - pop["SF_12_MCS"]
+        # Update population with new SF12_MCS
+        #print(np.mean(newWaveMWB["SF_12_MCS"]))
+        #print(np.std(newWaveMWB["SF_12_MCS"]))
+        self.population_view.update(newWaveMWB[['SF_12_MCS', "SF_12_MCS_diff"]])
+
+
+    def calculate_mwb(self, pop):
+        """Calculate SF_12 transition distribution based on provided people/indices
+        Parameters
+        ----------
+            index : pd.Index
+                Which individuals to calculate transitions for.
+        Returns
+        -------
+        """
+        out_data = r_utils.predict_next_timestep_yj_gamma_glmm(self.gee_transition_model,
+                                                               self.rpy2_modules,
+                                                               current= pop,
+                                                               dependent='SF_12_MCS',
+                                                               reflect=True,
+                                                               yeo_johnson= True,
+                                                               noise_std= 0.1)# 5 for non yj, 0.35 for yj
+        return out_data
+
+
+class lmmDiffMWB(Base):
+    """Mental Well-Being Module"""
+    # Special methods used by vivarium.
+    @property
+    def name(self):
+        return 'lmm_diff_mwb'
+
+    def __repr__(self):
+        return "lmmDiffMWB()"
 
     def setup(self, builder):
         """ Initialise the module during simulation.setup().
@@ -378,247 +609,6 @@
                         'neighbourhood_safety',
                         'loneliness']
 
-        self.population_view = builder.population.get_view(columns=view_columns)
-
-        # Population initialiser. When new individuals are added to the microsimulation a constructer is called for each
-        # module. Declare what constructer is used. usually on_initialize_simulants method is called. Inidividuals are
-        # created at the start of a model "setup" or after some deterministic (add cohorts) or random (births) event.
-        builder.population.initializes_simulants(self.on_initialize_simulants)
-
-        # Declare events in the module. At what times do individuals transition states from this module. E.g. when does
-        # individual graduate in an education module.
-        builder.event.register_listener("time_step", self.on_time_step, priority=9)
-
-        #only need to load this once for now.
-        self.gee_transition_model = r_utils.load_transitions(f"SF_12/gee_yj/SF_12_GEE_YJ", self.rpy2_modules, path=self.transition_dir)
-        #self.gee_transition_model = r_utils.load_transitions(f"SF_12/gee_yj_gamma/SF_12_GEE_YJ_GAMMA", self.rpy2_modules, path=self.transition_dir)
-        self.history_data = self.generate_history_dataframe("final_US", [2014, 2017, 2020], view_columns)
-
-    def on_time_step(self, event):
-        """Produces new children and updates parent status on time steps.
-        Parameters
-        ----------
-        event : vivarium.population.PopulationEvent
-            The event time_step that called this function.
-        """
-
-        self.year = event.time.year
-
-        # Get living people to update their income
-        pop = self.population_view.get(event.index, query="alive =='alive'")
-        pop = pop.sort_values('pidp') #sorting aligns index to make sure individual gets their correct prediction.
-
-        # Predict next mwb value
-        newWaveMWB = self.calculate_mwb(pop)
-        newWaveMWB = pd.DataFrame(newWaveMWB, columns=["SF_12"])
-        newWaveMWB.index = pop.index # aligning index to vivarium builder dataframe. ensures assignment of new values to correct individuals.
-        #newWaveMWB["SF_12"] -= 2
-        newWaveMWB["SF_12"] = np.clip(newWaveMWB["SF_12"], 0, 100) # keep within [0, 100] bounds of SF12.
-        #newWaveMWB.sort_index(inplace=True)
-        print(np.mean(newWaveMWB["SF_12"]))
-
-        # Update population with new income
-        self.population_view.update(newWaveMWB['SF_12'])
-
-
-    def calculate_mwb(self, pop):
-        """Calculate income transition distribution based on provided people/indices
-        Parameters
-        ----------
-            index : pd.Index
-                Which individuals to calculate transitions for.
-        Returns
-        -------
-        """
-        self.update_history_dataframe(pop, self.year, lag=10)
-        out_data = r_utils.predict_next_timestep_yj_gaussian_gee(self.gee_transition_model,
-                                                                 self.rpy2_modules,
-                                                                 current=self.history_data,
-                                                                 dependent='SF_12',
-                                                                 reflect=True,
-                                                                 noise_std= 0.85)#1
-        return out_data.iloc[self.history_data.loc[self.history_data['time'] == self.year].index]
-
-
-class lmmYJMWB(Base):
-    """Mental Well-Being Module"""
-    # Special methods used by vivarium.
-    @property
-    def name(self):
-        return 'lmm_yj_mwb'
-
-    def __repr__(self):
-        return "lmmYJMWB()"
-
-    def setup(self, builder):
-        """ Initialise the module during simulation.setup().
-        Notes
-        -----
-        - Load in data from pre_setup
-        - Register any value producers/modifiers for income
-        - Add required columns to population data frame
-        - Update other required items such as randomness stream.
-        Parameters
-        ----------
-        builder : vivarium.engine.Builder
-            Vivarium's control object. Stores all simulation metadata and allows modules to use it.
-        """
-
-        # Load in inputs from pre-setup.
-        self.rpy2_modules = builder.data.load("rpy2_modules")
-
-        # Build vivarium objects for calculating transition probabilities.
-        # Typically this is registering rate/lookup tables. See vivarium docs/other modules for examples.
-        #self.transition_coefficients = builder.
-
-        # Assign randomness streams if necessary.
-        self.random = builder.randomness.get_stream(self.generate_random_crn_key())
-
-        # Determine which subset of the main population is used in this module.
-        # columns_created is the columns created by this module.
-        # view_columns is the columns from the main population used in this module.
-        # In this case, view_columns are taken straight from the transition model
-        view_columns = ['pidp',
-                        'sex',
-                        'ethnicity',
-                        'age',
-                        'time',
-                        #'education_state',
-                        #'labour_state',
-                        #'job_sec',
-                        'hh_income',
-                        'SF_12',
-                        'SF_12_diff',
-                        'housing_quality',
-                        #'phealth',
-                        'ncigs',
-                        'nutrition_quality',
-                        'neighbourhood_safety',
-                        'loneliness']
-
-        self.population_view = builder.population.get_view(columns=view_columns)
-
-        # Population initialiser. When new individuals are added to the microsimulation a constructer is called for each
-        # module. Declare what constructer is used. usually on_initialize_simulants method is called. Inidividuals are
-        # created at the start of a model "setup" or after some deterministic (add cohorts) or random (births) event.
-        #builder.population.initializes_simulants(self.on_initialize_simulants, creates_columns=columns_created)
-
-        # Declare events in the module. At what times do individuals transition states from this module. E.g. when does
-        # individual graduate in an education module.
-        builder.event.register_listener("time_step", self.on_time_step, priority=9)
-
-        #only need to load this once for now.
-        #self.gee_transition_model = r_utils.load_transitions(f"SF_12/lmm/SF_12_LMM", self.rpy2_modules, path=self.transition_dir)
-        self.gee_transition_model = r_utils.load_transitions(f"SF_12/glmm/SF_12_GLMM", self.rpy2_modules, path=self.transition_dir)
-
-    def on_time_step(self, event):
-        """Produces new children and updates parent status on time steps.
-        Parameters
-        ----------
-        event : vivarium.population.PopulationEvent
-            The event time_step that called this function.
-        """
-
-        self.year = event.time.year
-        # Get living people to update their income
-        pop = self.population_view.get(event.index, query="alive =='alive'")
-        pop = pop.sort_values('pidp') #sorting aligns index to make sure individual gets their correct prediction.
-        pop["SF_12_last"] = pop["SF_12"]
-
-        # Predict next mwb value
-        newWaveMWB = pd.DataFrame(columns=['SF_12'])
-        newWaveMWB['SF_12'] = self.calculate_mwb(pop)
-        newWaveMWB.index = pop.index
-        #newWaveMWB["SF_12"] -= 1
-
-        sf12_mean = np.mean(newWaveMWB["SF_12"])
-        std_ratio = (11/np.std(newWaveMWB["SF_12"]))
-        newWaveMWB["SF_12"] *= (11/np.std(newWaveMWB["SF_12"]))
-        newWaveMWB["SF_12"] -= ((std_ratio-1)*sf12_mean)
-        newWaveMWB["SF_12"] -= 1.5
-        #newWaveMWB["SF_12"] += (50 - np.mean(newWaveMWB["SF_12"]))
-        newWaveMWB["SF_12"] = np.clip(newWaveMWB["SF_12"], 0, 100) # keep within [0, 100] bounds of SF12.
-        newWaveMWB["SF_12_diff"] = newWaveMWB["SF_12"] - pop["SF_12"]
-        # Update population with new SF12
-        #print(np.mean(newWaveMWB["SF_12"]))
-        #print(np.std(newWaveMWB["SF_12"]))
-        self.population_view.update(newWaveMWB[['SF_12', "SF_12_diff"]])
-
-
-    def calculate_mwb(self, pop):
-        """Calculate SF_12 transition distribution based on provided people/indices
-        Parameters
-        ----------
-            index : pd.Index
-                Which individuals to calculate transitions for.
-        Returns
-        -------
-        """
-        out_data = r_utils.predict_next_timestep_yj_gamma_glmm(self.gee_transition_model,
-                                                               self.rpy2_modules,
-                                                               current= pop,
-                                                               dependent='SF_12',
-                                                               reflect=True,
-                                                               yeo_johnson= True,
-                                                               noise_std= 0.1)# 5 for non yj, 0.35 for yj
-        return out_data
-
-
-class lmmDiffMWB(Base):
-    """Mental Well-Being Module"""
-    # Special methods used by vivarium.
-    @property
-    def name(self):
-        return 'lmm_diff_mwb'
-
-    def __repr__(self):
-        return "lmmDiffMWB()"
-
-    def setup(self, builder):
-        """ Initialise the module during simulation.setup().
-        Notes
-        -----
-        - Load in data from pre_setup
-        - Register any value producers/modifiers for income
-        - Add required columns to population data frame
-        - Update other required items such as randomness stream.
-        Parameters
-        ----------
-        builder : vivarium.engine.Builder
-            Vivarium's control object. Stores all simulation metadata and allows modules to use it.
-        """
-
-        # Load in inputs from pre-setup.
-        self.rpy2_modules = builder.data.load("rpy2_modules")
-
-        # Build vivarium objects for calculating transition probabilities.
-        # Typically this is registering rate/lookup tables. See vivarium docs/other modules for examples.
-        #self.transition_coefficients = builder.
-
-        # Assign randomness streams if necessary.
-        self.random = builder.randomness.get_stream(self.generate_random_crn_key())
-
-        # Determine which subset of the main population is used in this module.
-        # columns_created is the columns created by this module.
-        # view_columns is the columns from the main population used in this module.
-        # In this case, view_columns are taken straight from the transition model
-        view_columns = ['pidp',
-                        'sex',
-                        'ethnicity',
-                        'age',
-                        'time',
-                        #'education_state',
-                        'labour_state',
-                        #'job_sec',
-                        'hh_income',
-                        'SF_12',
-                        'housing_quality',
-                        #'phealth',
-                        'ncigs',
-                        'nutrition_quality',
-                        'neighbourhood_safety',
-                        'loneliness']
-
         columns_created = ["SF_12_diff"]
         self.population_view = builder.population.get_view(columns=view_columns + columns_created)
 
