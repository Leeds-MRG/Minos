"""Loneliness Module for MINOS. Primarily estimates sclonely."""

import pandas as pd
from pathlib import Path
from minos.modules import r_utils
from minos.modules.base_module import Base
import matplotlib.pyplot as plt
from seaborn import catplot


class Loneliness(Base):
    # Special methods used by vivarium.
    @property
    def name(self):
        return 'loneliness'

    def __repr__(self):
        return "Loneliness()"

    def setup(self, builder):
        """ Initialise the module during simulation.setup().

        Notes
        -----
        - Load in data from pre_setup
        - Register any value producers/modifiers for death rate
        - Add required columns to population data frame
        - Add listener event to check if people die on each time step.
        - Update other required items such as randomness stream.

        Parameter
        ----------
        builder : vivarium.engine.Builder
            Vivarium's control object. Stores all simulation metadata and allows modules to use it.

        """

        # Load in inputs from pre-setup.
        self.rpy2Modules = builder.data.load("rpy2_modules")

        # Build vivarium objects for calculating transition probabilities.
        # Typically this is registering rate/lookup tables. See vivarium docs/other modules for examples.

        # Assign randomness streams if necessary.
        self.random = builder.randomness.get_stream(self.generate_random_crn_key())
        # Determine which subset of the main population is used in this module.
        # columns_created is the columns created by this module.
        # view_columns is the columns from the main population used in this module. essentially what is needed for
        # transition models and any outputs.
        view_columns = ["sex",
                        "labour_state",
                        "SF_12",
                        "job_sec",
                        "ethnicity",
                        "education_state",
                        "age",
                        "housing_quality",
                        "hh_income",
                        "loneliness",
                        "hh_comp",
                        "marital_status",
                        "ncigs"]
        self.population_view = builder.population.get_view(columns=view_columns)

        # Population initialiser. When new individuals are added to the microsimulation a constructer is called for each
        # module. Declare what constructer is used. usually on_initialize_simulants method is called. Inidividuals are
        # created at the start of a model "setup" or after some deterministic (add cohorts) or random (births) event.
        builder.population.initializes_simulants(self.on_initialize_simulants)

        # Declare events in the module. At what times do individuals transition states from this module. E.g. when does
        # individual graduate in an education module.
        builder.event.register_listener("time_step", self.on_time_step, priority=2)

    def on_time_step(self, event):
        """Produces new children and updates parent status on time steps.

        Parameters
        ----------
        event : vivarium.population.PopulationEvent
            The event time_step that called this function.
        """
        # Construct transition probability distributions.
        # Draw individuals next states randomly from this distribution.
        # Adjust other variables according to changes in state. E.g. a birth would increase child counter by one.

        pop = self.population_view.get(event.index, query="alive=='alive'")
        self.year = event.time.year

        loneliness_prob_df = self.calculate_loneliness(pop)

        loneliness_prob_df["loneliness"] = self.random.choice(loneliness_prob_df.index,
                                                              list(loneliness_prob_df.columns),
                                                              loneliness_prob_df) + 1
        loneliness_prob_df.index = loneliness_prob_df.index.astype(int)

        self.population_view.update(loneliness_prob_df["loneliness"])

    def calculate_loneliness(self, pop):
        """Calculate loneliness transition distribution based on provided people/indices.

        Parameters
        ----------
            pop : pd.DataFrame
                The population dataframe.
        Returns
        -------
        """
        # load transition model based on year.
        if self.year < 2018:
            year = 2018
        else:
            year = self.year
<<<<<<< HEAD
        year = min(year, 2018)
        transition_model = r_utils.load_transitions(f"loneliness/clm/loneliness_{year}_{year + 1}", self.rpy2Modules, path=self.transition_dir)
=======
        year = min(year, 2019)
        transition_model = r_utils.load_transitions(f"loneliness/clm/loneliness_{year}_{year + 1}", path=self.transition_dir)
>>>>>>> d12315d2
        # returns probability matrix (3xn) of next ordinal state.
        prob_df = r_utils.predict_next_timestep_clm(transition_model, self.rpy2Modules, pop, 'loneliness')
        return prob_df

    def plot(self, pop, config):

        file_name = config.output_plots_dir + f"loneliness_barplot_{self.year}.pdf"
        densities = pd.DataFrame(pop['loneliness'].value_counts(normalize=True))
        densities.columns = ['densities']
        densities['loneliness'] = densities.index
        f = plt.figure()
        cat = catplot(data=densities, y='loneliness', x='densities', kind='bar', orient='h')
        plt.savefig(file_name)
        plt.close()<|MERGE_RESOLUTION|>--- conflicted
+++ resolved
@@ -110,13 +110,8 @@
             year = 2018
         else:
             year = self.year
-<<<<<<< HEAD
-        year = min(year, 2018)
+        year = min(year, 2019)
         transition_model = r_utils.load_transitions(f"loneliness/clm/loneliness_{year}_{year + 1}", self.rpy2Modules, path=self.transition_dir)
-=======
-        year = min(year, 2019)
-        transition_model = r_utils.load_transitions(f"loneliness/clm/loneliness_{year}_{year + 1}", path=self.transition_dir)
->>>>>>> d12315d2
         # returns probability matrix (3xn) of next ordinal state.
         prob_df = r_utils.predict_next_timestep_clm(transition_model, self.rpy2Modules, pop, 'loneliness')
         return prob_df
