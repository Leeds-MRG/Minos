"""Loneliness Module for MINOS. Primarily estimates sclonely."""

import pandas as pd
from pathlib import Path
from minos.modules import r_utils
from minos.modules.base_module import Base
import matplotlib.pyplot as plt
from seaborn import catplot
import logging


class Loneliness(Base):
    # Special methods used by vivarium.
    @property
    def name(self):
        return 'loneliness'

    def __repr__(self):
        return "Loneliness()"

    def setup(self, builder):
        """ Initialise the module during simulation.setup().

        Notes
        -----
        - Load in data from pre_setup
        - Register any value producers/modifiers for death rate
        - Add required columns to population data frame
        - Add listener event to check if people die on each time step.
        - Update other required items such as randomness stream.

        Parameter
        ----------
        builder : vivarium.engine.Builder
            Vivarium's control object. Stores all simulation metadata and allows modules to use it.

        """

        # Load in inputs from pre-setup.
        self.rpy2Modules = builder.data.load("rpy2_modules")

        # Build vivarium objects for calculating transition probabilities.
        # Typically this is registering rate/lookup tables. See vivarium docs/other modules for examples.

        # Assign randomness streams if necessary.
        self.random = builder.randomness.get_stream(self.generate_random_crn_key())
        # Determine which subset of the main population is used in this module.
        # columns_created is the columns created by this module.
        # view_columns is the columns from the main population used in this module. essentially what is needed for
        # transition models and any outputs.
        view_columns = ["sex",
<<<<<<< HEAD
                        "labour_state",
                        "SF_12_MCS",
=======
                        "S7_labour_state",
                        "SF_12",
>>>>>>> fc83019a
                        "job_sec",
                        "ethnicity",
                        "education_state",
                        "age",
                        "housing_quality",
                        "hh_income",
                        "loneliness",
                        "hh_comp",
                        "marital_status",
                        "ncigs"]
        self.population_view = builder.population.get_view(columns=view_columns)

        # Population initialiser. When new individuals are added to the microsimulation a constructer is called for each
        # module. Declare what constructer is used. usually on_initialize_simulants method is called. Inidividuals are
        # created at the start of a model "setup" or after some deterministic (add cohorts) or random (births) event.
        builder.population.initializes_simulants(self.on_initialize_simulants)

        # Declare events in the module. At what times do individuals transition states from this module. E.g. when does
        # individual graduate in an education module.
        builder.event.register_listener("time_step", self.on_time_step, priority=5)

    def on_time_step(self, event):
        """Produces new children and updates parent status on time steps.

        Parameters
        ----------
        event : vivarium.population.PopulationEvent
            The event time_step that called this function.
        """
        # Construct transition probability distributions.
        # Draw individuals next states randomly from this distribution.
        # Adjust other variables according to changes in state. E.g. a birth would increase child counter by one.

        pop = self.population_view.get(event.index, query="alive=='alive'")
        self.year = event.time.year

        loneliness_prob_df = self.calculate_loneliness(pop)

        loneliness_prob_df["loneliness"] = self.random.choice(loneliness_prob_df.index,
                                                              list(loneliness_prob_df.columns),
                                                              loneliness_prob_df) + 1
        loneliness_prob_df.index = pop.index

        self.population_view.update(loneliness_prob_df["loneliness"])

    def calculate_loneliness(self, pop):
        """Calculate loneliness transition distribution based on provided people/indices.

        Parameters
        ----------
            pop : pd.DataFrame
                The population dataframe.
        Returns
        -------
        """

        logging.info("LONELINESS")

        # load transition model based on year.
        if self.year < 2018:
            year = 2018
        else:
            year = self.year

        if self.cross_validation:
            # if cross-val, fix year to final year model
            year = 2019
        else:
            year = min(year, 2019)

        transition_model = r_utils.load_transitions(f"loneliness/clm/loneliness_{year}_{year + 1}", self.rpy2Modules, path=self.transition_dir)
        # returns probability matrix (3xn) of next ordinal state.
        prob_df = r_utils.predict_next_timestep_clm(transition_model, self.rpy2Modules, pop, 'loneliness')
        return prob_df

    def plot(self, pop, config):

        file_name = config.output_plots_dir + f"loneliness_barplot_{self.year}.pdf"
        densities = pd.DataFrame(pop['loneliness'].value_counts(normalize=True))
        densities.columns = ['densities']
        densities['loneliness'] = densities.index
        f = plt.figure()
        cat = catplot(data=densities, y='loneliness', x='densities', kind='bar', orient='h')
        plt.savefig(file_name)
        plt.close()<|MERGE_RESOLUTION|>--- conflicted
+++ resolved
@@ -49,13 +49,8 @@
         # view_columns is the columns from the main population used in this module. essentially what is needed for
         # transition models and any outputs.
         view_columns = ["sex",
-<<<<<<< HEAD
-                        "labour_state",
+                        "S7_labour_state",
                         "SF_12_MCS",
-=======
-                        "S7_labour_state",
-                        "SF_12",
->>>>>>> fc83019a
                         "job_sec",
                         "ethnicity",
                         "education_state",
