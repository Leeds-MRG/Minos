--- conflicted
+++ resolved
@@ -96,17 +96,11 @@
 
         labour_prob_df = self.calculate_labour(pop)
 
-<<<<<<< HEAD
-        labour_prob_df["S7_labour_state"] = self.random.choice(labour_prob_df.index,
-                                                               list(labour_prob_df.columns),
-                                                               labour_prob_df)
-=======
         # Crossval 2 fails due to the presence of 0s after normalising probabilities. Trying to add a small number to
         # every element to see if this fixes it
         labour_prob_df = labour_prob_df + 0.01
 
         labour_prob_df["S7_labour_state"] = self.random.choice(labour_prob_df.index, list(labour_prob_df.columns), labour_prob_df)
->>>>>>> 021a0754
         labour_prob_df.index = labour_prob_df.index.astype(int)
 
         self.population_view.update(labour_prob_df["S7_labour_state"])
