--- conflicted
+++ resolved
@@ -102,31 +102,24 @@
         self.population_view.update(nextWaveFinancialPerception['financial_situation'])
 
     def calculate_financial_situation(self, pop):
-<<<<<<< HEAD
+
         year = 2020
         # if simulation goes beyond real data in 2020 dont load the transition model again.
         if not self.transition_model or year <= 2020:
+
+            if self.cross_validation:
+                # LA 19/2/24
+                # factor levels for housing_tenure change in 2019 onwards. Therfore cv has to use model before 2019 if
+                # housing_tenure is included
+                year = 2018
+
+            # load transition model and randomise the fixed effects
             self.transition_model = r_utils.load_transitions(f"financial_situation/clm/financial_situation_{year}_{year + 1}",
                                                              self.rpy2Modules, path=self.transition_dir)
             self.transition_model = r_utils.randomise_fixed_effects(self.transition_model, self.rpy2Modules, "clm")
 
-        #transition_model = r_utils.load_transitions(f"financial_situation/clm/financial_situation_{year}_{year + 1}", self.rpy2Modules)
-        nextWaveFinancialPerception = r_utils.predict_next_timestep_clm(self.transition_model, self.rpy2Modules, pop,
-=======
-
-        if self.cross_validation:
-            # LA 19/2/24
-            # factor levels for housing_tenure change in 2019 onwards. Therfore cv has to use model before 2019 if
-            # housing_tenure is included
-            year = 2018
-        else:
-            year = min(self.year, 2020)
-
-        transition_model = r_utils.load_transitions(f"financial_situation/clm/financial_situation_{year}_{year + 1}",
-                                                    self.rpy2_modules)
-        nextWaveFinancialPerception = r_utils.predict_next_timestep_clm(transition_model,
+        nextWaveFinancialPerception = r_utils.predict_next_timestep_clm(self.transition_model,
                                                                         self.rpy2_modules,
                                                                         pop,
->>>>>>> bc8473cb
                                                                         dependent='financial_situation')
         return nextWaveFinancialPerception