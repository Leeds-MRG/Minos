--- conflicted
+++ resolved
@@ -90,17 +90,10 @@
 
         housing_prob_df = self.calculate_housing(pop)
 
-        # TODO: Find out why this was adding 1 to the prediction?
-<<<<<<< HEAD
-        #housing_prob_df["housing_quality"] = self.random.choice(housing_prob_df.index, list(housing_prob_df.columns), housing_prob_df)+1
-        housing_prob_df["housing_quality"] = self.random.choice(housing_prob_df.index, list(housing_prob_df.columns),
-                                                                housing_prob_df) + 1
-=======
         housing_prob_df["housing_quality"] = self.random.choice(housing_prob_df.index,
                                                                 list(housing_prob_df.columns),
                                                                 housing_prob_df) + 1
 
->>>>>>> 82f0c317
         housing_prob_df.index = housing_prob_df.index.astype(int)
 
         self.population_view.update(housing_prob_df["housing_quality"])
