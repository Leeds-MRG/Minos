--- conflicted
+++ resolved
@@ -12,6 +12,7 @@
 from seaborn import catplot
 import logging
 from datetime import datetime as dt
+
 
 class Housing(Base):
 
@@ -51,23 +52,18 @@
         # Assign randomness streams if necessary. Only useful if seeding counterfactuals.
         self.random = builder.randomness.get_stream(self.generate_random_crn_key())
 
-
         # Determine which subset of the main population is used in this module.
         # columns_created is the columns created by this module.
         # view_columns is the columns from the main population used in this module. essentially what is needed for
         # transition models and any outputs.
         view_columns = ["sex",
-<<<<<<< HEAD
-                        "labour_state",
+                        "S7_labour_state",
                         "SF_12_MCS",
-=======
-                        "SF_12",
->>>>>>> fc83019a
                         "job_sec",
                         "ethnicity",
                         "age",
                         "housing_quality",
-                        "hh_income",]
+                        "hh_income"]
         self.population_view = builder.population.get_view(columns=view_columns)
 
         # Population initialiser. When new individuals are added to the microsimulation a constructer is called for each
