--- conflicted
+++ resolved
@@ -6,11 +6,8 @@
 import pandas as pd
 import minos.modules.r_utils as r_utils
 from minos.modules.base_module import Base
-<<<<<<< HEAD
 import numpy as np
-=======
 import logging
->>>>>>> fc83019a
 
 class Nutrition(Base):
 
