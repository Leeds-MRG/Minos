--- conflicted
+++ resolved
@@ -113,14 +113,9 @@
             pass  # e.g. 2011 is correct
         elif mod == 2:
             year -= 1  # e.g. 2012 moves back one year to 2011.
-
-<<<<<<< HEAD
-        year = min(year, 2014) # transitions only go up to 2014.
+            
+        year = min(year, 2017) # transitions only go up to 2014.
         transition_model = r_utils.load_transitions(f"neighbourhood_safety/clm/neighbourhood_safety_{year}_{year + 3}", self.rpy2Modules, path=self.transition_dir)
-=======
-        year = min(year, 2017) # transitions only go up to 2014.
-        transition_model = r_utils.load_transitions(f"neighbourhood_safety/clm/neighbourhood_safety_{year}_{year + 3}", path=self.transition_dir)
->>>>>>> d12315d2
         # The calculation relies on the R predict method and the model that has already been specified
         nextWaveNeighbourhood = r_utils.predict_next_timestep_clm(transition_model, self.rpy2Modules, pop, 'neighbourhood_safety')
         return nextWaveNeighbourhood
