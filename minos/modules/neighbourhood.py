--- conflicted
+++ resolved
@@ -80,20 +80,10 @@
 
         # Predict next neighbourhood value
         neighbourhood_prob_df = self.calculate_neighbourhood(pop)
+
         neighbourhood_prob_df["neighbourhood_safety"] = self.random.choice(neighbourhood_prob_df.index,
                                                                            list(neighbourhood_prob_df.columns),
                                                                            neighbourhood_prob_df) + 1
-
-<<<<<<< HEAD
-        #neighbourhood_prob_df["neighbourhood_safety"] = self.random.choice(neighbourhood_prob_df.index,
-        #                                                                   list(neighbourhood_prob_df.columns),
-        #                                                                   neighbourhood_prob_df)
-=======
-        # WHYYYYYYYYYY +1????!?!?!?!?!
-        neighbourhood_prob_df["neighbourhood_safety"] = self.random.choice(neighbourhood_prob_df.index,
-                                                                           list(neighbourhood_prob_df.columns),
-                                                                           neighbourhood_prob_df) + 1
->>>>>>> 82f0c317
 
         neighbourhood_prob_df.index = neighbourhood_prob_df.index.astype(int)
 
