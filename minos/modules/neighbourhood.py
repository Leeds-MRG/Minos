"""
Module for neighbourhood in Minos.
Calculation of change in neighbourhood quality in minos.
"""

import pandas as pd
from pathlib import Path
import minos.modules.r_utils as r_utils
from minos.modules.base_module import Base
import matplotlib.pyplot as plt
from seaborn import catplot
import logging

class Neighbourhood(Base):

    def setup(self, builder):
        """ Initialise the module during simulation.setup().

        Notes
        -----
        - Load in data from pre_setup
        - Register any value producers/modifiers for neighbourhood
        - Add required columns to population data frame
        - Update other required items such as randomness stream.

        Parameters
        ----------
        builder : vivarium.engine.Builder
            Vivarium's control object. Stores all simulation metadata and allows modules to use it.

        """

        # Load in inputs from pre-setup.
        self.rpy2Modules = builder.data.load("rpy2_modules")

        # Build vivarium objects for calculating transition probabilities.
        # Typically this is registering rate/lookup tables. See vivarium docs/other modules for examples.
        #self.transition_coefficients = builder.

        # Assign randomness streams if necessary.
        self.random = builder.randomness.get_stream(self.generate_random_crn_key())

        # Determine which subset of the main population is used in this module.
        # columns_created is the columns created by this module.
        # view_columns is the columns from the main population used in this module.
        # In this case, view_columns are taken straight from the transition model
        view_columns = ['pidp',
                        'age',
                        'sex',
                        'ethnicity',
                        'region',
                        'hh_income',
                        'neighbourhood_safety',
<<<<<<< HEAD
                        'SF_12_MCS',
                        'labour_state',
=======
                        'SF_12',
                        'S7_labour_state',
>>>>>>> fc83019a
                        'education_state',
                        'housing_quality',
                        'job_sec']
        #view_columns += self.transition_model.rx2('model').names
        self.population_view = builder.population.get_view(columns=view_columns)

        # Population initialiser. When new individuals are added to the microsimulation a constructer is called for each
        # module. Declare what constructer is used. usually on_initialize_simulants method is called. Inidividuals are
        # created at the start of a model "setup" or after some deterministic (add cohorts) or random (births) event.
        builder.population.initializes_simulants(self.on_initialize_simulants)

        # Declare events in the module. At what times do individuals transition states from this module. E.g. when does
        # individual graduate in an education module.
        builder.event.register_listener("time_step", self.on_time_step, priority=5)

    def on_time_step(self, event):
        """Produces new children and updates parent status on time steps.

        Parameters
        ----------
        event : vivarium.population.PopulationEvent
            The event time_step that called this function.
        """

        logging.info("NEIGHBOURHOOD SAFETY")

        # Get living people to update their neighbourhood
        pop = self.population_view.get(event.index, query="alive =='alive'")
        self.year = event.time.year

        # Predict next neighbourhood value
        neighbourhood_prob_df = self.calculate_neighbourhood(pop)

        neighbourhood_prob_df["neighbourhood_safety"] = self.random.choice(neighbourhood_prob_df.index,
                                                                           list(neighbourhood_prob_df.columns),
                                                                           neighbourhood_prob_df) + 1

        neighbourhood_prob_df.index = neighbourhood_prob_df.index.astype(int)

        # Draw individuals next states randomly from this distribution.
        # Update population with new neighbourhood
        self.population_view.update(neighbourhood_prob_df['neighbourhood_safety'])


    def calculate_neighbourhood(self, pop):
        """Calculate neighbourhood transition distribution based on provided people/indices

        Parameters
        ----------
            index : pd.Index
                Which individuals to calculate transitions for.
        Returns
        -------
        """
        # load transition model based on year.
        # get the nearest multiple of 3+1 year. Data occur every 2011,2014,2017 ...
        if self.cross_validation:
            # if cross-val, fix year to final year model
            year = 2017
        else:
            year = max(self.year, 2011)
            mod = year % 3
            if mod == 0:
                year -= 2  # e.g. 2013 moves back two years to 2011.
            elif mod == 1:
                pass  # e.g. 2011 is correct
            elif mod == 2:
                year -= 1  # e.g. 2012 moves back one year to 2011.
            year = min(year, 2017)  # transitions only go up to 2017.

        transition_model = r_utils.load_transitions(f"neighbourhood_safety/clm/neighbourhood_safety_{year}_{year + 3}", self.rpy2Modules, path=self.transition_dir)
        # The calculation relies on the R predict method and the model that has already been specified
        nextWaveNeighbourhood = r_utils.predict_next_timestep_clm(transition_model, self.rpy2Modules, pop, 'neighbourhood_safety')
        return nextWaveNeighbourhood

    # Special methods used by vivarium.
    @property
    def name(self):
        return 'neighbourhood'


    def __repr__(self):
        return "Neighbourhood()"

    def plot(self, pop, config):

        file_name = config.output_plots_dir + f"neighbourhood_barplot_{self.year}.pdf"
        densities = pd.DataFrame(pop['neighbourhood_safety'].value_counts(normalize=True))
        densities.columns = ['densities']
        densities['neighbourhood_safety'] = densities.index
        f = plt.figure()
        cat = catplot(data=densities, y='neighbourhood_safety', x='densities', kind='bar', orient='h')
        plt.savefig(file_name)
        plt.close()<|MERGE_RESOLUTION|>--- conflicted
+++ resolved
@@ -51,13 +51,8 @@
                         'region',
                         'hh_income',
                         'neighbourhood_safety',
-<<<<<<< HEAD
                         'SF_12_MCS',
-                        'labour_state',
-=======
-                        'SF_12',
                         'S7_labour_state',
->>>>>>> fc83019a
                         'education_state',
                         'housing_quality',
                         'job_sec']
