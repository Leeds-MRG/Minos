--- conflicted
+++ resolved
@@ -102,11 +102,7 @@
                         'job_hours_diff',
                         'hourly_wage_diff',
                         'child_ages',
-<<<<<<< HEAD
-                        #'ncars'
-=======
                         'ncars',
->>>>>>> cea808b1
                         ]
 
         if config.synthetic:  # only have spatial column and new pidp for synthpop.
