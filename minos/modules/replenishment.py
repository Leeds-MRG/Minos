--- conflicted
+++ resolved
@@ -30,10 +30,6 @@
         """
         self.current_year = builder.configuration.time.start.year
         config = builder.configuration
-<<<<<<< HEAD
-=======
-
->>>>>>> 7a1e93f7
         # Define which columns are seen in builder.population.get_view calls.
         # Also defines which columns are created by on_initialize_simulants.
         view_columns = ['pidp',
@@ -107,14 +103,6 @@
                         'nutrition_quality_diff',
                         ]
 
-<<<<<<< HEAD
-        if config.input_data_dir == "data/scaled_glasgow_US": # only have spatial column and new pidp for synthpop.
-            view_columns += ["ZoneID",
-                             "new_pidp",
-                             'local_simd_deciles',
-                             'simd_decile',
-                             'cluster']
-=======
         if config.synthetic:  # only have spatial column and new pidp for synthpop.
             view_columns += ["ZoneID",
                              # "new_pidp",
@@ -122,7 +110,6 @@
                              'simd_decile',
                              # 'cluster'
                              ]
->>>>>>> 7a1e93f7
 
         # Shorthand methods for readability.
         self.population_view = builder.population.get_view(view_columns)  # view simulants
