--- conflicted
+++ resolved
@@ -100,12 +100,9 @@
                         'SF_12_diff',
                         'hh_income_diff',
                         'nutrition_quality_diff',
-<<<<<<< HEAD
                         'job_hours_diff',
                         'hourly_wage_diff'
-=======
                         'child_ages'
->>>>>>> 667bd519
                         ]
 
         if config.synthetic:  # only have spatial column and new pidp for synthpop.
