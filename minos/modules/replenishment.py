"""
File for adding new cohorts from Understanding Society data to the population
"""

import pandas as pd
import logging
from minos.modules.base_module import Base


# suppressing a warning that isn't a problem
pd.options.mode.chained_assignment = None # default='warn' #supress SettingWithCopyWarning


class Replenishment(Base):

    # Special methods for vivarium.
    @property
    def name(self):
        return "Replenishment"

    def __repr__(self):
        return "Replenishment()"

    def setup(self, builder):
        """ Method for initialising the depression module.
        Parameters
        ----------
        builder : vivarium.builder
            Vivarium's control object. Stores all simulation metadata and allows modules to use it.
        """
        self.current_year = builder.configuration.time.start.year
        config = builder.configuration

        # Define which columns are seen in builder.population.get_view calls.
        # Also defines which columns are created by on_initialize_simulants.
        view_columns = ['pidp',
                        'age',
                        'sex',
                        'education_state',
                        'alive',
                        'ethnicity',
                        'entrance_time',
                        'time',
                        'exit_time',
                        'job_industry',
                        'job_occupation',
                        'job_sec',
                        'job_duration_m',
                        'job_duration_y',
                        'depression',
                        'academic_year',
                        'hidp',
                        'birth_month',
                        'birth_year',
                        'nobs',
                        'region',
                        'SF_12',
                        'hh_int_y',
                        'hh_int_m',
                        'Date',
                        'housing_quality',
                        'hh_income',
                        'neighbourhood_safety',
                        'ncigs',
                        'alcohol_spending',
                        'smoker',
                        'loneliness',
                        'weight',
                        'nkids',
                        'nkids_ind',
                        'ndrinks',
                        'max_educ',
                        'yearly_energy',
                        'job_sector',
                        'SF_12p',
                        'gross_pay_se',
                        'nutrition_quality',
                        'job_hours_se',
                        'job_hours',
                        'job_inc',
                        'jb_inc_per',
                        'hourly_wage',
                        'gross_paypm',
                        'phealth',
                        'marital_status',
                        'hh_comp',
                        #'labour_state',
                        'S7_labour_state',
                        'S7_housing_quality',
                        'S7_neighbourhood_safety',
                        'S7_physical_health',
                        'S7_mental_health',
                        'equivalent_income',
                        'heating',
                        'hhsize',
                        'financial_situation',
                        'housing_tenure',
                        'urban',
                        'SF_12_diff',
                        'hh_income_diff',
                        'nutrition_quality_diff',
                        'job_hours_diff',
                        'hourly_wage_diff',
                        'child_ages',
<<<<<<< HEAD
                        'net_hh_income',
                        'net_hh_income_diff',
                        'council_tax',
                        'oecd_equiv',
                        'outgoings',
                        'hh_mortgage',
                        'hh_rent',
                        'gas_electric_combined',
                        'electric_payment',
                        'duel_payment',
                        'gas_payment',
                        'yearly_oil',
                        'yearly_gas_electric',
                        'yearly_gas',
                        'yearly_electric',
                        'yearly_other_fuel',
                        #'hourly_rate',
                        "behind_on_bills",
=======
                        'ncars',
>>>>>>> 997d9c15
                        ]

        if config.synthetic:  # only have spatial column and new pidp for synthpop.
            view_columns += ["ZoneID",
                             # "new_pidp",
                             'local_simd_deciles',
                             'simd_decile',
                             # 'cluster'
                             ]

        # Shorthand methods for readability.
        self.population_view = builder.population.get_view(view_columns)  # view simulants
        self.simulant_creater = builder.population.get_simulant_creator()  # create simulants.
        self.register = builder.randomness.register_simulants  # register new simulants to CRN streams (seed them).

        # Defines how this module initialises simulants when self.simulant_creater is called.
        builder.population.initializes_simulants(self.on_initialize_simulants,
                                                 creates_columns=view_columns)
        # Register ageing, updating time and replenishment events on time_step.
        # builder.event.register_listener('time_step', self.on_time_step, priority=self.priority)
        super().setup(builder)

    def on_initialize_simulants(self, pop_data):
        """ function for loading new waves of simulants into the population from US data.
        Parameters
        ----------
        pop_data : vivarium.framework.population.SimulantData
            `pop_data` is a custom vivarium class for interacting with the population data frame.
            It is essentially a pandas DataFrame with a few extra attributes such as the creation_time,
            creation_window, and current simulation state (setup/running/etc.).
        Returns
        -------
        None.
        """

        # placeholder
        new_population = pd.DataFrame()

        # On the initial setup phase just load in the first wave of data
        if pop_data.user_data["sim_state"] == "setup":
            # Load in initial data frame.
            # Add entrance times and convert ages to floats for pd.timedelta to handle.
            new_population = pd.read_csv(f"{self.input_data_dir}/{self.current_year}_US_cohort.csv")
            new_population.loc[new_population.index, "entrance_time"] = new_population["time"]
            new_population.loc[new_population.index, "age"] = new_population["age"].astype(float)
            logging.info(f"Starting cohort loaded for {self.current_year}.")

        elif pop_data.user_data["cohort_type"] == "replenishment":
            # After setup only load in agents from new cohorts who arent yet in the population frame via ids (PIDPs).
            new_population = pop_data.user_data["new_cohort"]
            new_population.loc[new_population.index, "entrance_time"] = pop_data.user_data["creation_time"]
            new_population.loc[new_population.index, "age"] = new_population["age"].astype(float)
            logging.info(f"Replenishing cohort added for {self.current_year}.")

        elif pop_data.user_data["cohort_type"] == "births":
            # If we're adding new births need to generate all US data columns from scratch (yay).
            # This is an empty frame apart from two critical entrance time and age columns.
            # Everything else is added by other modules.
            new_population = pd.DataFrame(index=pop_data.index)
            new_population.loc[new_population.index, "entrance_time"] = pop_data.user_data["creation_time"]
            new_population.loc[new_population.index, "age"] = 0.
            logging.info(f"Births cohort added for {self.current_year}.")

        # Force index of new cohort to align with index of total population data frame
        # otherwise this will overwrite some sims.
        # A new population frame of one sim will overwrite the sim at index 0.
        new_population.index = pop_data.index

        # Register simulants entrance time and age to CRN. I.E keep them seeded.
        # Add new simulants to the overall population frame.
        self.register(new_population[["entrance_time", "age"]])
        self.population_view.update(new_population)

    def on_time_step(self, event):
        """ On time step add new simulants to the module.
        New simulants to be added must be 16 years old, and will be reweighted to fit some constraints defined
        from census key statistics (principal population projections).
        Parameters
        ----------
        event : vivarium.population.PopulationEvent
            The `event` that triggered the function call.
        """

        logging.info("REPLENISHMENT")

        # Only add new cohorts on the october of each year when the data is taken.
        # If its october update the current year and load in new cohort data.
        # Also update the time variable with the new year for everyone (dead people also)
        pop = self.population_view.get(event.index, query='pidp > 0')
        if event.time.month == 10 and event.time.year == self.current_year + 1:
            self.current_year += 1
            #pop['time'] += 1
            self.population_view.update(pop)
            # Base year for the simulation is 2018, so we'll use this to select our replenishment pop
            new_wave = pd.read_csv(f"{self.replenishing_dir}/replenishing_pop_2015-2070.csv")
            # Now select the population for the current year
            new_wave = new_wave[(new_wave['time'] == event.time.year)]
            # TODO: Check how the population size changes over time now that we're only adding in 16 year olds
            # It might mean that the pop shrinks over time, as the counts within age groups is generally between 250-500
            # respondents (16-~80 year olds, older ages can have far less)
        else:
            # otherwise dont load anyone in.
            new_wave = pd.DataFrame()

        # Get alive population.
        #pop = self.population_view.get(event.index, query='pidp > 0 and alive == "alive"')
        # Check new data has any simulants in it before adding to frame.
        if new_wave.shape[0] > 0:
            #new_cohort = new_wave.loc[~new_wave["pidp"].isin(pop["pidp"])]

            # new wave of simulants need a unique pidp value
            # can achieve this by adding the year and month to each pidp plus 1,000,000 (pidps are 8 digit numbers)
            # I've checked this and made sure that we'll never get a duplicate pidp
            #new_wave['pidp'] = new_wave['pidp'] + event.time.year + event.time.month + 1000000

            # re-weight incoming population (currently just by sex)
            #new_wave = self.reweight_repl_input(new_wave)

            # How many agents to add.
            cohort_size = new_wave.shape[0]
            # This dictionary appears again in generate_initial_population later.
            # It is the user_data attribute of pop_data. It can be empty if you want but anything needed to initalise
            # simulants is required here. For now, its only the creation time.
            # This is a remnant from daedalus that needs simplifying.
            new_cohort_config = {'sim_state': 'time_step',
                                 'creation_time': event.time,
                                 'new_cohort': new_wave,
                                 'cohort_type': "replenishment",
                                 'cohort_size': cohort_size}

            # Create simulants and add them to the population data frame.
            # The method used can be changed in setup via builder.population.initializes_simulants.
            self.simulant_creater(cohort_size, population_configuration=new_cohort_config)
            # logging
            logging.info(f"\tTotal new 16 year olds added to the model: {cohort_size}")


class NoReplenishment(Base):

    def setup(self, builder):
        """ Method for initialising the depression module.

        Parameters
        ----------
        builder : vivarium.builder
            Vivarium's control object. Stores all simulation metadata and allows modules to use it.
        """
        self.current_year = builder.configuration.time.start.year
        config = builder.configuration

        # Define which columns are seen in builder.population.get_view calls.
        # Also defines which columns are created by on_initialize_simulants.
        view_columns = ['pidp',
                        'age',
                        'sex',
                        'education_state',
                        'alive',
                        'ethnicity',
                        'entrance_time',
                        'time',
                        'exit_time',
                        'job_industry',
                        'job_occupation',
                        'job_sec',
                        'job_duration_m',
                        'job_duration_y',
                        'depression',
                        'academic_year',
                        'hidp',
                        'birth_month',
                        'birth_year',
                        'nobs',
                        'region',
                        'SF_12',
                        'hh_int_y',
                        'hh_int_m',
                        'Date',
                        'housing_quality',
                        'hh_income',
                        'neighbourhood_safety',
                        'ncigs',
                        'alcohol_spending',
                        'smoker',
                        'loneliness',
                        'weight',
                        'ndrinks',
                        'nkids',
                        'max_educ',
                        'yearly_energy',
                        'job_sector',
                        'SF_12p',
                        'gross_pay_se',
                        'nutrition_quality',
                        'job_hours_se',
                        'job_hours',
                        'job_inc',
                        'jb_inc_per',
                        'hourly_wage',
                        'gross_paypm',
                        'marital_status',
                        'phealth',
                        'hh_comp',
                        'S7_labour_state',
                        'S7_housing_quality',
                        'S7_neighbourhood_safety',
                        'S7_physical_health',
                        'S7_mental_health',
                        'job_hours_diff',
                        ]

        if config.synthetic:  # only have spatial column and new pidp for synthpop.
            view_columns += ["ZoneID",
                             # "new_pidp",
                             'local_simd_deciles',
                             'simd_decile',
                             # 'cluster'
                             ]

        # Shorthand methods for readability.
        self.population_view = builder.population.get_view(view_columns)  # view simulants
        self.simulant_creater = builder.population.get_simulant_creator()  # create simulants.
        self.register = builder.randomness.register_simulants  # register new simulants to CRN streams (seed them).

        # load in population projection data for reweighting and generate a lookup table
        #pop_projections = builder.data.load('pop_projections_2008-2070')
        #self.pop_projections = builder.lookup.build_table(pop_projections,
        #                                                  key_columns=['sex'],
        #                                                  parameter_columns=['year', 'age'],
        #                                                  value_columns=['count'])


        # Defines how this module initialises simulants when self.simulant_creater is called.
        builder.population.initializes_simulants(self.on_initialize_simulants,
                                                 creates_columns=view_columns)
        # Register ageing, updating time and replenishment events on time_step.
        #builder.event.register_listener('time_step', self.age_simulants)
        #builder.event.register_listener('time_step', self.update_time)
        # builder.event.register_listener('time_step', self.on_time_step, priority=self.priority)
        super().setup(builder)

    def on_initialize_simulants(self, pop_data):
        """ function for loading new waves of simulants into the population from US data.

        Parameters
        ----------
        pop_data : vivarium.framework.population.SimulantData
            `pop_data` is a custom vivarium class for interacting with the population data frame.
            It is essentially a pandas DataFrame with a few extra attributes such as the creation_time,
            creation_window, and current simulation state (setup/running/etc.).

        Returns
        -------
        None.
        """

        # placeholder
        new_population = pd.DataFrame()

        # On the initial setup phase just load in the first wave of data
        if pop_data.user_data["sim_state"] == "setup":
            # Load in initial data frame.
            # Add entrance times and convert ages to floats for pd.timedelta to handle.
            new_population = pd.read_csv(f"{self.input_data_dir}/{self.current_year}_US_cohort.csv")
            new_population.loc[new_population.index, "entrance_time"] = new_population["time"]
            new_population.loc[new_population.index, "age"] = new_population["age"].astype(float)

        elif pop_data.user_data["cohort_type"] == "replenishment":
            # After setup only load in 16 year old agents from the 2018 datafile at each wave
            #new_population = pd.read_csv(f"data/final_US/2018_US_cohort.csv")
            #new_population = new_population[(new_population['age'] == 16)]

            # After setup only load in agents from new cohorts who arent yet in the population frame via ids (PIDPs).
            new_population = pd.DataFrame(columns=["entrance_time", "age"])
            new_population = pop_data.user_data["new_cohort"]
            new_population.loc[new_population.index, "entrance_time"] = pop_data.user_data["creation_time"]
            new_population.loc[new_population.index, "age"] = new_population["age"].astype(float)
            new_population['child_ages'] = ""
            new_population['nkids'] = 0

        # Force index of new cohort to align with index of total population data frame
        # otherwise this will overwrite some sims.
        # A new population frame of one sim will overwrite the sim at index 0.
        new_population.index = pop_data.index

        # Register simulants entrance time and age to CRN. I.E keep them seeded.
        # Add new simulants to the overall population frame.
        self.register(new_population[["entrance_time", "age"]])
        self.population_view.update(new_population)

    def on_time_step(self, event):
        """ On time step add new simulants to the module.
        New simulants to be added must be 16 years old, and will be reweighted to fit some constraints defined
        from census key statistics (principal population projections).

        Parameters
        ----------
        event : vivarium.population.PopulationEvent
            The `event` that triggered the function call.
        """
        # no replenishment after initial cohort. do nothing...
        pass

    def age_simulants(self, event):
        """
        Age everyone by the length of the simulation time step in days

        Parameters
        ----------
        event : builder.event
            some time point at which to run the method.
        """
        # get alive people and add time in years to their age.
        population = self.population_view.get(event.index, query="alive == 'alive'")
        population['age'] += event.step_size / pd.Timedelta(days=365.25)
        self.population_view.update(population)

    def update_time(self, event):
        """
        Update time variable by the length of the simulation time step in days

        Parameters
        ----------
        event : builder.event
            some time point at which to run the method.
        """
        # get alive people and add time in years to their age.
        population = self.population_view.get(event.index, query="alive == 'alive'")
        population['time'] += int(event.step_size / pd.Timedelta(days=365.25))
        self.population_view.update(population)

    # Special methods for vivarium.
    @property
    def name(self):
        return "no_replenishment"

    def __repr__(self):
        return "NoReplenishment()"<|MERGE_RESOLUTION|>--- conflicted
+++ resolved
@@ -102,7 +102,6 @@
                         'job_hours_diff',
                         'hourly_wage_diff',
                         'child_ages',
-<<<<<<< HEAD
                         'net_hh_income',
                         'net_hh_income_diff',
                         'council_tax',
@@ -121,9 +120,7 @@
                         'yearly_other_fuel',
                         #'hourly_rate',
                         "behind_on_bills",
-=======
                         'ncars',
->>>>>>> 997d9c15
                         ]
 
         if config.synthetic:  # only have spatial column and new pidp for synthpop.
