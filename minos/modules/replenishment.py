--- conflicted
+++ resolved
@@ -247,11 +247,7 @@
         # get alive people and add time in years to their age.
         population = self.population_view.get(event.index, query="alive == 'alive'")
         population['time'] += event.step_size / pd.Timedelta(days=365.25)
-<<<<<<< HEAD
         self.population_view.update(population)
-=======
-        self.population_view.update(population)
-
 
     # Special methods for vivarium.
     @property
@@ -455,5 +451,4 @@
 
 
     def __repr__(self):
-        return "NoReplenishment()"
->>>>>>> 82f0c317
+        return "NoReplenishment()"