"""
File for adding new cohorts from Understanding Society data to the population
"""

import pandas as pd
import logging
from minos.modules.base_module import Base


# suppressing a warning that isn't a problem
pd.options.mode.chained_assignment = None # default='warn' #supress SettingWithCopyWarning


class Replenishment(Base):

    # Special methods for vivarium.
    @property
    def name(self):
        return "Replenishment"

    def __repr__(self):
        return "Replenishment()"

    def setup(self, builder):
        """ Method for initialising the depression module.
        Parameters
        ----------
        builder : vivarium.builder
            Vivarium's control object. Stores all simulation metadata and allows modules to use it.
        """
        self.current_year = builder.configuration.time.start.year
        config = builder.configuration

        # Define which columns are seen in builder.population.get_view calls.
        # Also defines which columns are created by on_initialize_simulants.
        view_columns = ['pidp',
                        'age',
                        'sex',
                        'education_state',
                        'alive',
                        'ethnicity',
                        'entrance_time',
                        'time',
                        'exit_time',
                        'birth_year',
                        'hh_int_m',
                        'hh_int_y',
                        'job_sec',
                        'hidp',
                        'nobs',
                        'region',
                        'Date',
                        'housing_quality',
                        'hh_income',
                        'neighbourhood_safety',
                        'ncigs',
                        'smoker',
                        'loneliness',
                        'weight',
                        'nkids',
                        'nkids_ind',
                        'max_educ',
                        'yearly_energy',
                        'job_sector',
                        'nutrition_quality',
<<<<<<< HEAD
=======
                        'job_hours_se',
>>>>>>> 021a0754
                        'job_hours',
                        'hourly_wage',
                        'phealth',
                        'marital_status',
                        'hh_comp',
                        #'labour_state',
                        'S7_labour_state',
                        'S7_housing_quality',
                        'S7_neighbourhood_safety',
                        'S7_physical_health',
                        'S7_mental_health',
                        'equivalent_income',
                        'heating',
                        'hhsize',
                        'financial_situation',
                        'housing_tenure',
                        'urban',
                        'auditc',
                        'active',
                        'SF_12_MCS',
                        'SF_12_MCS_diff',
                        'hh_income_diff',
                        'nutrition_quality_diff',
<<<<<<< HEAD
                        'SF_12_PCS',
                        'SF_12_PCS_diff',
                        'matdep',
                        'matdep_diff',
                        'chron_disease',
=======
                        'job_hours_diff',
                        'hourly_wage_diff',
                        'child_ages',
>>>>>>> 021a0754
                        ]

        if config.synthetic:  # only have spatial column and new pidp for synthpop.
            view_columns += ["ZoneID"]

        if config.scotland:  # add simd columns for scottish runs
            view_columns += ['local_simd_deciles',
                             'simd_deciles']

        # Shorthand methods for readability.
        self.population_view = builder.population.get_view(view_columns)  # view simulants
        self.simulant_creater = builder.population.get_simulant_creator()  # create simulants.
        self.register = builder.randomness.register_simulants  # register new simulants to CRN streams (seed them).

        # Defines how this module initialises simulants when self.simulant_creater is called.
        builder.population.initializes_simulants(self.on_initialize_simulants,
                                                 creates_columns=view_columns)
        # Register ageing, updating time and replenishment events on time_step.
        # builder.event.register_listener('time_step', self.on_time_step, priority=self.priority)
        super().setup(builder)

    def on_initialize_simulants(self, pop_data):
        """ function for loading new waves of simulants into the population from US data.
        Parameters
        ----------
        pop_data : vivarium.framework.population.SimulantData
            `pop_data` is a custom vivarium class for interacting with the population data frame.
            It is essentially a pandas DataFrame with a few extra attributes such as the creation_time,
            creation_window, and current simulation state (setup/running/etc.).
        Returns
        -------
        None.
        """

        # placeholder
        new_population = pd.DataFrame()

        # On the initial setup phase just load in the first wave of data
        if pop_data.user_data["sim_state"] == "setup":
            # Load in initial data frame.
            # Add entrance times and convert ages to floats for pd.timedelta to handle.
            new_population = pd.read_csv(f"{self.input_data_dir}/{self.current_year}_US_cohort.csv")
            new_population.loc[new_population.index, "entrance_time"] = new_population["time"]
            new_population.loc[new_population.index, "age"] = new_population["age"].astype(float)
            logging.info(f"Starting cohort loaded for {self.current_year}.")

        elif pop_data.user_data["cohort_type"] == "replenishment":
            # After setup only load in agents from new cohorts who arent yet in the population frame via ids (PIDPs).
            new_population = pop_data.user_data["new_cohort"]
            new_population.loc[new_population.index, "entrance_time"] = pop_data.user_data["creation_time"]
            new_population.loc[new_population.index, "age"] = new_population["age"].astype(float)
            logging.info(f"Replenishing cohort added for {self.current_year}.")

        elif pop_data.user_data["cohort_type"] == "births":
            # If we're adding new births need to generate all US data columns from scratch (yay).
            # This is an empty frame apart from two critical entrance time and age columns.
            # Everything else is added by other modules.
            new_population = pd.DataFrame(index=pop_data.index)
            new_population.loc[new_population.index, "entrance_time"] = pop_data.user_data["creation_time"]
            new_population.loc[new_population.index, "age"] = 0.
            logging.info(f"Births cohort added for {self.current_year}.")

        # Force index of new cohort to align with index of total population data frame
        # otherwise this will overwrite some sims.
        # A new population frame of one sim will overwrite the sim at index 0.
        new_population.index = pop_data.index

        # Register simulants entrance time and age to CRN. I.E keep them seeded.
        # Add new simulants to the overall population frame.
        self.register(new_population[["entrance_time", "age"]])
        self.population_view.update(new_population)

    def on_time_step(self, event):
        """ On time step add new simulants to the module.
        New simulants to be added must be 16 years old, and will be reweighted to fit some constraints defined
        from census key statistics (principal population projections).
        Parameters
        ----------
        event : vivarium.population.PopulationEvent
            The `event` that triggered the function call.
        """

        logging.info("REPLENISHMENT")

        # Only add new cohorts on the october of each year when the data is taken.
        # If its october update the current year and load in new cohort data.
        # Also update the time variable with the new year for everyone (dead people also)
        pop = self.population_view.get(event.index, query='pidp > 0')
        if event.time.month == 10 and event.time.year == self.current_year + 1:
            self.current_year += 1
            #pop['time'] += 1
            self.population_view.update(pop)
            # Base year for the simulation is 2018, so we'll use this to select our replenishment pop
            new_wave = pd.read_csv(f"{self.replenishing_dir}/replenishing_pop_2015-2070.csv")
            # Now select the population for the current year
            new_wave = new_wave[(new_wave['time'] == event.time.year)]
            # TODO: Check how the population size changes over time now that we're only adding in 16 year olds
            # It might mean that the pop shrinks over time, as the counts within age groups is generally between 250-500
            # respondents (16-~80 year olds, older ages can have far less)
        else:
            # otherwise dont load anyone in.
            new_wave = pd.DataFrame()

        # Get alive population.
        #pop = self.population_view.get(event.index, query='pidp > 0 and alive == "alive"')
        # Check new data has any simulants in it before adding to frame.
        if new_wave.shape[0] > 0:
            #new_cohort = new_wave.loc[~new_wave["pidp"].isin(pop["pidp"])]

            # new wave of simulants need a unique pidp value
            # can achieve this by adding the year and month to each pidp plus 1,000,000 (pidps are 8 digit numbers)
            # I've checked this and made sure that we'll never get a duplicate pidp
            #new_wave['pidp'] = new_wave['pidp'] + event.time.year + event.time.month + 1000000

            # re-weight incoming population (currently just by sex)
            #new_wave = self.reweight_repl_input(new_wave)

            # How many agents to add.
            cohort_size = new_wave.shape[0]
            # This dictionary appears again in generate_initial_population later.
            # It is the user_data attribute of pop_data. It can be empty if you want but anything needed to initalise
            # simulants is required here. For now, its only the creation time.
            # This is a remnant from daedalus that needs simplifying.
            new_cohort_config = {'sim_state': 'time_step',
                                 'creation_time': event.time,
                                 'new_cohort': new_wave,
                                 'cohort_type': "replenishment",
                                 'cohort_size': cohort_size}

            # Create simulants and add them to the population data frame.
            # The method used can be changed in setup via builder.population.initializes_simulants.
            self.simulant_creater(cohort_size, population_configuration=new_cohort_config)
            # logging
            logging.info(f"\tTotal new 16 year olds added to the model: {cohort_size}")


class NoReplenishment(Base):

    def setup(self, builder):
        """ Method for initialising the depression module.

        Parameters
        ----------
        builder : vivarium.builder
            Vivarium's control object. Stores all simulation metadata and allows modules to use it.
        """
        self.current_year = builder.configuration.time.start.year
        config = builder.configuration

        # Define which columns are seen in builder.population.get_view calls.
        # Also defines which columns are created by on_initialize_simulants.
        view_columns = ['pidp',
                        'age',
                        'sex',
                        'education_state',
                        'alive',
                        'ethnicity',
                        'entrance_time',
                        'birth_year',
                        'hh_int_m',
                        'hh_int_y',
                        'time',
                        'exit_time',
                        'job_sec',
                        'hidp',
                        'nobs',
                        'region',
                        'Date',
                        'housing_quality',
                        'hh_income',
                        'neighbourhood_safety',
                        'ncigs',
                        'smoker',
                        'loneliness',
                        'weight',
                        'nkids',
                        'nkids_ind',
                        'max_educ',
                        'yearly_energy',
                        'job_sector',
                        'nutrition_quality',
<<<<<<< HEAD
=======
                        'job_hours_se',
>>>>>>> 021a0754
                        'job_hours',
                        'hourly_wage',
                        'phealth',
                        'marital_status',
                        'hh_comp',
                        #'labour_state',
                        'S7_labour_state',
                        'S7_housing_quality',
                        'S7_neighbourhood_safety',
                        'S7_physical_health',
                        'S7_mental_health',
<<<<<<< HEAD
                        'equivalent_income',
                        'heating',
                        'hhsize',
                        'financial_situation',
                        'housing_tenure',
                        'urban',
                        'auditc',
                        'active',
                        'SF_12_MCS',
                        'SF_12_MCS_diff',
                        'hh_income_diff',
                        'nutrition_quality_diff',
                        'SF_12_PCS',
                        'SF_12_PCS_diff',
                        'matdep',
                        'matdep_diff',
                        'chron_disease',
=======
                        'job_hours_diff',
>>>>>>> 021a0754
                        ]

        if config.synthetic:  # only have spatial column and new pidp for synthpop.
            view_columns += ["ZoneID",
                             # "new_pidp",
                             'local_simd_deciles',
                             'simd_decile',
                             # 'cluster'
                             ]

        # Shorthand methods for readability.
        self.population_view = builder.population.get_view(view_columns)  # view simulants
        self.simulant_creater = builder.population.get_simulant_creator()  # create simulants.
        self.register = builder.randomness.register_simulants  # register new simulants to CRN streams (seed them).

        # load in population projection data for reweighting and generate a lookup table
        #pop_projections = builder.data.load('pop_projections_2008-2070')
        #self.pop_projections = builder.lookup.build_table(pop_projections,
        #                                                  key_columns=['sex'],
        #                                                  parameter_columns=['year', 'age'],
        #                                                  value_columns=['count'])


        # Defines how this module initialises simulants when self.simulant_creater is called.
        builder.population.initializes_simulants(self.on_initialize_simulants,
                                                 creates_columns=view_columns)
        # Register ageing, updating time and replenishment events on time_step.
        #builder.event.register_listener('time_step', self.age_simulants)
        #builder.event.register_listener('time_step', self.update_time)
        # builder.event.register_listener('time_step', self.on_time_step, priority=self.priority)
        super().setup(builder)

    def on_initialize_simulants(self, pop_data):
        """ function for loading new waves of simulants into the population from US data.

        Parameters
        ----------
        pop_data : vivarium.framework.population.SimulantData
            `pop_data` is a custom vivarium class for interacting with the population data frame.
            It is essentially a pandas DataFrame with a few extra attributes such as the creation_time,
            creation_window, and current simulation state (setup/running/etc.).

        Returns
        -------
        None.
        """

        # placeholder
        new_population = pd.DataFrame()

        # On the initial setup phase just load in the first wave of data
        if pop_data.user_data["sim_state"] == "setup":
            # Load in initial data frame.
            # Add entrance times and convert ages to floats for pd.timedelta to handle.
            new_population = pd.read_csv(f"{self.input_data_dir}/{self.current_year}_US_cohort.csv")
            new_population.loc[new_population.index, "entrance_time"] = new_population["time"]
            new_population.loc[new_population.index, "age"] = new_population["age"].astype(float)

        elif pop_data.user_data["cohort_type"] == "replenishment":
            # After setup only load in 16 year old agents from the 2018 datafile at each wave
            #new_population = pd.read_csv(f"data/final_US/2018_US_cohort.csv")
            #new_population = new_population[(new_population['age'] == 16)]

            # After setup only load in agents from new cohorts who arent yet in the population frame via ids (PIDPs).
            new_population = pd.DataFrame(columns=["entrance_time", "age"])
            new_population = pop_data.user_data["new_cohort"]
            new_population.loc[new_population.index, "entrance_time"] = pop_data.user_data["creation_time"]
            new_population.loc[new_population.index, "age"] = new_population["age"].astype(float)
            new_population['child_ages'] = ""
            new_population['nkids'] = 0

        # Force index of new cohort to align with index of total population data frame
        # otherwise this will overwrite some sims.
        # A new population frame of one sim will overwrite the sim at index 0.
        new_population.index = pop_data.index

        # Register simulants entrance time and age to CRN. I.E keep them seeded.
        # Add new simulants to the overall population frame.
        self.register(new_population[["entrance_time", "age"]])
        self.population_view.update(new_population)

    def on_time_step(self, event):
        """ On time step add new simulants to the module.
        New simulants to be added must be 16 years old, and will be reweighted to fit some constraints defined
        from census key statistics (principal population projections).

        Parameters
        ----------
        event : vivarium.population.PopulationEvent
            The `event` that triggered the function call.
        """
        # no replenishment after initial cohort. do nothing...
        pass

    def age_simulants(self, event):
        """
        Age everyone by the length of the simulation time step in days

        Parameters
        ----------
        event : builder.event
            some time point at which to run the method.
        """
        # get alive people and add time in years to their age.
        population = self.population_view.get(event.index, query="alive == 'alive'")
        population['age'] += event.step_size / pd.Timedelta(days=365.25)
        self.population_view.update(population)

    def update_time(self, event):
        """
        Update time variable by the length of the simulation time step in days

        Parameters
        ----------
        event : builder.event
            some time point at which to run the method.
        """
        # get alive people and add time in years to their age.
        population = self.population_view.get(event.index, query="alive == 'alive'")
        population['time'] += int(event.step_size / pd.Timedelta(days=365.25))
        self.population_view.update(population)

    # Special methods for vivarium.
    @property
    def name(self):
        return "no_replenishment"

    def __repr__(self):
        return "NoReplenishment()"<|MERGE_RESOLUTION|>--- conflicted
+++ resolved
@@ -63,10 +63,7 @@
                         'yearly_energy',
                         'job_sector',
                         'nutrition_quality',
-<<<<<<< HEAD
-=======
                         'job_hours_se',
->>>>>>> 021a0754
                         'job_hours',
                         'hourly_wage',
                         'phealth',
@@ -90,17 +87,14 @@
                         'SF_12_MCS_diff',
                         'hh_income_diff',
                         'nutrition_quality_diff',
-<<<<<<< HEAD
                         'SF_12_PCS',
                         'SF_12_PCS_diff',
                         'matdep',
                         'matdep_diff',
                         'chron_disease',
-=======
                         'job_hours_diff',
                         'hourly_wage_diff',
                         'child_ages',
->>>>>>> 021a0754
                         ]
 
         if config.synthetic:  # only have spatial column and new pidp for synthpop.
@@ -282,10 +276,7 @@
                         'yearly_energy',
                         'job_sector',
                         'nutrition_quality',
-<<<<<<< HEAD
-=======
                         'job_hours_se',
->>>>>>> 021a0754
                         'job_hours',
                         'hourly_wage',
                         'phealth',
@@ -297,7 +288,6 @@
                         'S7_neighbourhood_safety',
                         'S7_physical_health',
                         'S7_mental_health',
-<<<<<<< HEAD
                         'equivalent_income',
                         'heating',
                         'hhsize',
@@ -315,9 +305,7 @@
                         'matdep',
                         'matdep_diff',
                         'chron_disease',
-=======
                         'job_hours_diff',
->>>>>>> 021a0754
                         ]
 
         if config.synthetic:  # only have spatial column and new pidp for synthpop.
