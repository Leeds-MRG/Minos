""" File for adding new cohorts from Understanding Society data to the population"""

import pandas as pd


# suppressing a warning that isn't a problem
pd.options.mode.chained_assignment = None # default='warn' #supress SettingWithCopyWarning

class Replenishment:


    @staticmethod
    def write_config(config):
        """ Update config file with what this module needs to run.

        Parameters
        ----------
            config : vivarium.config_tree.ConfigTree
            Config yaml tree for AngryMob.
        Returns
        -------
           config : vivarium.config_tree.ConfigTree
            Config yaml tree for AngryMob with added items needed for this module to run.
        """
        return config


    @staticmethod
    def pre_setup(config, simulation):
        """ Load in anything required for the module to run.

        Parameters
        ----------
        config : vivarium.config_tree.ConfigTree
            Config yaml tree for vivarium with the items needed for this module to run

        simulation : vivarium.interface.interactive.InteractiveContext
            The initiated vivarium simulation object before simulation.setup() is run.

        Returns
        -------
            simulation : vivarium.interface.interactive.InteractiveContext
                The initiated vivarium simulation object with anything needed to run the module.
                E.g. rate tables.
        """
        # Does nothing here.
        return simulation


    def setup(self, builder):
        """ Method for initialising the depression module.

        Parameters
        ----------
        builder : vivarium.builder
            Vivarium's control object. Stores all simulation metadata and allows modules to use it.
        """
        # load in the starting year. This is the first cohort that is loaded.
        self.current_year = builder.configuration.time.start.year

        # Define which columns are seen in builder.population.get_view calls.
        # Also defines which columns are created by on_initialize_simulants.
        view_columns = ['pidp',
                        'age',
                        'sex',
                        'education_state',
                        'alive',
                        'ethnicity',
                        'entrance_time',
                        'time',
                        'exit_time',
                        'labour_state',
                        'job_industry',
                        'job_occupation',
                        'job_sec',
                        'job_duration_m',
                        'job_duration_y',
                        'depression',
                        'academic_year',
                        'depression_change',
                        'hidp',
                        'birth_month',
                        'birth_year',
                        'nobs',
                        'region',
                        'SF-12',
                        'hh_int_y',
                        'hh_int_m',
<<<<<<< HEAD
                        'hh_income',
                        'Date',
                        'housing_quality'
=======
                        'Date',
                        'housing_quality',
                        'hh_income'
>>>>>>> 8d490240
                        ]

        # Shorthand methods for readability.
        self.population_view = builder.population.get_view(view_columns)  # view simulants
        self.simulant_creater = builder.population.get_simulant_creator()  # create simulants.
        self.register = builder.randomness.register_simulants  # register new simulants to CRN streams (seed them).

        # Defines how this module initialises simulants when self.simulant_creater is called.
        builder.population.initializes_simulants(self.on_initialize_simulants,
                                                 creates_columns=view_columns)
        # Register ageing, updating time and replenishment events on time_step.
        builder.event.register_listener('time_step', self.age_simulants)
        #builder.event.register_listener('time_step', self.update_time)
        builder.event.register_listener('time_step', self.on_time_step, priority=0)


    def on_initialize_simulants(self, pop_data):
        """ function for loading new waves of simulants into the population from US data.

        Parameters
        ----------
        pop_data : vivarium.framework.population.SimulantData
            `pop_data` is a custom vivarium class for interacting with the population data frame.
            It is essentially a pandas DataFrame with a few extra attributes such as the creation_time,
            creation_window, and current simulation state (setup/running/etc.).

        Returns
        -------
        None.
        """

        # placeholder
        new_population = pd.DataFrame()

        # On the initial setup phase just load in the first wave of data
        if pop_data.user_data["sim_state"] == "setup":
            # Load in initial data frame.
            # Add entrance times and convert ages to floats for pd.timedelta to handle.
            new_population = pd.read_csv(f"data/composite_US/{self.current_year}_US_cohort.csv")
            new_population.loc[new_population.index, "entrance_time"] = new_population["time"]
            new_population.loc[new_population.index, "age"] = new_population["age"].astype(float)
        elif pop_data.user_data["cohort_type"] == "replenishment":
            # After setup only load in agents from new cohorts who arent yet in the population frame via ids (PIDPs).
            new_population = pop_data.user_data["new_cohort"]
            new_population.loc[new_population.index, "entrance_time"] = pop_data.user_data["creation_time"]
            new_population.loc[new_population.index, "age"] = new_population["age"].astype(float)

        elif pop_data.user_data["cohort_type"] == "births":
            # If we're adding new births need to generate all US data columns from scratch (yay).
            # This is an empty frame apart from two critical entrance time and age columns.
            # Everything else is added by other modules.
            new_population = pd.DataFrame(index=pop_data.index)
            new_population.loc[new_population.index, "entrance_time"] = pop_data.user_data["creation_time"]
            new_population.loc[new_population.index, "age"] = 0.

        # Force index of new cohort to align with index of total population data frame
        # otherwise this will overwrite some sims.
        # A new population frame of one sim will overwrite the sim at index 0.
        new_population.index = pop_data.index

        # Register simulants entrance time and age to CRN. I.E keep them seeded.
        # Add new simulants to the overall population frame.
        self.register(new_population[["entrance_time", "age"]])
        self.population_view.update(new_population)


    def on_time_step(self, event):
        """ On time step add new simulants to the module.

        Parameters
        ----------
        event : vivarium.population.PopulationEvent
            The `event` that triggered the function call.
        """
        # Only add new cohorts on the october of each year when the data is taken.
        # If its october update the current year and load in new cohort data.
        # Also update the time variable with the new year for everyone (dead people also)
        pop = self.population_view.get(event.index, query='pidp > 0')
        if event.time.month == 10 and event.time.year == self.current_year + 1:
            self.current_year += 1
            pop['time'] += 1
            self.population_view.update(pop)
            new_wave = pd.read_csv(f"data/composite_US/{self.current_year}_US_cohort.csv")
        else:
            # otherwise dont load anyone in.
            new_wave = pd.DataFrame()
        # Get alive population.
        pop = self.population_view.get(event.index, query='pidp > 0 and alive == "alive"')
        # Check new data has any simulants in it before adding to frame.
        if new_wave.shape[0] > 0:
            new_cohort = new_wave.loc[~new_wave["pidp"].isin(pop["pidp"])]

            # How many agents to add.
            cohort_size = new_cohort.shape[0]
            # This dictionary appears again in generate_initial_population later.
            # It is the user_data attribute of pop_data. It can be empty if you want but anything needed to initalise
            # simulants is required here. For now, its only the creation time.
            # This is a remnant from daedalus that needs simplifying.
            new_cohort_config = {'sim_state': 'time_step',
                                 'creation_time': event.time,
                                 'new_cohort': new_cohort,
                                 'cohort_type': "replenishment",
                                 'cohort_size': cohort_size}

            # Create simulants and add them to the population data frame.
            # The method used can be changed in setup via builder.population.initializes_simulants.
            self.simulant_creater(cohort_size, population_configuration=new_cohort_config)


    def age_simulants(self, event):
        """ Age everyone by the length of the simulation time step in days

        Parameters
        ----------
        event : builder.event
            some time point at which to run the method.
        """
        # get alive people and add time in years to their age.
        population = self.population_view.get(event.index, query="alive == 'alive'")
        population['age'] += event.step_size / pd.Timedelta(days=365.25)
        self.population_view.update(population)


    def update_time(self, event):
        """ Update time variable by the length of the simulation time step in days

        Parameters
        ----------
        event : builder.event
            some time point at which to run the method.
        """
        # get alive people and add time in years to their age.
        population = self.population_view.get(event.index, query="alive == 'alive'")
        population['time'] += event.step_size / pd.Timedelta(days=365.25)
        self.population_view.update(population)


    # Special methods for vivarium.
    @property
    def name(self):
        return "replenishment"

    def __repr__(self):
        return "Replenishment()"<|MERGE_RESOLUTION|>--- conflicted
+++ resolved
@@ -86,15 +86,9 @@
                         'SF-12',
                         'hh_int_y',
                         'hh_int_m',
-<<<<<<< HEAD
-                        'hh_income',
-                        'Date',
-                        'housing_quality'
-=======
                         'Date',
                         'housing_quality',
                         'hh_income'
->>>>>>> 8d490240
                         ]
 
         # Shorthand methods for readability.
