"""
Module for tobacco in Minos.
Calculation of monthly household tobacco
Possible extension to interaction with employment/education and any spatial/interaction effects.
"""

import pandas as pd
import minos.modules.r_utils as r_utils
from minos.modules.base_module import Base
import matplotlib.pyplot as plt
from seaborn import histplot
import numpy as np
import logging

class Tobacco(Base):

    # Special methods used by vivarium.
    @property
    def name(self):
        return 'tobacco'

    def __repr__(self):
        return "Tobacco()"

    def setup(self, builder):
        """ Initialise the module during simulation.setup().

        Notes
        -----
        - Load in data from pre_setup
        - Register any value producers/modifiers for tobacco
        - Add required columns to population data frame
        - Update other required items such as randomness stream.

        Parameters
        ----------
        builder : vivarium.engine.Builder
            Vivarium's control object. Stores all simulation metadata and allows modules to use it.

        """

        # Load in inputs from pre-setup.
        self.rpy2Modules = builder.data.load("rpy2_modules")

        # Build vivarium objects for calculating transition probabilities.
        # Typically this is registering rate/lookup tables. See vivarium docs/other modules for examples.
        #self.transition_coefficients = builder.

        # Assign randomness streams if necessary.
        self.random = builder.randomness.get_stream(self.generate_random_crn_key())

        # Determine which subset of the main population is used in this module.
        # columns_created is the columns created by this module.
        # view_columns is the columns from the main population used in this module.
        # In this case, view_columns are taken straight from the transition model
        view_columns = ["pidp",
                        "age",
                        "sex",
                        "ethnicity",
                        "region",
                        "education_state",
                        "housing_quality",
                        "neighbourhood_safety",
                        "loneliness",
                        "nutrition_quality",
                        "ncigs",
                        'job_sec',
                        'hh_income',
                        'SF_12_MCS',
                        'SF_12_PCS',
                        ]
        #view_columns += self.transition_model.rx2('model').names
        self.population_view = builder.population.get_view(columns=view_columns)

        # Population initialiser. When new individuals are added to the microsimulation a constructer is called for each
        # module. Declare what constructer is used. usually on_initialize_simulants method is called. Inidividuals are
        # created at the start of a model "setup" or after some deterministic (add cohorts) or random (births) event.
        builder.population.initializes_simulants(self.on_initialize_simulants)

        # Declare events in the module. At what times do individuals transition states from this module. E.g. when does
        # individual graduate in an education module.
        # builder.event.register_listener("time_step", self.on_time_step, priority=self.priority)
        super().setup(builder)

    def on_time_step(self, event):
        """Produces new children and updates parent status on time steps.

        Parameters
        ----------
        event : vivarium.population.PopulationEvent
            The event time_step that called this function.
        """

        logging.info("TOBACCO")

        # Get living people to update their tobacco
        pop = self.population_view.get(event.index, query="alive =='alive'")
        self.year = event.time.year

        # Predict next tobacco value
        newWaveTobacco = pd.DataFrame(self.calculate_tobacco(pop))
        newWaveTobacco.columns = ['ncigs']
        newWaveTobacco.index = pop.index
        # Draw individuals next states randomly from this distribution.
        # Update population with new tobacco

        # clip values to a reasonable range to nullify extreme projections
        # hopefully this step will be nullified when we move to a longitudinal zip model
        newWaveTobacco["ncigs"] = np.clip(newWaveTobacco['ncigs'], 0, 300)
        # Also seem to have another unfortunate problem that only happens in 2030 (maybe after also but fails in 2030)
        # Some NA values are included in ncigs prediction, which fails the type casting below. For a quick fix which
        # will also hopefully be nullified with the new transition model, we can just force these to 300
        # THIS IS ASSUMING THESE ARE PREDICTED AN INFINITE VALUE THAT IS RECORDED AS NA
        newWaveTobacco['ncigs'][newWaveTobacco['ncigs'].isna()] = 0

        # final step cast to int to maintain data types in population_view
        newWaveTobacco["ncigs"] = newWaveTobacco["ncigs"].astype(int)

        self.population_view.update(newWaveTobacco["ncigs"])

    def calculate_tobacco(self, pop):
        """Calculate tobacco transition distribution based on provided people/indices

        Parameters
        ----------
            index : pd.Index
                Which individuals to calculate transitions for.
        Returns
        -------
        """
        # load transition model based on year.
        if self.cross_validation:
            # if cross-val, fix year to final year model
            year = 2020
        else:
            year = max(self.year, 2014)
            year = min(year, 2020)

        # if simulation goes beyond real data in 2020 dont load the transition model again.
        if not self.transition_model or year <= 2020:
            self.transition_model = r_utils.load_transitions(f"ncigs/zip/ncigs_{year}_{year + 1}", self.rpy2Modules, path=self.transition_dir)
            self.transition_model = r_utils.randomise_fixed_effects(self.transition_model, self.rpy2Modules, "zip")

        # The calculation relies on the R predict method and the model that has already been specified
<<<<<<< HEAD
        nextWaveTobacco = r_utils.predict_next_timestep_zip(model=self.transition_model,
                                                            rpy2Modules= self.rpy2Modules,
=======
        nextWaveTobacco = r_utils.predict_next_timestep_zip(model=transition_model,
                                                            rpy2Modules=self.rpy2Modules,
>>>>>>> bc8473cb
                                                            current=pop,
                                                            dependent='ncigs')
        return nextWaveTobacco

    def plot(self, pop, config):

        file_name = config.output_plots_dir + f"tobacco_hist_{self.year}.pdf"
        f = plt.figure()
        histplot(pop, x="ncigs", stat='density')
        plt.savefig(file_name)
        plt.close()<|MERGE_RESOLUTION|>--- conflicted
+++ resolved
@@ -142,13 +142,8 @@
             self.transition_model = r_utils.randomise_fixed_effects(self.transition_model, self.rpy2Modules, "zip")
 
         # The calculation relies on the R predict method and the model that has already been specified
-<<<<<<< HEAD
         nextWaveTobacco = r_utils.predict_next_timestep_zip(model=self.transition_model,
                                                             rpy2Modules= self.rpy2Modules,
-=======
-        nextWaveTobacco = r_utils.predict_next_timestep_zip(model=transition_model,
-                                                            rpy2Modules=self.rpy2Modules,
->>>>>>> bc8473cb
                                                             current=pop,
                                                             dependent='ncigs')
         return nextWaveTobacco
