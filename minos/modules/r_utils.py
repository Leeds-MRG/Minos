--- conflicted
+++ resolved
@@ -482,7 +482,6 @@
 
 
 
-<<<<<<< HEAD
 def predict_next_timestep_mixed_zip(model, rpy2Modules, current, dependent, noise_std):
     """ Get next state for alcohol monthly expenditure using zero inflated poisson models.
     Parameters
@@ -530,7 +529,8 @@
     preds = (np.random.uniform(size=zeros.shape) >= zeros) * counts
     #return np.ceil(preds)
     return preds
-=======
+
+
 def randomise_fixed_effects(model, rpy2_modules, type):
     """ Randomise fixed effects according to multi-variate normal distribution common for transition models used in MINOS
     Parameters
@@ -589,5 +589,4 @@
 
         model.rx2["coefficients"] = new_coefficients
 
-    return model
->>>>>>> afcf54bf
+    return model