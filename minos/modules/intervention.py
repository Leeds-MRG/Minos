"""
Module for applying any interventions to the base population from replenishment.
"""

import itertools
import sys
import pandas as pd
import numpy as np
from pathlib import Path
import logging
from minos.modules.base_module import Base

<<<<<<< HEAD
from minos.outcomes.aggregate_subset_functions import dynamic_subset_function

def get_monthly_boost_amount(data, boost_amount):
    """Calculate monthly uplift for eligible households. number of children * 30.436875/7 weeks * boost amount
    """
    return boost_amount * 30.436875 * data['nkids'] / 7

class childUplift():

    @property
    def name(self):
        return "child_uplift"

    def __repr__(self):
        return "childUplift()"

    def pre_setup(self, config, simulation):
        self.uplift_condition = config['intervention_parameters']['uplift_condition']
        self.uplift_amount = config['intervention_parameters']['uplift_amount']
        print(f"Running child uplift with condition {self.uplift_condition} and uplift amount {self.uplift_amount}.")
        return simulation

    def setup(self, builder):
        """ Initialise the module during simulation.setup().

        Notes
        -----
        - Load in data from pre_setup
        - Register any value producers/modifiers for death rate
        - Add required columns to population data frame
        - Add listener event to check if people die on each time step.
        - Update other required items such as randomness stream.

        Parameter
        ----------
        builder : vivarium.engine.Builder
            Vivarium's control object. Stores all simulation metadata and allows modules to use it.

        """

        # Determine which subset of the main population is used in this module.
        # columns_created is the columns created by this module.
        # view_columns is the columns from the main population used in this module. essentially what is needed for
        # transition models and any outputs.
        view_columns = ["hh_income",
                        'nkids',
                        'alive',
                        'universal_credit',
                        'hidp',
                        "S7_labour_state",
                        "marital_status",
                        'age',
                        'ethnicity']
        columns_created = ["income_boosted", "boost_amount"]
        self.population_view = builder.population.get_view(columns=view_columns + columns_created)

        # Population initialiser. When new individuals are added to the microsimulation a constructer is called for each
        # module. Declare what constructer is used. usually on_initialize_simulants method is called. Inidividuals are
        # created at the start of a model "setup" or after some deterministic (add cohorts) or random (births) event.
        builder.population.initializes_simulants(self.on_initialize_simulants,
                                                 creates_columns=columns_created)

        # Declare events in the module. At what times do individuals transition states from this module. E.g. when does
        # individual graduate in an education module.
        builder.event.register_listener("time_step", self.on_time_step, priority=4)

    def on_initialize_simulants(self, pop_data):
        pop_update = pd.DataFrame({'income_boosted': False,
                                   'boost_amount': 0.},
                                  index=pop_data.index)
        self.population_view.update(pop_update)

    def on_time_step(self, event):

        logging.info("INTERVENTION:")
        logging.info(f"\tApplying effects of the hh_income child uplift intervention in year {event.time.year}...")

        pop = self.population_view.get(event.index, query="alive =='alive'")
        # print(np.mean(pop['hh_income'])) # for debugging purposes.
        # TODO probably a faster way to do this than resetting the whole column.
        #pop['hh_income'] -= pop['boost_amount']  # reset boost if people move out of bottom decile.
        pop['income_boosted'] = False
        uplifted_households = np.unique(dynamic_subset_function(pop, self.uplift_condition)['hidp'])
        pop.loc[pop['hidp'].isin(uplifted_households) ,'income_boosted'] = True # set everyone who satisfies uplift condition to true.
        pop['boost_amount'] = pop['income_boosted'] * get_monthly_boost_amount(pop, self.uplift_amount) # £25 per week * 30.463/7 weeks per average month * nkids.
        #pop['income_boosted'] = (pop['boost_amount'] != 0)
        pop['hh_income'] += pop['boost_amount']
        # print(np.mean(pop['hh_income'])) # for debugging.
        # TODO some kind of heterogeneity for people in the same household..? general inclusion of houshold compositon.
        self.population_view.update(pop[['hh_income', 'income_boosted', 'boost_amount']])

        logging.info(f"\tNumber of people uplifted: {sum(pop['income_boosted'])}")
        logging.info(f"\t...which is {(sum(pop['income_boosted']) / len(pop)) * 100}% of the total population.")
        logging.info(f"\tTotal boost amount: {pop['boost_amount'].sum()}")
        logging.info(f"\tMean boost amount: {pop['boost_amount'][pop['income_boosted']].mean()}")


=======
>>>>>>> 290a5220

class hhIncomeIntervention():

    @property
    def name(self):
        return "hh_income_intervention"

    def __repr__(self):
        return "hhIncomeIntervention()"

    # In Daedalus pre_setup was done in the run_pipeline file. This way is tidier and more modular in my opinion.
    def pre_setup(self, config, simulation):
        """ Load in anything required for the module to run into the config and simulation object.

        Parameters
        ----------
        config : vivarium.config_tree.ConfigTree
            Config yaml tree for vivarium with the items needed for this module to run.

        simulation : vivarium.interface.interactive.InteractiveContext
            The initiated vivarium simulation object before simulation.setup() is run with updated config/inputs.

        Returns
        -------
            simulation : vivarium.interface.interactive.InteractiveContext
                The initiated vivarium simulation object with anything needed to run the module.
                E.g. rate tables.
        """
        # nothing done here yet. transition models specified by year later.
        print("print sys argv")
        print(sys.argv)
        print(config.keys())
        uplift = [0, 1000, 10000]  # uplift amount
        percentage_uplift = [10, 25, 75]  # uplift proportion.
        run_id = np.arange(1, 50 + 1, 1)  # 50 repeats for each combination of the above parameters
        parameter_lists = list(itertools.product(*[uplift, percentage_uplift, run_id]))
        if 'run_id' in config.keys():
            # Pick a set of parameters according to task_id arg from batch run.
            run_id = config['run_id']
        else:
            # If no task id specified (you should) choose the first task as a test.
            run_id = 1
        parameters = parameter_lists[run_id]
        config.update({'experiment_parameters': parameters}, source=str(Path(__file__).resolve()))
        config.update({'experiment_parameters_names': ['uplift', 'prop', 'id']}, source=str(Path(__file__).resolve()))

        self.uplift = parameters[0]
        self.prop = parameters[1]

        return simulation

    def setup(self, builder):
        """ Initialise the module during simulation.setup().

        Notes
        -----
        - Load in data from pre_setup
        - Register any value producers/modifiers for death rate
        - Add required columns to population data frame
        - Add listener event to check if people die on each time step.
        - Update other required items such as randomness stream.

        Parameter
        ----------
        builder : vivarium.engine.Builder
            Vivarium's control object. Stores all simulation metadata and allows modules to use it.

        """

        # Determine which subset of the main population is used in this module.
        # columns_created is the columns created by this module.
        # view_columns is the columns from the main population used in this module. essentially what is needed for
        # transition models and any outputs.
        view_columns = ["hh_income", 'hidp']
        columns_created = ["income_boosted", 'boost_amount']
        self.population_view = builder.population.get_view(columns=view_columns + columns_created)

        # Population initialiser. When new individuals are added to the microsimulation a constructer is called for each
        # module. Declare what constructer is used. usually on_initialize_simulants method is called. Inidividuals are
        # created at the start of a model "setup" or after some deterministic (add cohorts) or random (births) event.
        builder.population.initializes_simulants(self.on_initialize_simulants,
                                                 creates_columns=columns_created)

        # Declare events in the module. At what times do individuals transition states from this module. E.g. when does
        # individual graduate in an education module.
        builder.event.register_listener("time_step", self.on_time_step, priority=4)

    def on_initialize_simulants(self, pop_data):
        pop_update = pd.DataFrame({'income_boosted': False,
                                   'boost_amount': 0},
                                  index=pop_data.index)
        self.population_view.update(pop_update)

    def on_time_step(self, event):

        logging.info("INTERVENTION:")
        logging.info(f"\tApplying effects of the hh_income intervention in year {event.time.year}...")

        pop = self.population_view.get(event.index, query="alive =='alive'")
        # TODO probably a faster way to do this than resetting the whole column.
        pop['hh_income'] -= (self.uplift * pop["income_boosted"])  # reset boost if people move out of bottom decile.
        # pop['income_deciles'] = pd.qcut(pop["hh_income"], int(100/self.prop), labels=False)
        who_uplifted = pop['hh_income'] <= pop['hh_income'].quantile(self.prop / 100)
        pop['income_boosted'] = who_uplifted
        pop['boost_amount'] = (self.uplift * pop["income_boosted"])
        pop['hh_income'] += pop['boost_amount']
        # print(np.mean(pop['hh_income'])) for debugging. to ensure mean value is feasible. errors can hugely inflate it.
        # TODO some kind of heterogeneity for people in the same household..? general inclusion of houshold compositon.
        self.population_view.update(pop[['hh_income', 'income_boosted', 'boost_amount']])

        logging.info(f"\tNumber of people uplifted: {sum(who_uplifted)}")
        logging.info(f"\t...which is {(sum(who_uplifted) / len(pop)) * 100}% of the total population.")
        logging.info(f"\tTotal boost amount: {pop['boost_amount'].sum()}")
        logging.info(f"\tMean boost amount: {pop['boost_amount'].mean()}")


####################################################################################################################

class hhIncomeChildUplift(Base):
    """Uplift by £25 per week per child in each household. """

    @property
    def name(self):
        return "hh_income_20_uplift"

    def __repr__(self):
        return "hhIncomeChildUplift()"

    def setup(self, builder):
        """ Initialise the module during simulation.setup().

        Notes
        -----
        - Load in data from pre_setup
        - Register any value producers/modifiers for death rate
        - Add required columns to population data frame
        - Add listener event to check if people die on each time step.
        - Update other required items such as randomness stream.

        Parameter
        ----------
        builder : vivarium.engine.Builder
            Vivarium's control object. Stores all simulation metadata and allows modules to use it.

        """

        # Determine which subset of the main population is used in this module.
        # columns_created is the columns created by this module.
        # view_columns is the columns from the main population used in this module. essentially what is needed for
        # transition models and any outputs.
        view_columns = ["hh_income", 'nkids', 'hidp']
        columns_created = ["income_boosted", "boost_amount"]
        self.population_view = builder.population.get_view(columns=view_columns + columns_created)

        # Population initialiser. When new individuals are added to the microsimulation a constructer is called for each
        # module. Declare what constructer is used. usually on_initialize_simulants method is called. Inidividuals are
        # created at the start of a model "setup" or after some deterministic (add cohorts) or random (births) event.
        builder.population.initializes_simulants(self.on_initialize_simulants,
                                                 creates_columns=columns_created)

        # Declare events in the module. At what times do individuals transition states from this module. E.g. when does
        # individual graduate in an education module.
        builder.event.register_listener("time_step", self.on_time_step, priority=4)

    def on_initialize_simulants(self, pop_data):
        pop_update = pd.DataFrame({'income_boosted': False,
                                   'boost_amount': 0.},
                                  index=pop_data.index)
        self.population_view.update(pop_update)

    def on_time_step(self, event):
        logging.info("INTERVENTION:")
        logging.info(f"\tApplying effects of the hh_income child uplift intervention in year {event.time.year}...")

        pop = self.population_view.get(event.index, query="alive =='alive'")
        # print(np.mean(pop['hh_income'])) # for debugging purposes.
        # TODO probably a faster way to do this than resetting the whole column.
        # pop['hh_income'] -= pop['boost_amount']  # reset boost if people move out of bottom decile.
        # pop['boost_amount'] = 0
        pop['boost_amount'] = (
                    25 * 30.436875 * pop['nkids'] / 7)  # £25 per week * 30.463/7 weeks per average month * nkids.
        pop['income_boosted'] = (pop['boost_amount'] != 0)
        pop['hh_income'] += pop['boost_amount']
        # print(np.mean(pop['hh_income'])) # for debugging.
        # TODO some kind of heterogeneity for people in the same household..? general inclusion of houshold compositon.
        self.population_view.update(pop[['hh_income', 'income_boosted', 'boost_amount']])

        logging.info(f"\tNumber of people uplifted: {sum(pop['income_boosted'])}")
        logging.info(f"\t...which is {(sum(pop['income_boosted']) / len(pop)) * 100}% of the total population.")
        logging.info(f"\tTotal boost amount: {pop['boost_amount'].sum()}")
        logging.info(f"\tMean boost amount: {pop['boost_amount'][pop['income_boosted']].mean()}")


########################################################################################################################
class hhIncomePovertyLineChildUplift(Base):
    """uplift intervention module. £20 uplift per child for households below the poverty line."""

    @property
    def name(self):
        return "hh_income_poverty_live_20_uplift"

    def __repr__(self):
        return "hhIncomePovertyLineChildUplift()"

    def setup(self, builder):
        """ Initialise the module during simulation.setup().

        Notes
        -----
        - Load in data from pre_setup
        - Register any value producers/modifiers for death rate
        - Add required columns to population data frame
        - Add listener event to check if people die on each time step.
        - Update other required items such as randomness stream.

        Parameter
        ----------
        builder : vivarium.engine.Builder
            Vivarium's control object. Stores all simulation metadata and allows modules to use it.

        """

        # Determine which subset of the main population is used in this module.
        # columns_created is the columns created by this module.
        # view_columns is the columns from the main population used in this module. essentially what is needed for
        # transition models and any outputs.
        view_columns = ["hh_income"]
        columns_created = ["income_boosted", 'boost_amount']
        self.population_view = builder.population.get_view(columns=view_columns + columns_created)

        # Population initialiser. When new individuals are added to the microsimulation a constructer is called for each
        # module. Declare what constructer is used. usually on_initialize_simulants method is called. Inidividuals are
        # created at the start of a model "setup" or after some deterministic (add cohorts) or random (births) event.
        builder.population.initializes_simulants(self.on_initialize_simulants,
                                                 creates_columns=columns_created)

        # Declare events in the module. At what times do individuals transition states from this module. E.g. when does
        # individual graduate in an education module.
        builder.event.register_listener("time_step", self.on_time_step, priority=4)

    def on_initialize_simulants(self, pop_data):
        pop_update = pd.DataFrame({'income_boosted': False,  # who boosted?
                                   'boost_amount': 0.},  # hh income boosted by how much?
                                  index=pop_data.index)
        self.population_view.update(pop_update)

    def on_time_step(self, event):
        logging.info("INTERVENTION:")
        logging.info(
            f"\tApplying effects of the hh_income poverty line child uplift intervention in year {event.time.year}...")

        pop = self.population_view.get(event.index, query="alive =='alive'")
        # TODO probably a faster way to do this than resetting the whole column.
        # pop['hh_income'] -= pop['boost_amount']
        # pop['boost_amount'] = 0
        # Poverty is defined as having (equivalised) disposable hh income <= 60% of national median.
        # About £800 as of 2020 + adjustment for inflation.
        # Subset everyone who is under poverty line.
        # TODO sheffield median not necessarily national average. need some work to store national macro estimates from somewhere?
        who_uplifted = (pop['hh_income'] <= np.nanmedian(pop['hh_income']) * 0.6)  #
        pop['boost_amount'] = (
                    who_uplifted * 25 * 30.436875 / 7)  # £20 per child per week uplift for everyone under poverty line.

        # pop['income_deciles'] = pd.qcut(pop["hh_income"], int(100/self.prop), labels=False)
        pop['income_boosted'] = who_uplifted
        pop['hh_income'] += pop['boost_amount']
        # print(np.mean(pop['hh_income'])) # for debugging.
        # TODO some kind of heterogeneity for people in the same household..? general inclusion of houshold compositon.
        self.population_view.update(pop[['hh_income', 'income_boosted', 'boost_amount']])

        logging.info(f"\tNumber of people uplifted: {sum(pop['income_boosted'])}")
        logging.info(f"\t...which is {(sum(pop['income_boosted']) / len(pop)) * 100}% of the total population.")
        logging.info(f"\tTotal boost amount: {pop['boost_amount'].sum()}")
        logging.info(f"\tMean boost amount: {pop['boost_amount'][pop['income_boosted']].mean()}")


class livingWageIntervention(Base):
    """Living Wage Intervention. Increase hh_income for anyone who doesn't earn a living wage to bridge the gap."""

    @property
    def name(self):
        return "living_wage_intervention"

    def __repr__(self):
        return "livingWageIntervention()"

    def setup(self, builder):
        """ Initialise the module during simulation.setup().
        Notes
        -----
        - Load in data from pre_setup
        - Register any value producers/modifiers for death rate
        - Add required columns to population data frame
        - Add listener event to check if people die on each time step.
        - Update other required items such as randomness stream.
        Parameter
        ----------
        builder : vivarium.engine.Builder
            Vivarium's control object. Stores all simulation metadata and allows modules to use it.
        """

        # Determine which subset of the main population is used in this module.
        # columns_created is the columns created by this module.
        # view_columns is the columns from the main population used in this module. essentially what is needed for
        # transition models and any outputs.
        view_columns = ['hh_income', 'hidp', 'pidp', 'hourly_wage', 'job_hours', 'region', 'sex', 'ethnicity', 'alive', 'job_sector']
        columns_created = ["income_boosted", 'boost_amount']
        self.population_view = builder.population.get_view(columns=view_columns + columns_created)

        # Population initialiser. When new individuals are added to the microsimulation a constructer is called for each
        # module. Declare what constructer is used. usually on_initialize_simulants method is called. Inidividuals are
        # created at the start of a model "setup" or after some deterministic (add cohorts) or random (births) event.
        builder.population.initializes_simulants(self.on_initialize_simulants,
                                                 creates_columns=columns_created)

        # Declare events in the module. At what times do individuals transition states from this module. E.g. when does
        # individual graduate in an education module.
        builder.event.register_listener("time_step", self.on_time_step, priority=4)

    def on_initialize_simulants(self, pop_data):
        """
        Parameters
        ----------
        pop_data
        Returns
        -------
        """
        pop_update = pd.DataFrame({'income_boosted': False,  # who boosted?
                                   'boost_amount': 0.},  # hh income boosted by how much?
                                  index=pop_data.index)
        self.population_view.update(pop_update)

    def on_time_step(self, event):
        """
        Parameters
        ----------
        event
        Returns
        -------
        """

        logging.info("INTERVENTION:")
        logging.info(
            f"\tApplying effects of the living wage intervention in year {event.time.year}...")

        pop = self.population_view.get(event.index, query="alive =='alive' and job_sector == 2")
        # TODO probably a faster way to do this than resetting the whole column.
        # pop['hh_income'] -= pop['boost_amount']
        # pop['boost_amount'] = 0
        # Now get who gets uplift (different for London/notLondon)
        who_uplifted_London = pop['hourly_wage'] > 0
        who_uplifted_London *= pop['region'] == 'London'
        who_uplifted_London *= pop['hourly_wage'] < 11.95
        who_uplifted_notLondon = pop['hourly_wage'] > 0
        who_uplifted_notLondon *= pop['region'] != 'London'
        who_uplifted_notLondon *= pop['hourly_wage'] < 10.90
        # Calculate boost amount (difference between hourly wage and living wage multiplied by hours worked in a week (extended to month))
        # boost_amount = hourly_wage_diff * hours_worked_monthly
        pop['boost_amount'] = (11.95 - pop['hourly_wage']) * (pop['job_hours'] * 4.2) * who_uplifted_London
        pop['boost_amount'] += (10.90 - pop['hourly_wage']) * (pop['job_hours'] * 4.2) * who_uplifted_notLondon

        # pop['income_deciles'] = pd.qcut(pop["hh_income"], int(100/self.prop), labels=False)
        pop['income_boosted'] = who_uplifted_notLondon | who_uplifted_London
<<<<<<< HEAD

        uplifted_households = np.unique(pop.loc[pop['income_boosted'],]['hidp'])
        pop.loc[pop['hidp'].isin(uplifted_households) ,'income_boosted'] = True # set everyone who satisfies uplift condition to true.

        #pop.drop(labels='who_uplifted', inplace=True)
=======
        # pop.drop(labels='who_uplifted', inplace=True)
>>>>>>> 290a5220
        pop['hh_income'] += pop['boost_amount']
        # print(np.mean(pop['hh_income'])) # for debugging.
        # TODO some kind of heterogeneity for people in the same household..? general inclusion of household composition.
        self.population_view.update(pop[['hh_income', 'income_boosted', 'boost_amount']])

        logging.info(f"\tNumber of people uplifted: {sum(who_uplifted_London) + sum(who_uplifted_notLondon)}")
        logging.info(
            f"\t...which is {((sum(who_uplifted_London) + sum(who_uplifted_notLondon)) / len(pop)) * 100}% of the total population.")
        logging.info(f"\t\tLondon n: {sum(who_uplifted_London)}")
        logging.info(f"\t\tLondon %: {(sum(who_uplifted_London) / len(pop[pop['region'] == 'London'])) * 100}")
        logging.info(f"\t\tNot London n: {sum(who_uplifted_notLondon)}")
        logging.info(f"\t\tNot London %: {(sum(who_uplifted_notLondon) / len(pop[pop['region'] != 'London'])) * 100}")
        logging.info(f"\tTotal boost amount: {pop['boost_amount'][pop['income_boosted'] == True].sum()}")
        logging.info(f"\t\tLondon: {pop[who_uplifted_London]['boost_amount'].sum()}")
        logging.info(f"\t\tNot London: {pop[who_uplifted_notLondon]['boost_amount'].sum()}")
        logging.info(f"\tMean weekly boost amount: {pop['boost_amount'][pop['income_boosted'] == True].mean()}")
        logging.info(f"\t\tLondon: {pop[who_uplifted_London]['boost_amount'].mean()}")
        logging.info(f"\t\tNot London: {pop[who_uplifted_notLondon]['boost_amount'].mean()}")


class energyDownlift(Base):
    @property
    def name(self):
        return "energy_downlift"

    def __repr__(self):
        return "energyDownlift()"

    def setup(self, builder):
        """ Initialise the module during simulation.setup().

        Notes
        -----
        - Load in data from pre_setup
        - Register any value producers/modifiers for death rate
        - Add required columns to population data frame
        - Add listener event to check if people die on each time step.
        - Update other required items such as randomness stream.

        Parameter
        ----------
        builder : vivarium.engine.Builder
            Vivarium's control object. Stores all simulation metadata and allows modules to use it.

        """

        # Determine which subset of the main population is used in this module.
        # columns_created is the columns created by this module.
        # view_columns is the columns from the main population used in this module. essentially what is needed for
        # transition models and any outputs.
        view_columns = ["hh_income", 'yearly_energy', 'hidp']
        columns_created = ["income_boosted", 'boost_amount']
        self.population_view = builder.population.get_view(columns=view_columns + columns_created)

        # Population initialiser. When new individuals are added to the microsimulation a constructer is called for each
        # module. Declare what constructer is used. usually on_initialize_simulants method is called. Inidividuals are
        # created at the start of a model "setup" or after some deterministic (add cohorts) or random (births) event.
        builder.population.initializes_simulants(self.on_initialize_simulants,
                                                 creates_columns=columns_created)

        # Declare events in the module. At what times do individuals transition states from this module. E.g. when does
        # individual graduate in an education module.
        builder.event.register_listener("time_step", self.on_time_step, priority=4)

    def on_initialize_simulants(self, pop_data):
        pop_update = pd.DataFrame({'income_boosted': False,  # who boosted?
                                   'boost_amount': 0.},  # hh income boosted by how much?
                                  index=pop_data.index)
        self.population_view.update(pop_update)

    def on_time_step(self, event):
        logging.info("INTERVENTION:")
        logging.info(f"\tApplying effects of the energy downlift intervention in year {event.time.year}...")

        pop = self.population_view.get(event.index, query="alive =='alive'")
        # TODO probably a faster way to do this than resetting the whole column.
        # pop['hh_income'] -= pop['boost_amount']
        # pop['boost_amount'] = 0
        # Poverty is defined as having (equivalised) disposable hh income <= 60% of national median.
        # About £800 as of 2020 + adjustment for inflation.
        # Subset everyone who is under poverty line.
        # TODO sheffield median not necessarily national average. need some work to store national macro estimates from somewhere?
        # TODO is an 80% increase correct? More dynamic assumption needed?
<<<<<<< HEAD
        #pop['boost_amount'] = (-(pop['yearly_energy'] / 12) * (2.3 - 1))  # 130% of monthly fuel bill subtracted from dhi.
        pop['yearly_energy'] = pop.groupby(['hidp'])['yearly_energy'].transform(max) # set households to have max energy expenditure for all individuals within that house.
        pop['boost_amount'] = (-(pop['yearly_energy'] / 12) * (1.8 - 1))  # 80% of monthly fuel bill subtracted from dhi.
=======
        # pop['boost_amount'] = (-(pop['yearly_energy'] / 12) * (2.3 - 1))  # 130% of monthly fuel bill subtracted from dhi.
        pop['boost_amount'] = (
                    -(pop['yearly_energy'] / 12) * (1.8 - 1))  # 80% of monthly fuel bill subtracted from dhi.
>>>>>>> 290a5220
        # first term is monthly fuel, second term is percentage increase of energy cap. 80% initially..?

        pop['income_boosted'] = pop['boost_amount'] != 0
        uplifted_households = np.unique(pop.loc[pop['income_boosted'],]['hidp'])
        pop.loc[pop['hidp'].isin(uplifted_households), 'income_boosted'] = True # set everyone who satisfies uplift condition to true.

        pop['hh_income'] += pop['boost_amount']
        # print(np.mean(pop['hh_income'])) # for debugging.
        # TODO assumes constant fuel expenditure beyond negative hh income. need some kind of energy module to adjust behaviour..
        self.population_view.update(pop[['hh_income', 'income_boosted', 'boost_amount']])

        logging.info(f"\tNumber of people downlifted: {sum(pop['income_boosted'])}")
        logging.info(f"\t...which is {(sum(pop['income_boosted']) / len(pop)) * 100}% of the total population.")
        logging.info(f"\tTotal boost amount: {pop['boost_amount'].sum()}")
        logging.info(f"\tMean boost amount: {pop['boost_amount'][pop['income_boosted']].mean()}")


class energyDownliftNoSupport(Base):
    @property
    def name(self):
        return "energy_downlift_no_support"

    def __repr__(self):
        return "energyDownliftNoSupport()"

    def setup(self, builder):
        """ Initialise the module during simulation.setup().

        Notes
        -----
        - Load in data from pre_setup
        - Register any value producers/modifiers for death rate
        - Add required columns to population data frame
        - Add listener event to check if people die on each time step.
        - Update other required items such as randomness stream.

        Parameter
        ----------
        builder : vivarium.engine.Builder
            Vivarium's control object. Stores all simulation metadata and allows modules to use it.

        """

        # Determine which subset of the main population is used in this module.
        # columns_created is the columns created by this module.
        # view_columns is the columns from the main population used in this module. essentially what is needed for
        # transition models and any outputs.
        view_columns = ["hh_income", 'yearly_energy', 'hidp']
        columns_created = ["income_boosted", 'boost_amount']
        self.population_view = builder.population.get_view(columns=view_columns + columns_created)

        # Population initialiser. When new individuals are added to the microsimulation a constructer is called for each
        # module. Declare what constructer is used. usually on_initialize_simulants method is called. Inidividuals are
        # created at the start of a model "setup" or after some deterministic (add cohorts) or random (births) event.
        builder.population.initializes_simulants(self.on_initialize_simulants,
                                                 creates_columns=columns_created)

        # Declare events in the module. At what times do individuals transition states from this module. E.g. when does
        # individual graduate in an education module.
        builder.event.register_listener("time_step", self.on_time_step, priority=3)

    def on_initialize_simulants(self, pop_data):
        pop_update = pd.DataFrame({'income_boosted': False,  # who boosted?
                                   'boost_amount': 0.},  # hh income boosted by how much?
                                  index=pop_data.index)
        self.population_view.update(pop_update)

    def on_time_step(self, event):
        pop = self.population_view.get(event.index, query="alive =='alive'")
        # TODO probably a faster way to do this than resetting the whole column.
        # pop['hh_income'] -= pop['boost_amount']
        # pop['boost_amount'] = 0
        # Poverty is defined as having (equivalised) disposable hh income <= 60% of national median.
        # About £800 as of 2020 + adjustment for inflation.
        # Subset everyone who is under poverty line.
        # TODO sheffield median not necessarily national average. need some work to store national macro estimates from somewhere?
        # TODO is an 80% increase correct? More dynamic assumption needed?
<<<<<<< HEAD
        pop['yearly_energy'] = pop.groupby(['hidp'])['yearly_energy'].transform(max) # set households to have max energy expenditure for all individuals within that house.
        pop['boost_amount'] = (-(pop['yearly_energy'] / 12) * (3.0 - 1))  # 130% of monthly fuel bill subtracted from dhi.
        #pop['boost_amount'] = (-(pop['yearly_energy'] / 12) * (1.8 - 1))  # 80% of monthly fuel bill subtracted from dhi.
=======
        pop['boost_amount'] = (
                    -(pop['yearly_energy'] / 12) * (3.0 - 1))  # 130% of monthly fuel bill subtracted from dhi.
        # pop['boost_amount'] = (-(pop['yearly_energy'] / 12) * (1.8 - 1))  # 80% of monthly fuel bill subtracted from dhi.
>>>>>>> 290a5220
        # first term is monthly fuel, second term is percentage increase of energy cap. 80% initially..?

        pop['income_boosted'] = pop['boost_amount'] != 0
        uplifted_households = np.unique(pop.loc[pop['income_boosted'],]['hidp'])
        pop.loc[pop['hidp'].isin(uplifted_households), 'income_boosted'] = True # set everyone who satisfies uplift condition to true.

        pop['hh_income'] += pop['boost_amount']
        # print(np.mean(pop['hh_income'])) # for debugging.
        # TODO assumes constant fuel expenditure beyond negative hh income. need some kind of energy module to adjust behaviour..
        self.population_view.update(pop[['hh_income', 'income_boosted', 'boost_amount']])


class ChildPovertyReductionRANDOM(Base):
    """Uplift by £25 per week per child in each household. """

    @property
    def name(self):
        return "child_poverty_reduction_random"

    def __repr__(self):
        return "ChildPovertyReductionRANDOM()"

    def setup(self, builder):
        """ Initialise the module during simulation.setup().

        Notes
        -----
        - Load in data from pre_setup
        - Register any value producers/modifiers for death rate
        - Add required columns to population data frame
        - Add listener event to check if people die on each time step.
        - Update other required items such as randomness stream.

        Parameter
        ----------
        builder : vivarium.engine.Builder
            Vivarium's control object. Stores all simulation metadata and allows modules to use it.

        """

        # Determine which subset of the main population is used in this module.
        # columns_created is the columns created by this module.
        # view_columns is the columns from the main population used in this module. essentially what is needed for
        # transition models and any outputs.
        view_columns = ["hh_income", 'nkids', 'hidp']
        columns_created = ["income_boosted", "boost_amount"]
        self.population_view = builder.population.get_view(columns=view_columns + columns_created)

        # Population initialiser. When new individuals are added to the microsimulation a constructer is called for each
        # module. Declare what constructer is used. usually on_initialize_simulants method is called. Inidividuals are
        # created at the start of a model "setup" or after some deterministic (add cohorts) or random (births) event.
        builder.population.initializes_simulants(self.on_initialize_simulants,
                                                 creates_columns=columns_created)

        # Declare events in the module. At what times do individuals transition states from this module. E.g. when does
        # individual graduate in an education module.
        builder.event.register_listener("time_step", self.on_time_step, priority=4)

    def on_initialize_simulants(self, pop_data):
        pop_update = pd.DataFrame({'income_boosted': False,
                                   'boost_amount': 0.},
                                  index=pop_data.index)
        self.population_view.update(pop_update)

    def on_time_step(self, event):

        logging.info("INTERVENTION:")
        logging.info(f"\tApplying effects of the child poverty reduction intervention in year {event.time.year}...")

        # This intervention will reduce the % of children living in families in relative poverty to a defined proportion
        # by a set end year. As a first attempt, we will reduce the numbers to fewer than 10% of children living in
        # relative poverty by 2030

        # STEPS;
        # 1. Calculate median hh_income over all households
        # 2. Calculate total kids in sample
        # 3. Find all households in relative poverty
        # 4. Calculate the proportion of children in relative poverty (hh_income < 60% of median hh_income in that year)
        # 5. Calculate how many should be uplifted (gradual reduction in child poverty with 2030 as year we hit 10%)
        # 6. Calculate number of children to elevate out of poverty based on proportion to uplift
        # 7. Profit

        # set parameters
        end_year = 2030
        target_pov_prop = 0.1

        # 1. Calculate median hh_income over all households
        full_pop = self.population_view.get(event.index, query="alive =='alive'")
        # Reset the previous income_boosted for testing
        full_pop['income_boosted'] = False
        full_pop['boost_amount'] = 0.0
        self.population_view.update(full_pop[['income_boosted', 'boost_amount']])
        median_income = full_pop['hh_income'].median()
        # 2. Total number of kids
        nkids_total = full_pop['nkids'].sum()
        # TODO probably a faster way to do this than resetting the whole column.
        # full_pop['hh_income'] -= full_pop['boost_amount']  # reset boost
        # 3. Find all households in relative poverty
        relative_poverty_threshold = median_income * 0.6
        target_pop = self.population_view.get(event.index,
                                              query=f"alive == 'alive' & nkids > 0 & hh_income < "
                                                    f"{relative_poverty_threshold}")
        # 4. Calculate the proportion of children in relative poverty
        target_pop_nkids = target_pop['nkids'].sum()
        prop_in_poverty = target_pop_nkids / nkids_total
        print(f"Percentage of children in poverty: {prop_in_poverty * 100}")

        # 5. Calculate how many should be uplifted (gradual reduction in child poverty with 2030 as year we hit 10%)
        # we need to reduce this proportion down to 10% by 2030, so we can calculate the number of years we have left
        # and then the proportion to reduce in that year
        years_remaining = end_year - event.time.year

        if prop_in_poverty > target_pov_prop:
            prop_above_target = prop_in_poverty - target_pov_prop
        else:
            prop_above_target = 0

        if years_remaining > 0:  # before 2030
            proportion_to_uplift = prop_above_target / years_remaining
        elif years_remaining == 0:  # in 2030
            proportion_to_uplift = prop_above_target
        elif years_remaining < 0:  # after 2030, fix to target level
            proportion_to_uplift = prop_above_target
        print(f"Proportion to uplift by {end_year}: {prop_above_target}")
        print(f"Proportion to uplift this year: {proportion_to_uplift}")

        # 6. Calculate number of children to elevate out of poverty based on proportion to uplift
        nkids_to_uplift = round(target_pop_nkids * proportion_to_uplift)

        # 7. Randomly select households by hidp until we hit the nkids_to_uplift target
        target_hidps = []
        kids = 0
        for i in target_pop.sample(frac=1).iterrows():
            if (kids + i[1]['nkids']) <= nkids_to_uplift:
                kids += i[1]['nkids']
                target_hidps.append(i[1]['hidp'])
            if kids >= nkids_to_uplift:
                break

        print(f"Number of households to uplift: {len(target_hidps)}")
        print(f"Number of children to uplift: {target_pop[target_pop['hidp'].isin(target_hidps)]['nkids'].sum()}")

        # 8. Calculate boost amount for each household and apply
        uplift_pop = self.population_view.get(event.index,
                                              query=f"alive == 'alive' & hidp.isin({target_hidps})")
        uplift_pop['boost_amount'] = median_income - uplift_pop['hh_income']
        uplift_pop['income_boosted'] = (uplift_pop['boost_amount'] != 0)
        uplift_pop['hh_income'] += uplift_pop['boost_amount']

        # 9. Update original population with uplifted values
        self.population_view.update(uplift_pop[['hh_income', 'income_boosted', 'boost_amount']])

        target_pop2 = self.population_view.get(event.index,
                                               query=f"alive == 'alive' & nkids > 0 & hh_income < "
                                                     f"{relative_poverty_threshold}")

        print(f"Proportion of children in poverty AFTER intervention: {target_pop2['nkids'].sum() / nkids_total}")

        # 10. Logging
        logging.info(f"\tNumber of people uplifted: {sum(uplift_pop['income_boosted'])}")
        logging.info(f"\t...which is {(sum(uplift_pop['income_boosted']) / len(full_pop)) * 100}% of the total "
                     f"population.")
        logging.info(f"\t...and {(sum(uplift_pop['income_boosted']) / len(target_pop)) * 100}% of the population in"
                     f"poverty.")
        logging.info(f"\tTotal boost amount: {uplift_pop['boost_amount'].sum()}")
        logging.info(f"\tMean boost amount across households in poverty: "
                     f"{uplift_pop['boost_amount'][uplift_pop['income_boosted']].mean()}")


class ChildPovertyReductionSUSTAIN(Base):
    """Uplift by £25 per week per child in each household. """

    @property
    def name(self):
        return "child_poverty_reduction_sustain"

    def __repr__(self):
        return "ChildPovertyReductionSUSTAIN()"

    def setup(self, builder):
        """ Initialise the module during simulation.setup().

        Notes
        -----
        - Load in data from pre_setup
        - Register any value producers/modifiers for death rate
        - Add required columns to population data frame
        - Add listener event to check if people die on each time step.
        - Update other required items such as randomness stream.

        Parameter
        ----------
        builder : vivarium.engine.Builder
            Vivarium's control object. Stores all simulation metadata and allows modules to use it.

        """

        # Determine which subset of the main population is used in this module.
        # columns_created is the columns created by this module.
        # view_columns is the columns from the main population used in this module. essentially what is needed for
        # transition models and any outputs.
        view_columns = ["hh_income", 'nkids', 'hidp']
        columns_created = ["income_boosted", "boost_amount"]
        self.population_view = builder.population.get_view(columns=view_columns + columns_created)

        # Population initialiser. When new individuals are added to the microsimulation a constructer is called for each
        # module. Declare what constructer is used. usually on_initialize_simulants method is called. Inidividuals are
        # created at the start of a model "setup" or after some deterministic (add cohorts) or random (births) event.
        builder.population.initializes_simulants(self.on_initialize_simulants,
                                                 creates_columns=columns_created)

        # Declare events in the module. At what times do individuals transition states from this module. E.g. when does
        # individual graduate in an education module.
        builder.event.register_listener("time_step", self.on_time_step, priority=4)

    def on_initialize_simulants(self, pop_data):
        pop_update = pd.DataFrame({'income_boosted': False,
                                   'boost_amount': 0.},
                                  index=pop_data.index)
        self.population_view.update(pop_update)

    def on_time_step(self, event):

        logging.info("INTERVENTION:")
        logging.info(f"\tApplying effects of the child poverty reduction intervention in year {event.time.year}...")

        # This intervention will reduce the % of children living in families in relative poverty to a defined proportion
        # by a set end year. As a first attempt, we will reduce the numbers to fewer than 10% of children living in
        # relative poverty by 2030

        # STEPS;
        # 1. Calculate median hh_income over all households
        # 2. Calculate total kids in sample
        # 3. Find all households in relative poverty
        # 4. Calculate the proportion of children in relative poverty (hh_income < 60% of median hh_income in that year)
        # 5. Calculate how many should be uplifted (gradual reduction in child poverty with 2030 as year we hit 10%)
        # 6. Calculate number of children to elevate out of poverty based on proportion to uplift
        # 7. Profit

        # set parameters
        end_year = 2030
        target_pov_prop = 0.1

        # 1. Calculate median hh_income over all households
        full_pop = self.population_view.get(event.index, query="alive =='alive'")
        # Reset the previous income_boosted for testing
        # full_pop['income_boosted'] = False
        full_pop['boost_amount'] = 0.0
        self.population_view.update(full_pop[['boost_amount']])
        median_income = full_pop['hh_income'].median()
        # 2. Total number of kids
        nkids_total = full_pop['nkids'].sum()
        # TODO probably a faster way to do this than resetting the whole column.
        # full_pop['hh_income'] -= full_pop['boost_amount']  # reset boost
        # 3. Find all households in relative poverty
        relative_poverty_threshold = median_income * 0.6
        target_pop = self.population_view.get(event.index,
                                              query=f"alive == 'alive' & nkids > 0 & hh_income < "
                                                    f"{relative_poverty_threshold}")
        # 3a. This is the SUSTAIN intervention, so we want to find the households that have previously received the
        # intervention (if any) and uplift them again. This is to simulate ongoing support for a set of families
        target_pop['boost_amount'][(target_pop['income_boosted'] == True) &  # previously uplifted
                                   (target_pop['hh_income'] < median_income)] = median_income - target_pop['hh_income']
        target_pop['hh_income'] = target_pop['hh_income'] + target_pop['boost_amount']
        self.population_view.update(target_pop[['hh_income', 'boost_amount']])
        target_pop = self.population_view.get(event.index,
                                              query=f"alive == 'alive' & nkids > 0 & hh_income < "
                                                    f"{relative_poverty_threshold}")
        # 4. Calculate the proportion of children in relative poverty
        target_pop_nkids = target_pop['nkids'].sum()
        prop_in_poverty = target_pop_nkids / nkids_total
        print(f"Percentage of children in poverty: {prop_in_poverty * 100}")

        # 5. Calculate how many should be uplifted (gradual reduction in child poverty with 2030 as year we hit 10%)
        # we need to reduce this proportion down to 10% by 2030, so we can calculate the number of years we have left
        # and then the proportion to reduce in that year
        years_remaining = end_year - event.time.year

        if prop_in_poverty > target_pov_prop:
            prop_above_target = prop_in_poverty - target_pov_prop
        else:
            prop_above_target = 0

        if years_remaining > 0:  # before 2030
            proportion_to_uplift = prop_above_target / years_remaining
        elif years_remaining == 0:  # in 2030
            proportion_to_uplift = prop_above_target
        elif years_remaining < 0:  # after 2030, fix to target level
            proportion_to_uplift = prop_above_target
        print(f"Proportion to uplift by {end_year}: {prop_above_target}")
        print(f"Proportion to uplift this year: {proportion_to_uplift}")

        # 6. Calculate number of children to elevate out of poverty based on proportion to uplift
        nkids_to_uplift = round(target_pop_nkids * proportion_to_uplift)

        # 7. Randomly select households by hidp until we hit the nkids_to_uplift target
        target_hidps = []
        kids = 0
        for i in target_pop.sample(frac=1).iterrows():
            if (kids + i[1]['nkids']) <= nkids_to_uplift:
                kids += i[1]['nkids']
                target_hidps.append(i[1]['hidp'])
            if kids >= nkids_to_uplift:
                break

        print(f"Number of households to uplift: {len(target_hidps)}")
        print(f"Number of children to uplift: {target_pop[target_pop['hidp'].isin(target_hidps)]['nkids'].sum()}")

        # 8. Calculate boost amount for each household and apply
        uplift_pop = self.population_view.get(event.index,
                                              query=f"alive == 'alive' & hidp.isin({target_hidps})")
        uplift_pop['boost_amount'] = median_income - uplift_pop['hh_income']
        uplift_pop['income_boosted'] = (uplift_pop['boost_amount'] != 0)
        uplift_pop['hh_income'] += uplift_pop['boost_amount']

        # 9. Update original population with uplifted values
        self.population_view.update(uplift_pop[['hh_income', 'income_boosted', 'boost_amount']])

        target_pop2 = self.population_view.get(event.index,
                                               query=f"alive == 'alive' & nkids > 0 & hh_income < "
                                                     f"{relative_poverty_threshold}")

        print(f"Proportion of children in poverty AFTER intervention: {target_pop2['nkids'].sum() / nkids_total}")

        # 10. Logging
        logging.info(f"\tNumber of people uplifted: {sum(uplift_pop['income_boosted'])}")
        logging.info(f"\t...which is {(sum(uplift_pop['income_boosted']) / len(full_pop)) * 100}% of the total "
                     f"population.")
        logging.info(f"\t...and {(sum(uplift_pop['income_boosted']) / len(target_pop)) * 100}% of the population in"
                     f"poverty.")
        logging.info(f"\tTotal boost amount: {uplift_pop['boost_amount'].sum()}")
        logging.info(f"\tMean boost amount across households in poverty: "
                     f"{uplift_pop['boost_amount'][uplift_pop['income_boosted']].mean()}")

### some test on time steps for variious scotland interventions
# scotland only.
# pop = self.population_view.get(event.index, query="alive =='alive' and region=='Scotland'")

# disabled people. labour state.
# pop = self.population_view.get(event.index, query="alive =='alive' and labour_state=='Sick/Disabled'")
# unemployed adults. unemployed labour state.
# pop = self.population_view.get(event.index, query="alive =='alive' and labour_state=='Unemployed'")

# minority ethnic households
# pop = pop.loc[pop['ethnicity'].isin(minorities) # BAN,BLA,BLC,CHI,IND,OBL,WHO,OAS,PAK any others?

# child poverty priority groups (3+ children, mother under 25). nkids >3/ nkids >0 and female and under 25. further groups depend on data.)
# pop = self.population_view.get(event.index, query="alive =='alive' and nkids>=3")
# pop = self.population_view.get(event.index, query="alive =='alive' and age<=25 and nkids>0")

# young adults (under 25). obvious.
# pop = self.population_view.get(event.index, query="alive =='alive' and age<=25")

# those with no formal qualifications. Education level 0.
# pop = self.population_view.get(event.index, query="alive =='alive' and education_state==0")


# Doubling briding payment from 130 to 260 per month per child. analogous to child uplift.

# fuel insecurity fund to 20 million.
# constraining scotland to only use 20 million for energy expenditure.
# requires full scale population or reduction of money to be proportional.

# funding to Local authorities for more flexible management of energy bills. seems idealistic and hard to implement without extensive data on how each LA would react. needs much more research.
# again needs full spatial population as MINOS input.

# moratorium on rent/evictions. not sure how easy this would be. can freeze rents but no eviction variables.

# debt relief on most financially vulnerable. (again no debt variables.) have financial condition variables which may be useful instead?

# island households fund. spatial policy should be easy to cut by island super outputs but need a list of them from somewhere (spatial policy...).

# subtract income based on yearly energy.
# change by year according to EPG caps.
# Apr 2021 - £1138
# Oct 2021 - £1277
# Apr 2022 - £1971
# Oct 2022 - £2500
# Apr 2023 - £3000
# TODO this is a bit naive. can it be improved? see broadbent paper.
energy_cap_prices = {2017: 1300, #TODO could be refined tobe more precise
                     2018: 1300,
                     2019: 1308,
                     2020: 1286,
                     2021: 1333,
                     2022: 2316,
                     2023: 3500}

class energyPriceCapGuarantee(Base):
    @property
    def name(self):
        return "energyPriceCapGuarantee"

    def __repr__(self):
        return "energyPriceCapGuarantee()"

    def setup(self, builder):
        """ Initialise the module during simulation.setup().

        Notes
        -----
        - Load in data from pre_setup
        - Register any value producers/modifiers for death rate
        - Add required columns to population data frame
        - Add listener event to check if people die on each time step.
        - Update other required items such as randomness stream.

        Parameter
        ----------
        builder : vivarium.engine.Builder
            Vivarium's control object. Stores all simulation metadata and allows modules to use it.

        """

        # Determine which subset of the main population is used in this module.
        # columns_created is the columns created by this module.
        # view_columns is the columns from the main population used in this module. essentially what is needed for
        # transition models and any outputs.
        view_columns = ["hh_income", 'yearly_energy', 'hidp']
        columns_created = ["income_boosted", 'boost_amount']
        self.population_view = builder.population.get_view(columns=view_columns + columns_created)

        # Population initialiser. When new individuals are added to the microsimulation a constructer is called for each
        # module. Declare what constructer is used. usually on_initialize_simulants method is called. Inidividuals are
        # created at the start of a model "setup" or after some deterministic (add cohorts) or random (births) event.
        builder.population.initializes_simulants(self.on_initialize_simulants,
                                                 creates_columns=columns_created)

        # Declare events in the module. At what times do individuals transition states from this module. E.g. when does
        # individual graduate in an education module.
        builder.event.register_listener("time_step", self.on_time_step, priority=3)


    def on_initialize_simulants(self, pop_data):
        pop_update = pd.DataFrame({'income_boosted': False,  # who boosted?
                                   'boost_amount': 0.},  # hh income boosted by how much?
                                  index=pop_data.index)
        self.population_view.update(pop_update)


    def on_time_step(self, event):
        pop = self.population_view.get(event.index, query="alive =='alive'")
        self.year = event.time.year
        # TODO probably a faster way to do this than resetting the whole column.
        #pop['hh_income'] -= pop['boost_amount']
        # Poverty is defined as having (equivalised) disposable hh income <= 60% of national median.
        # About £800 as of 2020 + adjustment for inflation.
        # Subset everyone who is under poverty line.
        # TODO sheffield median not necessarily national average. need some work to store national macro estimates from somewhere?
        # TODO is an 80% increase correct? More dynamic assumption needed?
        year = min(self.year, 2023)
        #pop['boost_amount'] = (-(pop['yearly_energy'] / 12) * (energy_cap_prices[year]/1300-1))  # 80% of monthly fuel bill subtracted from dhi.
        pop['yearly_energy'] = pop.groupby(['hidp'])['yearly_energy'].transform(max) # set households to have max energy expenditure for all individuals within that house.
        pop['boost_amount'] = (-(pop['yearly_energy'] / 12) * (energy_cap_prices[year]/1300))  # 80% of monthly fuel bill subtracted from dhi.
        # first term is monthly fuel, second term is percentage increase of energy cap. 80% initially..?

        pop['income_boosted'] = pop['boost_amount'] != 0
        uplifted_households = np.unique(pop.loc[pop['income_boosted'],]['hidp'])
        pop.loc[pop['hidp'].isin(uplifted_households), 'income_boosted'] = True # set everyone who satisfies uplift condition to true.

        pop['hh_income'] += pop['boost_amount']
        # print(np.mean(pop['hh_income'])) # for debugging.
        # TODO assumes constant fuel expenditure beyond negative hh income. need some kind of energy module to adjust behaviour..
        self.population_view.update(pop[['hh_income', 'income_boosted', 'boost_amount']])

class energyBillSupportScheme(Base):
    @property
    def name(self):
        return "energyBillSupportScheme"

    def __repr__(self):
        return "energyBillSupportScheme()"

    def setup(self, builder):
        """ Initialise the module during simulation.setup().
        Notes
        -----
        - Load in data from pre_setup
        - Register any value producers/modifiers for death rate
        - Add required columns to population data frame
        - Add listener event to check if people die on each time step.
        - Update other required items such as randomness stream.
        Parameter
        ----------
        builder : vivarium.engine.Builder
            Vivarium's control object. Stores all simulation metadata and allows modules to use it.
        """

        # Determine which subset of the main population is used in this module.
        # columns_created is the columns created by this module.
        # view_columns is the columns from the main population used in this module. essentially what is needed for
        # transition models and any outputs.
        view_columns = ['yearly_energy',
                        "region",
                        "hidp",
                        "labour_state",
                        'hh_income',
                        "universal_income",
                        "council_tax"]
        columns_created = ["income_boosted", 'boost_amount']
        self.population_view = builder.population.get_view(columns=view_columns + columns_created)

        # Population initialiser. When new individuals are added to the microsimulation a constructer is called for each
        # module. Declare what constructer is used. usually on_initialize_simulants method is called. Inidividuals are
        # created at the start of a model "setup" or after some deterministic (add cohorts) or random (births) event.
        builder.population.initializes_simulants(self.on_initialize_simulants,
                                                 creates_columns=columns_created)

        # Declare events in the module. At what times do individuals transition states from this module. E.g. when does
        # individual graduate in an education module.
        builder.event.register_listener("time_step", self.on_time_step)


    def on_initialize_simulants(self, pop_data):
        pop_update = pd.DataFrame({'income_boosted': False,  # who boosted?
                                   'boost_amount': 0.},  # hh income boosted by how much?
                                  index=pop_data.index)
        self.population_view.update(pop_update)


    def on_time_step(self, event):
        pop = self.population_view.get(event.index, query="alive =='alive'")
        self.year = event.time.year
        # DONT SUBTRACT FROM INCOME AS IT SEEMS TO UNDO ITSELF AAAAAAAAA.
        #pop['hh_income'] -= pop['boost_amount']
        # Poverty is defined as having (equivalised) disposable hh income <= 60% of national median.
        # About £800 as of 2020 + adjustment for inflation.
        # Subset everyone who is under poverty line.
        year = min(self.year, 2023)
        pop['yearly_energy'] = pop.groupby(['hidp'])['yearly_energy'].transform(max) # set households to have max energy expenditure for all individuals within that house.
        pop['boost_amount'] = (-(pop['yearly_energy'] / 12) * (energy_cap_prices[year]/1300))  # 80% of monthly fuel bill subtracted from dhi.
        #pop['boost_amount'] = (-(pop['yearly_energy'] / 12) * (energy_cap_prices[year]/1300 - 1))  # 80% of monthly fuel bill subtracted from dhi.
        # first term is monthly fuel, second term is percentage increase of energy cap. 80% initially..?

        # Energy Bill Support Schemes (EBSS) interventions
        # £400 to all households base. £600 in Northern Ireland and Wales.
        if self.year >= 2022:
            pop['boost_amount'] += 400
            pop.loc[pop['region']=="Northern Ireland", 'boost_amount'] += 200
            pop.loc[pop['region']=="Wales", 'boost_amount'] += 200

            # £900 for those on means tested (need benefits variables)
            # TODO how is this determined? Needs extra variable from US. Work out what 'means tested' is and any US mapping.
            # £300 for households with pensioners (labour states)
            pensioner_houses = pop.loc[pop['labour_state']=="Retired", 'hidp']
            pop.loc[pop['hidp'].isin(pensioner_houses), 'boost_amount'] += 300
            # £150 for households with long term sick/disabled individuals.
            disability_houses = pop.loc[pop['labour_state']=="Sick/Disabled", 'hidp']
            pop.loc[pop['hidp'].isin(disability_houses), 'boost_amount'] += 150
            # £650 for those on universal credit
            universal_credit_houses = pop.loc[pop['universal_income']==1, 'hidp']
            pop.loc[pop['hidp'].isin(universal_credit_houses), 'boost_amount'] += 650
            # £150 for council tax bands A-D. Work out who has council_tax value between 1 and 4 in two stages.
            ct_band_D_houses = pop.loc[pop['council_tax']<=4, ['council_tax', 'hidp']]
            ct_band_A_D_houses = ct_band_D_houses.loc[ct_band_D_houses['council_tax']>=1, 'hidp']
            pop.loc[pop['hidp'].isin(ct_band_A_D_houses), 'boost_amount'] += 150

        # discounting based on tariff type (prepayment meters/fixed rate tariffs/ all different (cant do this..)
            # TODO see elecpay/gaspay.
            # Long term government net zero plans. estimating 15% reduction in household energy bills
            # for now assume linear reduction in energy costs from 0% to 15% by 2030.
            # TODO naive?
            # TODO any other boosts suggested by new gov plans. any specifically by subgroups?
        pop['boost_amount'] = pop['boost_amount'].clip(upper=0.001) # real intervention only gave households money until they reached £0 energy bills. they cant 'gain' money.

        uplifted_households = np.unique(pop.loc[pop['income_boosted'],]['hidp'])
        pop.loc[pop['hidp'].isin(uplifted_households), 'income_boosted'] = True # set everyone who satisfies uplift condition to true.
        pop['income_boosted'] = pop['boost_amount'] != 0
        pop['hh_income'] += pop['boost_amount']

        # print(np.mean(pop['hh_income'])) # for debugging.
        # TODO assumes no social change. just go very negative which has major detrimental effects.
        # TODO add in reduction due to energy crisis that varies by year.

        self.population_view.update(pop[['hh_income', 'income_boosted', 'boost_amount']])
<|MERGE_RESOLUTION|>--- conflicted
+++ resolved
@@ -10,7 +10,6 @@
 import logging
 from minos.modules.base_module import Base
 
-<<<<<<< HEAD
 from minos.outcomes.aggregate_subset_functions import dynamic_subset_function
 
 def get_monthly_boost_amount(data, boost_amount):
@@ -108,8 +107,6 @@
         logging.info(f"\tMean boost amount: {pop['boost_amount'][pop['income_boosted']].mean()}")
 
 
-=======
->>>>>>> 290a5220
 
 class hhIncomeIntervention():
 
@@ -473,15 +470,11 @@
 
         # pop['income_deciles'] = pd.qcut(pop["hh_income"], int(100/self.prop), labels=False)
         pop['income_boosted'] = who_uplifted_notLondon | who_uplifted_London
-<<<<<<< HEAD
 
         uplifted_households = np.unique(pop.loc[pop['income_boosted'],]['hidp'])
         pop.loc[pop['hidp'].isin(uplifted_households) ,'income_boosted'] = True # set everyone who satisfies uplift condition to true.
 
         #pop.drop(labels='who_uplifted', inplace=True)
-=======
-        # pop.drop(labels='who_uplifted', inplace=True)
->>>>>>> 290a5220
         pop['hh_income'] += pop['boost_amount']
         # print(np.mean(pop['hh_income'])) # for debugging.
         # TODO some kind of heterogeneity for people in the same household..? general inclusion of household composition.
@@ -565,15 +558,9 @@
         # Subset everyone who is under poverty line.
         # TODO sheffield median not necessarily national average. need some work to store national macro estimates from somewhere?
         # TODO is an 80% increase correct? More dynamic assumption needed?
-<<<<<<< HEAD
         #pop['boost_amount'] = (-(pop['yearly_energy'] / 12) * (2.3 - 1))  # 130% of monthly fuel bill subtracted from dhi.
         pop['yearly_energy'] = pop.groupby(['hidp'])['yearly_energy'].transform(max) # set households to have max energy expenditure for all individuals within that house.
         pop['boost_amount'] = (-(pop['yearly_energy'] / 12) * (1.8 - 1))  # 80% of monthly fuel bill subtracted from dhi.
-=======
-        # pop['boost_amount'] = (-(pop['yearly_energy'] / 12) * (2.3 - 1))  # 130% of monthly fuel bill subtracted from dhi.
-        pop['boost_amount'] = (
-                    -(pop['yearly_energy'] / 12) * (1.8 - 1))  # 80% of monthly fuel bill subtracted from dhi.
->>>>>>> 290a5220
         # first term is monthly fuel, second term is percentage increase of energy cap. 80% initially..?
 
         pop['income_boosted'] = pop['boost_amount'] != 0
@@ -651,15 +638,9 @@
         # Subset everyone who is under poverty line.
         # TODO sheffield median not necessarily national average. need some work to store national macro estimates from somewhere?
         # TODO is an 80% increase correct? More dynamic assumption needed?
-<<<<<<< HEAD
         pop['yearly_energy'] = pop.groupby(['hidp'])['yearly_energy'].transform(max) # set households to have max energy expenditure for all individuals within that house.
         pop['boost_amount'] = (-(pop['yearly_energy'] / 12) * (3.0 - 1))  # 130% of monthly fuel bill subtracted from dhi.
         #pop['boost_amount'] = (-(pop['yearly_energy'] / 12) * (1.8 - 1))  # 80% of monthly fuel bill subtracted from dhi.
-=======
-        pop['boost_amount'] = (
-                    -(pop['yearly_energy'] / 12) * (3.0 - 1))  # 130% of monthly fuel bill subtracted from dhi.
-        # pop['boost_amount'] = (-(pop['yearly_energy'] / 12) * (1.8 - 1))  # 80% of monthly fuel bill subtracted from dhi.
->>>>>>> 290a5220
         # first term is monthly fuel, second term is percentage increase of energy cap. 80% initially..?
 
         pop['income_boosted'] = pop['boost_amount'] != 0
