"""
Module for applying any interventions to the base population from replenishment.
"""

import itertools
import sys
import pandas as pd
import numpy as np
from pathlib import Path
import logging
from minos.modules.base_module import Base

from minos.outcomes.aggregate_subset_functions import dynamic_subset_function

def get_monthly_boost_amount(data, boost_amount):
    """Calculate monthly uplift for eligible households. number of children * 30.436875/7 weeks * boost amount
    """
    return boost_amount * 30.436875 * data['nkids'] / 7

class childUplift():

    @property
    def name(self):
        return "child_uplift"

    def __repr__(self):
        return "childUplift()"

    def pre_setup(self, config, simulation):
        self.uplift_condition = config['intervention_parameters']['uplift_condition']
        self.uplift_amount = config['intervention_parameters']['uplift_amount']
        print(f"Running child uplift with condition {self.uplift_condition} and uplift amount {self.uplift_amount}.")
        return simulation

    def setup(self, builder):
        """ Initialise the module during simulation.setup().

        Notes
        -----
        - Load in data from pre_setup
        - Register any value producers/modifiers for death rate
        - Add required columns to population data frame
        - Add listener event to check if people die on each time step.
        - Update other required items such as randomness stream.

        Parameter
        ----------
        builder : vivarium.engine.Builder
            Vivarium's control object. Stores all simulation metadata and allows modules to use it.

        """

        # Determine which subset of the main population is used in this module.
        # columns_created is the columns created by this module.
        # view_columns is the columns from the main population used in this module. essentially what is needed for
        # transition models and any outputs.
        view_columns = ["hh_income",
                        'nkids',
                        'alive',
                        'universal_credit',
                        'hidp',
                        "S7_labour_state",
                        "marital_status",
                        'age',
                        'ethnicity']
        columns_created = ["income_boosted", "boost_amount"]
        self.population_view = builder.population.get_view(columns=view_columns + columns_created)

        # Population initialiser. When new individuals are added to the microsimulation a constructer is called for each
        # module. Declare what constructer is used. usually on_initialize_simulants method is called. Inidividuals are
        # created at the start of a model "setup" or after some deterministic (add cohorts) or random (births) event.
        builder.population.initializes_simulants(self.on_initialize_simulants,
                                                 creates_columns=columns_created)

        # Declare events in the module. At what times do individuals transition states from this module. E.g. when does
        # individual graduate in an education module.
        builder.event.register_listener("time_step", self.on_time_step, priority=4)

    def on_initialize_simulants(self, pop_data):
        pop_update = pd.DataFrame({'income_boosted': False,
                                   'boost_amount': 0.},
                                  index=pop_data.index)
        self.population_view.update(pop_update)

    def on_time_step(self, event):

        logging.info("INTERVENTION:")
        logging.info(f"\tApplying effects of the hh_income child uplift intervention in year {event.time.year}...")

        pop = self.population_view.get(event.index, query="alive =='alive'")
        # print(np.mean(pop['hh_income'])) # for debugging purposes.
        # TODO probably a faster way to do this than resetting the whole column.
        #pop['hh_income'] -= pop['boost_amount']  # reset boost if people move out of bottom decile.
        pop['income_boosted'] = False
        uplifted_households = np.unique(dynamic_subset_function(pop, self.uplift_condition)['hidp'])
        pop.loc[pop['hidp'].isin(uplifted_households) ,'income_boosted'] = True # set everyone who satisfies uplift condition to true.
        pop['boost_amount'] = pop['income_boosted'] * get_monthly_boost_amount(pop, self.uplift_amount) # £25 per week * 30.463/7 weeks per average month * nkids.
        #pop['income_boosted'] = (pop['boost_amount'] != 0)
        pop['hh_income'] += pop['boost_amount']
        # print(np.mean(pop['hh_income'])) # for debugging.
        # TODO some kind of heterogeneity for people in the same household..? general inclusion of houshold compositon.
        self.population_view.update(pop[['hh_income', 'income_boosted', 'boost_amount']])

        logging.info(f"\tNumber of people uplifted: {sum(pop['income_boosted'])}")
        logging.info(f"\t...which is {(sum(pop['income_boosted']) / len(pop)) * 100}% of the total population.")
        logging.info(f"\tTotal boost amount: {pop['boost_amount'].sum()}")
        logging.info(f"\tMean boost amount: {pop['boost_amount'][pop['income_boosted']].mean()}")



class hhIncomeIntervention():

    @property
    def name(self):
        return "hh_income_intervention"

    def __repr__(self):
        return "hhIncomeIntervention()"

    # In Daedalus pre_setup was done in the run_pipeline file. This way is tidier and more modular in my opinion.
    def pre_setup(self, config, simulation):
        """ Load in anything required for the module to run into the config and simulation object.

        Parameters
        ----------
        config : vivarium.config_tree.ConfigTree
            Config yaml tree for vivarium with the items needed for this module to run.

        simulation : vivarium.interface.interactive.InteractiveContext
            The initiated vivarium simulation object before simulation.setup() is run with updated config/inputs.

        Returns
        -------
            simulation : vivarium.interface.interactive.InteractiveContext
                The initiated vivarium simulation object with anything needed to run the module.
                E.g. rate tables.
        """
        # nothing done here yet. transition models specified by year later.
        print("print sys argv")
        print(sys.argv)
        print(config.keys())
        uplift = [0, 1000, 10000]  # uplift amount
        percentage_uplift = [10, 25, 75]  # uplift proportion.
        run_id = np.arange(1, 50 + 1, 1)  # 50 repeats for each combination of the above parameters
        parameter_lists = list(itertools.product(*[uplift, percentage_uplift, run_id]))
        if 'run_id' in config.keys():
            # Pick a set of parameters according to task_id arg from batch run.
            run_id = config['run_id']
        else:
            # If no task id specified (you should) choose the first task as a test.
            run_id = 1
        parameters = parameter_lists[run_id]
        config.update({'experiment_parameters': parameters}, source=str(Path(__file__).resolve()))
        config.update({'experiment_parameters_names': ['uplift', 'prop', 'id']}, source=str(Path(__file__).resolve()))

        self.uplift = parameters[0]
        self.prop = parameters[1]

        return simulation

    def setup(self, builder):
        """ Initialise the module during simulation.setup().

        Notes
        -----
        - Load in data from pre_setup
        - Register any value producers/modifiers for death rate
        - Add required columns to population data frame
        - Add listener event to check if people die on each time step.
        - Update other required items such as randomness stream.

        Parameter
        ----------
        builder : vivarium.engine.Builder
            Vivarium's control object. Stores all simulation metadata and allows modules to use it.

        """

        # Determine which subset of the main population is used in this module.
        # columns_created is the columns created by this module.
        # view_columns is the columns from the main population used in this module. essentially what is needed for
        # transition models and any outputs.
        view_columns = ["hh_income", 'hidp']
        columns_created = ["income_boosted", 'boost_amount']
        self.population_view = builder.population.get_view(columns=view_columns + columns_created)

        # Population initialiser. When new individuals are added to the microsimulation a constructer is called for each
        # module. Declare what constructer is used. usually on_initialize_simulants method is called. Inidividuals are
        # created at the start of a model "setup" or after some deterministic (add cohorts) or random (births) event.
        builder.population.initializes_simulants(self.on_initialize_simulants,
                                                 creates_columns=columns_created)

        # Declare events in the module. At what times do individuals transition states from this module. E.g. when does
        # individual graduate in an education module.
        builder.event.register_listener("time_step", self.on_time_step, priority=4)

    def on_initialize_simulants(self, pop_data):
        pop_update = pd.DataFrame({'income_boosted': False,
                                   'boost_amount': 0},
                                  index=pop_data.index)
        self.population_view.update(pop_update)

    def on_time_step(self, event):

        logging.info("INTERVENTION:")
        logging.info(f"\tApplying effects of the hh_income intervention in year {event.time.year}...")

        pop = self.population_view.get(event.index, query="alive =='alive'")
        # TODO probably a faster way to do this than resetting the whole column.
        #pop['hh_income'] -= (self.uplift * pop["income_boosted"])  # reset boost if people move out of bottom decile.
        # Reset boost amount to 0
        pop['boost_amount'] = 0
        # pop['income_deciles'] = pd.qcut(pop["hh_income"], int(100/self.prop), labels=False)
        who_uplifted = pop['hh_income'] <= pop['hh_income'].quantile(self.prop / 100)
        pop['income_boosted'] = who_uplifted
        pop['boost_amount'] = (self.uplift * pop["income_boosted"])
        pop['hh_income'] += pop['boost_amount']
        # print(np.mean(pop['hh_income'])) for debugging. to ensure mean value is feasible. errors can hugely inflate it.
        # TODO some kind of heterogeneity for people in the same household..? general inclusion of houshold compositon.
        self.population_view.update(pop[['hh_income', 'income_boosted', 'boost_amount']])

        logging.info(f"\tNumber of people uplifted: {sum(who_uplifted)}")
        logging.info(f"\t...which is {(sum(who_uplifted) / len(pop)) * 100}% of the total population.")
        logging.info(f"\tTotal boost amount: {pop['boost_amount'].sum()}")
        logging.info(f"\tMean boost amount: {pop['boost_amount'].mean()}")


####################################################################################################################

class hhIncomeChildUplift(Base):
    """Uplift by £25 per week per child in each household. """

    @property
    def name(self):
        return "hh_income_20_uplift"

    def __repr__(self):
        return "hhIncomeChildUplift()"

    def setup(self, builder):
        """ Initialise the module during simulation.setup().

        Notes
        -----
        - Load in data from pre_setup
        - Register any value producers/modifiers for death rate
        - Add required columns to population data frame
        - Add listener event to check if people die on each time step.
        - Update other required items such as randomness stream.

        Parameter
        ----------
        builder : vivarium.engine.Builder
            Vivarium's control object. Stores all simulation metadata and allows modules to use it.

        """

        # Determine which subset of the main population is used in this module.
        # columns_created is the columns created by this module.
        # view_columns is the columns from the main population used in this module. essentially what is needed for
        # transition models and any outputs.
        view_columns = ["hh_income", 'nkids', 'hidp']
        columns_created = ["income_boosted", "boost_amount"]
        self.population_view = builder.population.get_view(columns=view_columns + columns_created)

        # Population initialiser. When new individuals are added to the microsimulation a constructer is called for each
        # module. Declare what constructer is used. usually on_initialize_simulants method is called. Inidividuals are
        # created at the start of a model "setup" or after some deterministic (add cohorts) or random (births) event.
        builder.population.initializes_simulants(self.on_initialize_simulants,
                                                 creates_columns=columns_created)

        # Declare events in the module. At what times do individuals transition states from this module. E.g. when does
        # individual graduate in an education module.
        builder.event.register_listener("time_step", self.on_time_step, priority=4)

    def on_initialize_simulants(self, pop_data):
        pop_update = pd.DataFrame({'income_boosted': False,
                                   'boost_amount': 0.},
                                  index=pop_data.index)
        self.population_view.update(pop_update)

    def on_time_step(self, event):
        logging.info("INTERVENTION:")
        logging.info(f"\tApplying effects of the hh_income child uplift intervention in year {event.time.year}...")

        pop = self.population_view.get(event.index, query="alive =='alive'")
        # print(np.mean(pop['hh_income'])) # for debugging purposes.
        # TODO probably a faster way to do this than resetting the whole column.
<<<<<<< HEAD
        # pop['hh_income'] -= pop['boost_amount']  # reset boost if people move out of bottom decile.
        # pop['boost_amount'] = 0
        pop['boost_amount'] = (
                    25 * 30.436875 * pop['nkids'] / 7)  # £25 per week * 30.463/7 weeks per average month * nkids.
=======
        #pop['hh_income'] -= pop['boost_amount']  # reset boost if people move out of bottom decile.
        # reset boost amount to 0 before calculating next uplift
        pop['boost_amount'] = 0
        pop['boost_amount'] = (25 * 30.436875 * pop['nkids'] / 7) # £25 per week * 30.463/7 weeks per average month * nkids.
>>>>>>> 7a1e93f7
        pop['income_boosted'] = (pop['boost_amount'] != 0)
        pop['hh_income'] += pop['boost_amount']
        # print(np.mean(pop['hh_income'])) # for debugging.
        # TODO some kind of heterogeneity for people in the same household..? general inclusion of houshold compositon.
        self.population_view.update(pop[['hh_income', 'income_boosted', 'boost_amount']])

        logging.info(f"\tNumber of people uplifted: {sum(pop['income_boosted'])}")
        logging.info(f"\t...which is {(sum(pop['income_boosted']) / len(pop)) * 100}% of the total population.")
        logging.info(f"\tTotal boost amount: {pop['boost_amount'].sum()}")
        logging.info(f"\tMean boost amount: {pop['boost_amount'][pop['income_boosted']].mean()}")


########################################################################################################################
class hhIncomePovertyLineChildUplift(Base):
    """uplift intervention module. £20 uplift per child for households below the poverty line."""

    @property
    def name(self):
        return "hh_income_poverty_live_20_uplift"

    def __repr__(self):
        return "hhIncomePovertyLineChildUplift()"

    def setup(self, builder):
        """ Initialise the module during simulation.setup().

        Notes
        -----
        - Load in data from pre_setup
        - Register any value producers/modifiers for death rate
        - Add required columns to population data frame
        - Add listener event to check if people die on each time step.
        - Update other required items such as randomness stream.

        Parameter
        ----------
        builder : vivarium.engine.Builder
            Vivarium's control object. Stores all simulation metadata and allows modules to use it.

        """

        # Determine which subset of the main population is used in this module.
        # columns_created is the columns created by this module.
        # view_columns is the columns from the main population used in this module. essentially what is needed for
        # transition models and any outputs.
        view_columns = ["hh_income"]
        columns_created = ["income_boosted", 'boost_amount']
        self.population_view = builder.population.get_view(columns=view_columns + columns_created)

        # Population initialiser. When new individuals are added to the microsimulation a constructer is called for each
        # module. Declare what constructer is used. usually on_initialize_simulants method is called. Inidividuals are
        # created at the start of a model "setup" or after some deterministic (add cohorts) or random (births) event.
        builder.population.initializes_simulants(self.on_initialize_simulants,
                                                 creates_columns=columns_created)

        # Declare events in the module. At what times do individuals transition states from this module. E.g. when does
        # individual graduate in an education module.
        builder.event.register_listener("time_step", self.on_time_step, priority=4)

    def on_initialize_simulants(self, pop_data):
        pop_update = pd.DataFrame({'income_boosted': False,  # who boosted?
                                   'boost_amount': 0.},  # hh income boosted by how much?
                                  index=pop_data.index)
        self.population_view.update(pop_update)

    def on_time_step(self, event):
        logging.info("INTERVENTION:")
        logging.info(
            f"\tApplying effects of the hh_income poverty line child uplift intervention in year {event.time.year}...")

        pop = self.population_view.get(event.index, query="alive =='alive'")
        # TODO probably a faster way to do this than resetting the whole column.
<<<<<<< HEAD
        # pop['hh_income'] -= pop['boost_amount']
        # pop['boost_amount'] = 0
=======
        #pop['hh_income'] -= pop['boost_amount']
        # reset boost amount to 0 before calculating next uplift
        pop['boost_amount'] = 0
>>>>>>> 7a1e93f7
        # Poverty is defined as having (equivalised) disposable hh income <= 60% of national median.
        # About £800 as of 2020 + adjustment for inflation.
        # Subset everyone who is under poverty line.
        # TODO sheffield median not necessarily national average. need some work to store national macro estimates from somewhere?
        who_uplifted = (pop['hh_income'] <= np.nanmedian(pop['hh_income']) * 0.6)  #
        pop['boost_amount'] = (
                    who_uplifted * 25 * 30.436875 / 7)  # £20 per child per week uplift for everyone under poverty line.

        # pop['income_deciles'] = pd.qcut(pop["hh_income"], int(100/self.prop), labels=False)
        pop['income_boosted'] = who_uplifted
        pop['hh_income'] += pop['boost_amount']
        # print(np.mean(pop['hh_income'])) # for debugging.
        # TODO some kind of heterogeneity for people in the same household..? general inclusion of houshold compositon.
        self.population_view.update(pop[['hh_income', 'income_boosted', 'boost_amount']])

        logging.info(f"\tNumber of people uplifted: {sum(pop['income_boosted'])}")
        logging.info(f"\t...which is {(sum(pop['income_boosted']) / len(pop)) * 100}% of the total population.")
        logging.info(f"\tTotal boost amount: {pop['boost_amount'].sum()}")
        logging.info(f"\tMean boost amount: {pop['boost_amount'][pop['income_boosted']].mean()}")


class livingWageIntervention(Base):
    """Living Wage Intervention. Increase hh_income for anyone who doesn't earn a living wage to bridge the gap."""

    @property
    def name(self):
        return "living_wage_intervention"

    def __repr__(self):
        return "livingWageIntervention()"

    def setup(self, builder):
        """ Initialise the module during simulation.setup().
        Notes
        -----
        - Load in data from pre_setup
        - Register any value producers/modifiers for death rate
        - Add required columns to population data frame
        - Add listener event to check if people die on each time step.
        - Update other required items such as randomness stream.
        Parameter
        ----------
        builder : vivarium.engine.Builder
            Vivarium's control object. Stores all simulation metadata and allows modules to use it.
        """

        # Determine which subset of the main population is used in this module.
        # columns_created is the columns created by this module.
        # view_columns is the columns from the main population used in this module. essentially what is needed for
        # transition models and any outputs.
        view_columns = ['hh_income', 'hidp', 'pidp', 'hourly_wage', 'job_hours', 'region', 'sex', 'ethnicity', 'alive', 'job_sector']
        columns_created = ["income_boosted", 'boost_amount']
        self.population_view = builder.population.get_view(columns=view_columns + columns_created)

        # Population initialiser. When new individuals are added to the microsimulation a constructer is called for each
        # module. Declare what constructer is used. usually on_initialize_simulants method is called. Inidividuals are
        # created at the start of a model "setup" or after some deterministic (add cohorts) or random (births) event.
        builder.population.initializes_simulants(self.on_initialize_simulants,
                                                 creates_columns=columns_created)

        # Declare events in the module. At what times do individuals transition states from this module. E.g. when does
        # individual graduate in an education module.
        builder.event.register_listener("time_step", self.on_time_step, priority=4)

    def on_initialize_simulants(self, pop_data):
        """
        Parameters
        ----------
        pop_data
        Returns
        -------
        """
        pop_update = pd.DataFrame({'income_boosted': False,  # who boosted?
                                   'boost_amount': 0.},  # hh income boosted by how much?
                                  index=pop_data.index)
        self.population_view.update(pop_update)

    def on_time_step(self, event):
        """
        Parameters
        ----------
        event
        Returns
        -------
        """

        logging.info("INTERVENTION:")
        logging.info(
            f"\tApplying effects of the living wage intervention in year {event.time.year}...")

        pop = self.population_view.get(event.index, query="alive =='alive' and job_sector == 2")
        # TODO probably a faster way to do this than resetting the whole column.
<<<<<<< HEAD
        # pop['hh_income'] -= pop['boost_amount']
        # pop['boost_amount'] = 0
=======
        #pop['hh_income'] -= pop['boost_amount']
        # reset boost amount to 0 before calculating next uplift
        pop['boost_amount'] = 0
>>>>>>> 7a1e93f7
        # Now get who gets uplift (different for London/notLondon)
        who_uplifted_London = pop['hourly_wage'] > 0
        who_uplifted_London *= pop['region'] == 'London'
        who_uplifted_London *= pop['hourly_wage'] < 11.95
        who_uplifted_notLondon = pop['hourly_wage'] > 0
        who_uplifted_notLondon *= pop['region'] != 'London'
        who_uplifted_notLondon *= pop['hourly_wage'] < 10.90
        # Calculate boost amount (difference between hourly wage and living wage multiplied by hours worked in a week (extended to month))
        # boost_amount = hourly_wage_diff * hours_worked_monthly
        pop['boost_amount'] = (11.95 - pop['hourly_wage']) * (pop['job_hours'] * 4.2) * who_uplifted_London
        pop['boost_amount'] += (10.90 - pop['hourly_wage']) * (pop['job_hours'] * 4.2) * who_uplifted_notLondon

        # pop['income_deciles'] = pd.qcut(pop["hh_income"], int(100/self.prop), labels=False)
        pop['income_boosted'] = who_uplifted_notLondon | who_uplifted_London

        uplifted_households = np.unique(pop.loc[pop['income_boosted'],]['hidp'])
        pop.loc[pop['hidp'].isin(uplifted_households) ,'income_boosted'] = True # set everyone who satisfies uplift condition to true.

        #pop.drop(labels='who_uplifted', inplace=True)
        pop['hh_income'] += pop['boost_amount']
        # print(np.mean(pop['hh_income'])) # for debugging.
        # TODO some kind of heterogeneity for people in the same household..? general inclusion of household composition.
        self.population_view.update(pop[['hh_income', 'income_boosted', 'boost_amount']])

        logging.info(f"\tNumber of people uplifted: {sum(who_uplifted_London) + sum(who_uplifted_notLondon)}")
        if who_uplifted_London.sum() > 0:  # if any London individuals in simulation being uplifted (will be not true in some synthetic population runs)
            logging.info(
            f"\t...which is {((sum(who_uplifted_London) + sum(who_uplifted_notLondon)) / len(pop)) * 100}% of the total population.")
            logging.info(f"\t\tLondon n: {sum(who_uplifted_London)}")
            logging.info(f"\t\tLondon %: {(sum(who_uplifted_London) / len(pop[pop['region'] == 'London'])) * 100}")
        logging.info(f"\t\tNot London n: {sum(who_uplifted_notLondon)}")
        logging.info(f"\t\tNot London %: {(sum(who_uplifted_notLondon) / len(pop[pop['region'] != 'London'])) * 100}")
        logging.info(f"\tTotal boost amount: {pop['boost_amount'][pop['income_boosted'] == True].sum()}")
        if who_uplifted_London.sum() > 0:
            logging.info(f"\t\tLondon: {pop[who_uplifted_London]['boost_amount'].sum()}")
        logging.info(f"\t\tNot London: {pop[who_uplifted_notLondon]['boost_amount'].sum()}")
        logging.info(f"\tMean weekly boost amount: {pop['boost_amount'][pop['income_boosted'] == True].mean()}")
        if who_uplifted_London.sum() > 0:
            logging.info(f"\t\tLondon: {pop[who_uplifted_London]['boost_amount'].mean()}")
        logging.info(f"\t\tNot London: {pop[who_uplifted_notLondon]['boost_amount'].mean()}")


class energyDownlift(Base):
    @property
    def name(self):
        return "energy_downlift"

    def __repr__(self):
        return "energyDownlift()"

    def setup(self, builder):
        """ Initialise the module during simulation.setup().

        Notes
        -----
        - Load in data from pre_setup
        - Register any value producers/modifiers for death rate
        - Add required columns to population data frame
        - Add listener event to check if people die on each time step.
        - Update other required items such as randomness stream.

        Parameter
        ----------
        builder : vivarium.engine.Builder
            Vivarium's control object. Stores all simulation metadata and allows modules to use it.

        """

        # Determine which subset of the main population is used in this module.
        # columns_created is the columns created by this module.
        # view_columns is the columns from the main population used in this module. essentially what is needed for
        # transition models and any outputs.
        view_columns = ["hh_income", 'yearly_energy', 'hidp']
        columns_created = ["income_boosted", 'boost_amount']
        self.population_view = builder.population.get_view(columns=view_columns + columns_created)

        # Population initialiser. When new individuals are added to the microsimulation a constructer is called for each
        # module. Declare what constructer is used. usually on_initialize_simulants method is called. Inidividuals are
        # created at the start of a model "setup" or after some deterministic (add cohorts) or random (births) event.
        builder.population.initializes_simulants(self.on_initialize_simulants,
                                                 creates_columns=columns_created)

        # Declare events in the module. At what times do individuals transition states from this module. E.g. when does
        # individual graduate in an education module.
        builder.event.register_listener("time_step", self.on_time_step, priority=4)

    def on_initialize_simulants(self, pop_data):
        pop_update = pd.DataFrame({'income_boosted': False,  # who boosted?
                                   'boost_amount': 0.},  # hh income boosted by how much?
                                  index=pop_data.index)
        self.population_view.update(pop_update)

    def on_time_step(self, event):
        logging.info("INTERVENTION:")
        logging.info(f"\tApplying effects of the energy downlift intervention in year {event.time.year}...")

        pop = self.population_view.get(event.index, query="alive =='alive'")
        # TODO probably a faster way to do this than resetting the whole column.
<<<<<<< HEAD
        # pop['hh_income'] -= pop['boost_amount']
        # pop['boost_amount'] = 0
=======
        #pop['hh_income'] -= pop['boost_amount']
        # reset boost amount to 0 before calculating next uplift
        pop['boost_amount'] = 0
>>>>>>> 7a1e93f7
        # Poverty is defined as having (equivalised) disposable hh income <= 60% of national median.
        # About £800 as of 2020 + adjustment for inflation.
        # Subset everyone who is under poverty line.
        # TODO sheffield median not necessarily national average. need some work to store national macro estimates from somewhere?
        # TODO is an 80% increase correct? More dynamic assumption needed?
        #pop['boost_amount'] = (-(pop['yearly_energy'] / 12) * (2.3 - 1))  # 130% of monthly fuel bill subtracted from dhi.
        pop['yearly_energy'] = pop.groupby(['hidp'])['yearly_energy'].transform(max) # set households to have max energy expenditure for all individuals within that house.
        pop['boost_amount'] = (-(pop['yearly_energy'] / 12) * (1.8 - 1))  # 80% of monthly fuel bill subtracted from dhi.
        # first term is monthly fuel, second term is percentage increase of energy cap. 80% initially..?

        pop['income_boosted'] = pop['boost_amount'] != 0
        uplifted_households = np.unique(pop.loc[pop['income_boosted'],]['hidp'])
        pop.loc[pop['hidp'].isin(uplifted_households), 'income_boosted'] = True # set everyone who satisfies uplift condition to true.

        pop['hh_income'] += pop['boost_amount']
        # print(np.mean(pop['hh_income'])) # for debugging.
        # TODO assumes constant fuel expenditure beyond negative hh income. need some kind of energy module to adjust behaviour..
        self.population_view.update(pop[['hh_income', 'income_boosted', 'boost_amount']])

        logging.info(f"\tNumber of people downlifted: {sum(pop['income_boosted'])}")
        logging.info(f"\t...which is {(sum(pop['income_boosted']) / len(pop)) * 100}% of the total population.")
        logging.info(f"\tTotal boost amount: {pop['boost_amount'].sum()}")
        logging.info(f"\tMean boost amount: {pop['boost_amount'][pop['income_boosted']].mean()}")


class energyDownliftNoSupport(Base):
    @property
    def name(self):
        return "energy_downlift_no_support"

    def __repr__(self):
        return "energyDownliftNoSupport()"

    def setup(self, builder):
        """ Initialise the module during simulation.setup().

        Notes
        -----
        - Load in data from pre_setup
        - Register any value producers/modifiers for death rate
        - Add required columns to population data frame
        - Add listener event to check if people die on each time step.
        - Update other required items such as randomness stream.

        Parameter
        ----------
        builder : vivarium.engine.Builder
            Vivarium's control object. Stores all simulation metadata and allows modules to use it.

        """

        # Determine which subset of the main population is used in this module.
        # columns_created is the columns created by this module.
        # view_columns is the columns from the main population used in this module. essentially what is needed for
        # transition models and any outputs.
        view_columns = ["hh_income", 'yearly_energy', 'hidp']
        columns_created = ["income_boosted", 'boost_amount']
        self.population_view = builder.population.get_view(columns=view_columns + columns_created)

        # Population initialiser. When new individuals are added to the microsimulation a constructer is called for each
        # module. Declare what constructer is used. usually on_initialize_simulants method is called. Inidividuals are
        # created at the start of a model "setup" or after some deterministic (add cohorts) or random (births) event.
        builder.population.initializes_simulants(self.on_initialize_simulants,
                                                 creates_columns=columns_created)

        # Declare events in the module. At what times do individuals transition states from this module. E.g. when does
        # individual graduate in an education module.
        builder.event.register_listener("time_step", self.on_time_step, priority=3)

    def on_initialize_simulants(self, pop_data):
        pop_update = pd.DataFrame({'income_boosted': False,  # who boosted?
                                   'boost_amount': 0.},  # hh income boosted by how much?
                                  index=pop_data.index)
        self.population_view.update(pop_update)

    def on_time_step(self, event):
        pop = self.population_view.get(event.index, query="alive =='alive'")
        # TODO probably a faster way to do this than resetting the whole column.
<<<<<<< HEAD
        # pop['hh_income'] -= pop['boost_amount']
        # pop['boost_amount'] = 0
=======
        #pop['hh_income'] -= pop['boost_amount']
        # reset boost amount to 0 before calculating next uplift
        pop['boost_amount'] = 0
>>>>>>> 7a1e93f7
        # Poverty is defined as having (equivalised) disposable hh income <= 60% of national median.
        # About £800 as of 2020 + adjustment for inflation.
        # Subset everyone who is under poverty line.
        # TODO sheffield median not necessarily national average. need some work to store national macro estimates from somewhere?
        # TODO is an 80% increase correct? More dynamic assumption needed?
        pop['yearly_energy'] = pop.groupby(['hidp'])['yearly_energy'].transform(max) # set households to have max energy expenditure for all individuals within that house.
        pop['boost_amount'] = (-(pop['yearly_energy'] / 12) * (3.0 - 1))  # 130% of monthly fuel bill subtracted from dhi.
        #pop['boost_amount'] = (-(pop['yearly_energy'] / 12) * (1.8 - 1))  # 80% of monthly fuel bill subtracted from dhi.
        # first term is monthly fuel, second term is percentage increase of energy cap. 80% initially..?

        pop['income_boosted'] = pop['boost_amount'] != 0
        uplifted_households = np.unique(pop.loc[pop['income_boosted'],]['hidp'])
        pop.loc[pop['hidp'].isin(uplifted_households), 'income_boosted'] = True # set everyone who satisfies uplift condition to true.

        pop['hh_income'] += pop['boost_amount']
        # print(np.mean(pop['hh_income'])) # for debugging.
        # TODO assumes constant fuel expenditure beyond negative hh income. need some kind of energy module to adjust behaviour..
        self.population_view.update(pop[['hh_income', 'income_boosted', 'boost_amount']])


class ChildPovertyReductionRANDOM(Base):
    """Uplift by £25 per week per child in each household. """

    @property
    def name(self):
        return "child_poverty_reduction_random"

    def __repr__(self):
        return "ChildPovertyReductionRANDOM()"

    def setup(self, builder):
        """ Initialise the module during simulation.setup().

        Notes
        -----
        - Load in data from pre_setup
        - Register any value producers/modifiers for death rate
        - Add required columns to population data frame
        - Add listener event to check if people die on each time step.
        - Update other required items such as randomness stream.

        Parameter
        ----------
        builder : vivarium.engine.Builder
            Vivarium's control object. Stores all simulation metadata and allows modules to use it.

        """

        # Determine which subset of the main population is used in this module.
        # columns_created is the columns created by this module.
        # view_columns is the columns from the main population used in this module. essentially what is needed for
        # transition models and any outputs.
        view_columns = ["hh_income", 'nkids', 'hidp']
        columns_created = ["income_boosted", "boost_amount"]
        self.population_view = builder.population.get_view(columns=view_columns + columns_created)

        # Population initialiser. When new individuals are added to the microsimulation a constructer is called for each
        # module. Declare what constructer is used. usually on_initialize_simulants method is called. Inidividuals are
        # created at the start of a model "setup" or after some deterministic (add cohorts) or random (births) event.
        builder.population.initializes_simulants(self.on_initialize_simulants,
                                                 creates_columns=columns_created)

        # Declare events in the module. At what times do individuals transition states from this module. E.g. when does
        # individual graduate in an education module.
        builder.event.register_listener("time_step", self.on_time_step, priority=4)

    def on_initialize_simulants(self, pop_data):
        pop_update = pd.DataFrame({'income_boosted': False,
                                   'boost_amount': 0.},
                                  index=pop_data.index)
        self.population_view.update(pop_update)

    def on_time_step(self, event):

        logging.info("INTERVENTION:")
        logging.info(f"\tApplying effects of the child poverty reduction intervention in year {event.time.year}...")

        # This intervention will reduce the % of children living in families in relative poverty to a defined proportion
        # by a set end year. As a first attempt, we will reduce the numbers to fewer than 10% of children living in
        # relative poverty by 2030

        # STEPS;
        # 1. Calculate median hh_income over all households
        # 2. Calculate total kids in sample
        # 3. Find all households in relative poverty
        # 4. Calculate the proportion of children in relative poverty (hh_income < 60% of median hh_income in that year)
        # 5. Calculate how many should be uplifted (gradual reduction in child poverty with 2030 as year we hit 10%)
        # 6. Calculate number of children to elevate out of poverty based on proportion to uplift
        # 7. Profit

        # set parameters
        end_year = 2030
        target_pov_prop = 0.1

        # 1. Calculate median hh_income over all households
        full_pop = self.population_view.get(event.index, query="alive =='alive'")
        # Reset the previous income_boosted for testing
        full_pop['income_boosted'] = False
        full_pop['boost_amount'] = 0.0
        self.population_view.update(full_pop[['income_boosted', 'boost_amount']])
        median_income = full_pop['hh_income'].median()
        # 2. Total number of kids
        nkids_total = full_pop['nkids'].sum()
        # TODO probably a faster way to do this than resetting the whole column.
        # full_pop['hh_income'] -= full_pop['boost_amount']  # reset boost
        # 3. Find all households in relative poverty
        relative_poverty_threshold = median_income * 0.6
        target_pop = self.population_view.get(event.index,
                                              query=f"alive == 'alive' & nkids > 0 & hh_income < "
                                                    f"{relative_poverty_threshold}")
        # 4. Calculate the proportion of children in relative poverty
        target_pop_nkids = target_pop['nkids'].sum()
        prop_in_poverty = target_pop_nkids / nkids_total
        print(f"Percentage of children in poverty: {prop_in_poverty * 100}")

        # 5. Calculate how many should be uplifted (gradual reduction in child poverty with 2030 as year we hit 10%)
        # we need to reduce this proportion down to 10% by 2030, so we can calculate the number of years we have left
        # and then the proportion to reduce in that year
        years_remaining = end_year - event.time.year

        if prop_in_poverty > target_pov_prop:
            prop_above_target = prop_in_poverty - target_pov_prop
        else:
            prop_above_target = 0

        if years_remaining > 0:  # before 2030
            proportion_to_uplift = prop_above_target / years_remaining
        elif years_remaining == 0:  # in 2030
            proportion_to_uplift = prop_above_target
        elif years_remaining < 0:  # after 2030, fix to target level
            proportion_to_uplift = prop_above_target
        print(f"Proportion to uplift by {end_year}: {prop_above_target}")
        print(f"Proportion to uplift this year: {proportion_to_uplift}")

        # 6. Calculate number of children to elevate out of poverty based on proportion to uplift
        nkids_to_uplift = round(target_pop_nkids * proportion_to_uplift)

        # 7. Randomly select households by hidp until we hit the nkids_to_uplift target
        target_hidps = []
        kids = 0
        for i in target_pop.sample(frac=1).iterrows():
            if (kids + i[1]['nkids']) <= nkids_to_uplift:
                kids += i[1]['nkids']
                target_hidps.append(i[1]['hidp'])
            if kids >= nkids_to_uplift:
                break

        print(f"Number of households to uplift: {len(target_hidps)}")
        print(f"Number of children to uplift: {target_pop[target_pop['hidp'].isin(target_hidps)]['nkids'].sum()}")

        # 8. Calculate boost amount for each household and apply
        uplift_pop = self.population_view.get(event.index,
                                              query=f"alive == 'alive' & hidp.isin({target_hidps})")
        uplift_pop['boost_amount'] = median_income - uplift_pop['hh_income']
        uplift_pop['income_boosted'] = (uplift_pop['boost_amount'] != 0)
        uplift_pop['hh_income'] += uplift_pop['boost_amount']

        # 9. Update original population with uplifted values
        self.population_view.update(uplift_pop[['hh_income', 'income_boosted', 'boost_amount']])

        target_pop2 = self.population_view.get(event.index,
                                               query=f"alive == 'alive' & nkids > 0 & hh_income < "
                                                     f"{relative_poverty_threshold}")

        print(f"Proportion of children in poverty AFTER intervention: {target_pop2['nkids'].sum() / nkids_total}")

        # 10. Logging
        logging.info(f"\tNumber of people uplifted: {sum(uplift_pop['income_boosted'])}")
        logging.info(f"\t...which is {(sum(uplift_pop['income_boosted']) / len(full_pop)) * 100}% of the total "
                     f"population.")
        logging.info(f"\t...and {(sum(uplift_pop['income_boosted']) / len(target_pop)) * 100}% of the population in"
                     f"poverty.")
        logging.info(f"\tTotal boost amount: {uplift_pop['boost_amount'].sum()}")
        logging.info(f"\tMean boost amount across households in poverty: "
                     f"{uplift_pop['boost_amount'][uplift_pop['income_boosted']].mean()}")


class ChildPovertyReductionSUSTAIN(Base):
    """Uplift by £25 per week per child in each household. """

    @property
    def name(self):
        return "child_poverty_reduction_sustain"

    def __repr__(self):
        return "ChildPovertyReductionSUSTAIN()"

    def setup(self, builder):
        """ Initialise the module during simulation.setup().

        Notes
        -----
        - Load in data from pre_setup
        - Register any value producers/modifiers for death rate
        - Add required columns to population data frame
        - Add listener event to check if people die on each time step.
        - Update other required items such as randomness stream.

        Parameter
        ----------
        builder : vivarium.engine.Builder
            Vivarium's control object. Stores all simulation metadata and allows modules to use it.

        """

        # Determine which subset of the main population is used in this module.
        # columns_created is the columns created by this module.
        # view_columns is the columns from the main population used in this module. essentially what is needed for
        # transition models and any outputs.
        view_columns = ["hh_income", 'nkids', 'hidp']
        columns_created = ["income_boosted", "boost_amount"]
        self.population_view = builder.population.get_view(columns=view_columns + columns_created)

        # Population initialiser. When new individuals are added to the microsimulation a constructer is called for each
        # module. Declare what constructer is used. usually on_initialize_simulants method is called. Inidividuals are
        # created at the start of a model "setup" or after some deterministic (add cohorts) or random (births) event.
        builder.population.initializes_simulants(self.on_initialize_simulants,
                                                 creates_columns=columns_created)

        # Declare events in the module. At what times do individuals transition states from this module. E.g. when does
        # individual graduate in an education module.
        builder.event.register_listener("time_step", self.on_time_step, priority=4)

    def on_initialize_simulants(self, pop_data):
        pop_update = pd.DataFrame({'income_boosted': False,
                                   'boost_amount': 0.},
                                  index=pop_data.index)
        self.population_view.update(pop_update)

    def on_time_step(self, event):

        logging.info("INTERVENTION:")
        logging.info(f"\tApplying effects of the child poverty reduction intervention in year {event.time.year}...")

        # This intervention will reduce the % of children living in families in relative poverty to a defined proportion
        # by a set end year. As a first attempt, we will reduce the numbers to fewer than 10% of children living in
        # relative poverty by 2030

        # STEPS;
        # 1. Calculate median hh_income over all households
        # 2. Calculate total kids in sample
        # 3. Find all households in relative poverty
        # 4. Calculate the proportion of children in relative poverty (hh_income < 60% of median hh_income in that year)
        # 5. Calculate how many should be uplifted (gradual reduction in child poverty with 2030 as year we hit 10%)
        # 6. Calculate number of children to elevate out of poverty based on proportion to uplift
        # 7. Profit

        # set parameters
        end_year = 2030
        target_pov_prop = 0.1

        # 1. Calculate median hh_income over all households
        full_pop = self.population_view.get(event.index, query="alive =='alive'")
        # Reset the previous income_boosted for testing
        # full_pop['income_boosted'] = False
        full_pop['boost_amount'] = 0.0
        self.population_view.update(full_pop[['boost_amount']])
        median_income = full_pop['hh_income'].median()
        # 2. Total number of kids
        nkids_total = full_pop['nkids'].sum()
        # TODO probably a faster way to do this than resetting the whole column.
        # full_pop['hh_income'] -= full_pop['boost_amount']  # reset boost
        # 3. Find all households in relative poverty
        relative_poverty_threshold = median_income * 0.6
        target_pop = self.population_view.get(event.index,
                                              query=f"alive == 'alive' & nkids > 0 & hh_income < "
                                                    f"{relative_poverty_threshold}")
        # 3a. This is the SUSTAIN intervention, so we want to find the households that have previously received the
        # intervention (if any) and uplift them again. This is to simulate ongoing support for a set of families
        target_pop['boost_amount'][(target_pop['income_boosted'] == True) &  # previously uplifted
                                   (target_pop['hh_income'] < median_income)] = median_income - target_pop['hh_income']
        target_pop['hh_income'] = target_pop['hh_income'] + target_pop['boost_amount']
        self.population_view.update(target_pop[['hh_income', 'boost_amount']])
        target_pop = self.population_view.get(event.index,
                                              query=f"alive == 'alive' & nkids > 0 & hh_income < "
                                                    f"{relative_poverty_threshold}")
        # 4. Calculate the proportion of children in relative poverty
        target_pop_nkids = target_pop['nkids'].sum()
        prop_in_poverty = target_pop_nkids / nkids_total
        print(f"Percentage of children in poverty: {prop_in_poverty * 100}")

        # 5. Calculate how many should be uplifted (gradual reduction in child poverty with 2030 as year we hit 10%)
        # we need to reduce this proportion down to 10% by 2030, so we can calculate the number of years we have left
        # and then the proportion to reduce in that year
        years_remaining = end_year - event.time.year

        if prop_in_poverty > target_pov_prop:
            prop_above_target = prop_in_poverty - target_pov_prop
        else:
            prop_above_target = 0

        if years_remaining > 0:  # before 2030
            proportion_to_uplift = prop_above_target / years_remaining
        elif years_remaining == 0:  # in 2030
            proportion_to_uplift = prop_above_target
        elif years_remaining < 0:  # after 2030, fix to target level
            proportion_to_uplift = prop_above_target
        print(f"Proportion to uplift by {end_year}: {prop_above_target}")
        print(f"Proportion to uplift this year: {proportion_to_uplift}")

        # 6. Calculate number of children to elevate out of poverty based on proportion to uplift
        nkids_to_uplift = round(target_pop_nkids * proportion_to_uplift)

        # 7. Randomly select households by hidp until we hit the nkids_to_uplift target
        target_hidps = []
        kids = 0
        for i in target_pop.sample(frac=1).iterrows():
            if (kids + i[1]['nkids']) <= nkids_to_uplift:
                kids += i[1]['nkids']
                target_hidps.append(i[1]['hidp'])
            if kids >= nkids_to_uplift:
                break

        print(f"Number of households to uplift: {len(target_hidps)}")
        print(f"Number of children to uplift: {target_pop[target_pop['hidp'].isin(target_hidps)]['nkids'].sum()}")

        # 8. Calculate boost amount for each household and apply
        uplift_pop = self.population_view.get(event.index,
                                              query=f"alive == 'alive' & hidp.isin({target_hidps})")
        uplift_pop['boost_amount'] = median_income - uplift_pop['hh_income']
        uplift_pop['income_boosted'] = (uplift_pop['boost_amount'] != 0)
        uplift_pop['hh_income'] += uplift_pop['boost_amount']

        # 9. Update original population with uplifted values
        self.population_view.update(uplift_pop[['hh_income', 'income_boosted', 'boost_amount']])

        target_pop2 = self.population_view.get(event.index,
                                               query=f"alive == 'alive' & nkids > 0 & hh_income < "
                                                     f"{relative_poverty_threshold}")

        print(f"Proportion of children in poverty AFTER intervention: {target_pop2['nkids'].sum() / nkids_total}")

        # 10. Logging
        logging.info(f"\tNumber of people uplifted: {sum(uplift_pop['income_boosted'])}")
        logging.info(f"\t...which is {(sum(uplift_pop['income_boosted']) / len(full_pop)) * 100}% of the total "
                     f"population.")
        logging.info(f"\t...and {(sum(uplift_pop['income_boosted']) / len(target_pop)) * 100}% of the population in"
                     f"poverty.")
        logging.info(f"\tTotal boost amount: {uplift_pop['boost_amount'].sum()}")
        logging.info(f"\tMean boost amount across households in poverty: "
                     f"{uplift_pop['boost_amount'][uplift_pop['income_boosted']].mean()}")

### some test on time steps for variious scotland interventions
# scotland only.
# pop = self.population_view.get(event.index, query="alive =='alive' and region=='Scotland'")

# disabled people. labour state.
# pop = self.population_view.get(event.index, query="alive =='alive' and labour_state=='Sick/Disabled'")
# unemployed adults. unemployed labour state.
# pop = self.population_view.get(event.index, query="alive =='alive' and labour_state=='Unemployed'")

# minority ethnic households
# pop = pop.loc[pop['ethnicity'].isin(minorities) # BAN,BLA,BLC,CHI,IND,OBL,WHO,OAS,PAK any others?

# child poverty priority groups (3+ children, mother under 25). nkids >3/ nkids >0 and female and under 25. further groups depend on data.)
# pop = self.population_view.get(event.index, query="alive =='alive' and nkids>=3")
# pop = self.population_view.get(event.index, query="alive =='alive' and age<=25 and nkids>0")

# young adults (under 25). obvious.
# pop = self.population_view.get(event.index, query="alive =='alive' and age<=25")

# those with no formal qualifications. Education level 0.
# pop = self.population_view.get(event.index, query="alive =='alive' and education_state==0")


# Doubling briding payment from 130 to 260 per month per child. analogous to child uplift.

# fuel insecurity fund to 20 million.
# constraining scotland to only use 20 million for energy expenditure.
# requires full scale population or reduction of money to be proportional.

# funding to Local authorities for more flexible management of energy bills. seems idealistic and hard to implement without extensive data on how each LA would react. needs much more research.
# again needs full spatial population as MINOS input.

# moratorium on rent/evictions. not sure how easy this would be. can freeze rents but no eviction variables.

# debt relief on most financially vulnerable. (again no debt variables.) have financial condition variables which may be useful instead?

# island households fund. spatial policy should be easy to cut by island super outputs but need a list of them from somewhere (spatial policy...).

# subtract income based on yearly energy.
# change by year according to EPG caps.
# Apr 2021 - £1138
# Oct 2021 - £1277
# Apr 2022 - £1971
# Oct 2022 - £2500
# Apr 2023 - £3000
# TODO this is a bit naive. can it be improved? see broadbent paper.
energy_cap_prices = {2017: 1300, #TODO could be refined tobe more precise
                     2018: 1300,
                     2019: 1308,
                     2020: 1286,
                     2021: 1333,
                     2022: 2316,
                     2023: 3500}

class energyPriceCapGuarantee(Base):
    @property
    def name(self):
        return "energyPriceCapGuarantee"

    def __repr__(self):
        return "energyPriceCapGuarantee()"

    def setup(self, builder):
        """ Initialise the module during simulation.setup().

        Notes
        -----
        - Load in data from pre_setup
        - Register any value producers/modifiers for death rate
        - Add required columns to population data frame
        - Add listener event to check if people die on each time step.
        - Update other required items such as randomness stream.

        Parameter
        ----------
        builder : vivarium.engine.Builder
            Vivarium's control object. Stores all simulation metadata and allows modules to use it.

        """

        # Determine which subset of the main population is used in this module.
        # columns_created is the columns created by this module.
        # view_columns is the columns from the main population used in this module. essentially what is needed for
        # transition models and any outputs.
        view_columns = ["hh_income", 'yearly_energy', 'hidp']
        columns_created = ["income_boosted", 'boost_amount']
        self.population_view = builder.population.get_view(columns=view_columns + columns_created)

        # Population initialiser. When new individuals are added to the microsimulation a constructer is called for each
        # module. Declare what constructer is used. usually on_initialize_simulants method is called. Inidividuals are
        # created at the start of a model "setup" or after some deterministic (add cohorts) or random (births) event.
        builder.population.initializes_simulants(self.on_initialize_simulants,
                                                 creates_columns=columns_created)

        # Declare events in the module. At what times do individuals transition states from this module. E.g. when does
        # individual graduate in an education module.
        builder.event.register_listener("time_step", self.on_time_step, priority=3)


    def on_initialize_simulants(self, pop_data):
        pop_update = pd.DataFrame({'income_boosted': False,  # who boosted?
                                   'boost_amount': 0.},  # hh income boosted by how much?
                                  index=pop_data.index)
        self.population_view.update(pop_update)


    def on_time_step(self, event):
        pop = self.population_view.get(event.index, query="alive =='alive'")
        self.year = event.time.year
        # TODO probably a faster way to do this than resetting the whole column.
        #pop['hh_income'] -= pop['boost_amount']
        # Poverty is defined as having (equivalised) disposable hh income <= 60% of national median.
        # About £800 as of 2020 + adjustment for inflation.
        # Subset everyone who is under poverty line.
        # TODO sheffield median not necessarily national average. need some work to store national macro estimates from somewhere?
        # TODO is an 80% increase correct? More dynamic assumption needed?
        year = min(self.year, 2023)
        #pop['boost_amount'] = (-(pop['yearly_energy'] / 12) * (energy_cap_prices[year]/1300-1))  # 80% of monthly fuel bill subtracted from dhi.
        pop['yearly_energy'] = pop.groupby(['hidp'])['yearly_energy'].transform(max) # set households to have max energy expenditure for all individuals within that house.
        pop['boost_amount'] = (-(pop['yearly_energy'] / 12) * (energy_cap_prices[year]/1300))  # 80% of monthly fuel bill subtracted from dhi.
        # first term is monthly fuel, second term is percentage increase of energy cap. 80% initially..?

        pop['income_boosted'] = pop['boost_amount'] != 0
        uplifted_households = np.unique(pop.loc[pop['income_boosted'],]['hidp'])
        pop.loc[pop['hidp'].isin(uplifted_households), 'income_boosted'] = True # set everyone who satisfies uplift condition to true.

        pop['hh_income'] += pop['boost_amount']
        # print(np.mean(pop['hh_income'])) # for debugging.
        # TODO assumes constant fuel expenditure beyond negative hh income. need some kind of energy module to adjust behaviour..
        self.population_view.update(pop[['hh_income', 'income_boosted', 'boost_amount']])

class energyBillSupportScheme(Base):
    @property
    def name(self):
        return "energyBillSupportScheme"

    def __repr__(self):
        return "energyBillSupportScheme()"

    def setup(self, builder):
        """ Initialise the module during simulation.setup().
        Notes
        -----
        - Load in data from pre_setup
        - Register any value producers/modifiers for death rate
        - Add required columns to population data frame
        - Add listener event to check if people die on each time step.
        - Update other required items such as randomness stream.
        Parameter
        ----------
        builder : vivarium.engine.Builder
            Vivarium's control object. Stores all simulation metadata and allows modules to use it.
        """

        # Determine which subset of the main population is used in this module.
        # columns_created is the columns created by this module.
        # view_columns is the columns from the main population used in this module. essentially what is needed for
        # transition models and any outputs.
        view_columns = ['yearly_energy',
                        "region",
                        "hidp",
                        "labour_state",
                        'hh_income',
                        "universal_income",
                        "council_tax"]
        columns_created = ["income_boosted", 'boost_amount']
        self.population_view = builder.population.get_view(columns=view_columns + columns_created)

        # Population initialiser. When new individuals are added to the microsimulation a constructer is called for each
        # module. Declare what constructer is used. usually on_initialize_simulants method is called. Inidividuals are
        # created at the start of a model "setup" or after some deterministic (add cohorts) or random (births) event.
        builder.population.initializes_simulants(self.on_initialize_simulants,
                                                 creates_columns=columns_created)

        # Declare events in the module. At what times do individuals transition states from this module. E.g. when does
        # individual graduate in an education module.
        builder.event.register_listener("time_step", self.on_time_step)


    def on_initialize_simulants(self, pop_data):
        pop_update = pd.DataFrame({'income_boosted': False,  # who boosted?
                                   'boost_amount': 0.},  # hh income boosted by how much?
                                  index=pop_data.index)
        self.population_view.update(pop_update)


    def on_time_step(self, event):
        pop = self.population_view.get(event.index, query="alive =='alive'")
        self.year = event.time.year
        # DONT SUBTRACT FROM INCOME AS IT SEEMS TO UNDO ITSELF AAAAAAAAA.
        #pop['hh_income'] -= pop['boost_amount']
        # Poverty is defined as having (equivalised) disposable hh income <= 60% of national median.
        # About £800 as of 2020 + adjustment for inflation.
        # Subset everyone who is under poverty line.
        year = min(self.year, 2023)
        pop['yearly_energy'] = pop.groupby(['hidp'])['yearly_energy'].transform(max) # set households to have max energy expenditure for all individuals within that house.
        pop['boost_amount'] = (-(pop['yearly_energy'] / 12) * (energy_cap_prices[year]/1300))  # 80% of monthly fuel bill subtracted from dhi.
        #pop['boost_amount'] = (-(pop['yearly_energy'] / 12) * (energy_cap_prices[year]/1300 - 1))  # 80% of monthly fuel bill subtracted from dhi.
        # first term is monthly fuel, second term is percentage increase of energy cap. 80% initially..?

        # Energy Bill Support Schemes (EBSS) interventions
        # £400 to all households base. £600 in Northern Ireland and Wales.
        if self.year >= 2022:
            pop['boost_amount'] += 400
            pop.loc[pop['region']=="Northern Ireland", 'boost_amount'] += 200
            pop.loc[pop['region']=="Wales", 'boost_amount'] += 200

            # £900 for those on means tested (need benefits variables)
            # TODO how is this determined? Needs extra variable from US. Work out what 'means tested' is and any US mapping.
            # £300 for households with pensioners (labour states)
            pensioner_houses = pop.loc[pop['labour_state']=="Retired", 'hidp']
            pop.loc[pop['hidp'].isin(pensioner_houses), 'boost_amount'] += 300
            # £150 for households with long term sick/disabled individuals.
            disability_houses = pop.loc[pop['labour_state']=="Sick/Disabled", 'hidp']
            pop.loc[pop['hidp'].isin(disability_houses), 'boost_amount'] += 150
            # £650 for those on universal credit
            universal_credit_houses = pop.loc[pop['universal_income']==1, 'hidp']
            pop.loc[pop['hidp'].isin(universal_credit_houses), 'boost_amount'] += 650
            # £150 for council tax bands A-D. Work out who has council_tax value between 1 and 4 in two stages.
            ct_band_D_houses = pop.loc[pop['council_tax']<=4, ['council_tax', 'hidp']]
            ct_band_A_D_houses = ct_band_D_houses.loc[ct_band_D_houses['council_tax']>=1, 'hidp']
            pop.loc[pop['hidp'].isin(ct_band_A_D_houses), 'boost_amount'] += 150

        # discounting based on tariff type (prepayment meters/fixed rate tariffs/ all different (cant do this..)
            # TODO see elecpay/gaspay.
            # Long term government net zero plans. estimating 15% reduction in household energy bills
            # for now assume linear reduction in energy costs from 0% to 15% by 2030.
            # TODO naive?
            # TODO any other boosts suggested by new gov plans. any specifically by subgroups?
        pop['boost_amount'] = pop['boost_amount'].clip(upper=0.001) # real intervention only gave households money until they reached £0 energy bills. they cant 'gain' money.

        uplifted_households = np.unique(pop.loc[pop['income_boosted'],]['hidp'])
        pop.loc[pop['hidp'].isin(uplifted_households), 'income_boosted'] = True # set everyone who satisfies uplift condition to true.
        pop['income_boosted'] = pop['boost_amount'] != 0
        pop['hh_income'] += pop['boost_amount']

        # print(np.mean(pop['hh_income'])) # for debugging.
        # TODO assumes no social change. just go very negative which has major detrimental effects.
        # TODO add in reduction due to energy crisis that varies by year.

        self.population_view.update(pop[['hh_income', 'income_boosted', 'boost_amount']])
<|MERGE_RESOLUTION|>--- conflicted
+++ resolved
@@ -286,17 +286,10 @@
         pop = self.population_view.get(event.index, query="alive =='alive'")
         # print(np.mean(pop['hh_income'])) # for debugging purposes.
         # TODO probably a faster way to do this than resetting the whole column.
-<<<<<<< HEAD
         # pop['hh_income'] -= pop['boost_amount']  # reset boost if people move out of bottom decile.
         # pop['boost_amount'] = 0
         pop['boost_amount'] = (
                     25 * 30.436875 * pop['nkids'] / 7)  # £25 per week * 30.463/7 weeks per average month * nkids.
-=======
-        #pop['hh_income'] -= pop['boost_amount']  # reset boost if people move out of bottom decile.
-        # reset boost amount to 0 before calculating next uplift
-        pop['boost_amount'] = 0
-        pop['boost_amount'] = (25 * 30.436875 * pop['nkids'] / 7) # £25 per week * 30.463/7 weeks per average month * nkids.
->>>>>>> 7a1e93f7
         pop['income_boosted'] = (pop['boost_amount'] != 0)
         pop['hh_income'] += pop['boost_amount']
         # print(np.mean(pop['hh_income'])) # for debugging.
@@ -369,14 +362,8 @@
 
         pop = self.population_view.get(event.index, query="alive =='alive'")
         # TODO probably a faster way to do this than resetting the whole column.
-<<<<<<< HEAD
         # pop['hh_income'] -= pop['boost_amount']
         # pop['boost_amount'] = 0
-=======
-        #pop['hh_income'] -= pop['boost_amount']
-        # reset boost amount to 0 before calculating next uplift
-        pop['boost_amount'] = 0
->>>>>>> 7a1e93f7
         # Poverty is defined as having (equivalised) disposable hh income <= 60% of national median.
         # About £800 as of 2020 + adjustment for inflation.
         # Subset everyone who is under poverty line.
@@ -469,14 +456,8 @@
 
         pop = self.population_view.get(event.index, query="alive =='alive' and job_sector == 2")
         # TODO probably a faster way to do this than resetting the whole column.
-<<<<<<< HEAD
         # pop['hh_income'] -= pop['boost_amount']
         # pop['boost_amount'] = 0
-=======
-        #pop['hh_income'] -= pop['boost_amount']
-        # reset boost amount to 0 before calculating next uplift
-        pop['boost_amount'] = 0
->>>>>>> 7a1e93f7
         # Now get who gets uplift (different for London/notLondon)
         who_uplifted_London = pop['hourly_wage'] > 0
         who_uplifted_London *= pop['region'] == 'London'
@@ -575,14 +556,8 @@
 
         pop = self.population_view.get(event.index, query="alive =='alive'")
         # TODO probably a faster way to do this than resetting the whole column.
-<<<<<<< HEAD
         # pop['hh_income'] -= pop['boost_amount']
         # pop['boost_amount'] = 0
-=======
-        #pop['hh_income'] -= pop['boost_amount']
-        # reset boost amount to 0 before calculating next uplift
-        pop['boost_amount'] = 0
->>>>>>> 7a1e93f7
         # Poverty is defined as having (equivalised) disposable hh income <= 60% of national median.
         # About £800 as of 2020 + adjustment for inflation.
         # Subset everyone who is under poverty line.
@@ -661,14 +636,8 @@
     def on_time_step(self, event):
         pop = self.population_view.get(event.index, query="alive =='alive'")
         # TODO probably a faster way to do this than resetting the whole column.
-<<<<<<< HEAD
         # pop['hh_income'] -= pop['boost_amount']
         # pop['boost_amount'] = 0
-=======
-        #pop['hh_income'] -= pop['boost_amount']
-        # reset boost amount to 0 before calculating next uplift
-        pop['boost_amount'] = 0
->>>>>>> 7a1e93f7
         # Poverty is defined as having (equivalised) disposable hh income <= 60% of national median.
         # About £800 as of 2020 + adjustment for inflation.
         # Subset everyone who is under poverty line.
@@ -1122,6 +1091,8 @@
         self.year = event.time.year
         # TODO probably a faster way to do this than resetting the whole column.
         #pop['hh_income'] -= pop['boost_amount']
+        # reset boost amount to 0 before calculating next uplift
+        pop['boost_amount'] = 0
         # Poverty is defined as having (equivalised) disposable hh income <= 60% of national median.
         # About £800 as of 2020 + adjustment for inflation.
         # Subset everyone who is under poverty line.
