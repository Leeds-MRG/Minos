"""
Module for applying any interventions to the base population from replenishment.
"""

import itertools
import sys
import pandas as pd
import numpy as np
from pathlib import Path
import logging
from minos.modules.base_module import Base
from minos.data_generation import generate_composite_vars as gcv
from minos.data_generation import US_utils

POVERTY_INTERVENTION_DICT = {1: "Child payment",
                             2: "Direct income supplementation",
                             }

from minos.outcomes.aggregate_subset_functions import dynamic_subset_function

def get_monthly_boost_amount(data, boost_amount):
    """Calculate monthly uplift for eligible households. number of children * 30.436875/7 weeks * boost amount
    """
    return boost_amount * 30.436875 * data['nkids'] / 7

class childUplift():

    @property
    def name(self):
        return "child_uplift"

    def __repr__(self):
        return "childUplift()"

    def pre_setup(self, config, simulation):
        self.uplift_condition = config['intervention_parameters']['uplift_condition']
        self.uplift_amount = config['intervention_parameters']['uplift_amount']
        print(f"Running child uplift with condition {self.uplift_condition} and uplift amount {self.uplift_amount}.")
        return simulation

    def setup(self, builder):
        """ Initialise the module during simulation.setup().

        Notes
        -----
        - Load in data from pre_setup
        - Register any value producers/modifiers for death rate
        - Add required columns to population data frame
        - Add listener event to check if people die on each time step.
        - Update other required items such as randomness stream.

        Parameter
        ----------
        builder : vivarium.engine.Builder
            Vivarium's control object. Stores all simulation metadata and allows modules to use it.

        """

        # Determine which subset of the main population is used in this module.
        # columns_created is the columns created by this module.
        # view_columns is the columns from the main population used in this module. essentially what is needed for
        # transition models and any outputs.
        view_columns = ["hh_income",
                        'nkids',
                        'alive',
                        'universal_credit',
                        'hidp',
                        "S7_labour_state",
                        "marital_status",
                        'age',
                        'ethnicity']
        columns_created = ["income_boosted", "boost_amount"]
        self.population_view = builder.population.get_view(columns=view_columns + columns_created)

        # Population initialiser. When new individuals are added to the microsimulation a constructer is called for each
        # module. Declare what constructer is used. usually on_initialize_simulants method is called. Inidividuals are
        # created at the start of a model "setup" or after some deterministic (add cohorts) or random (births) event.
        builder.population.initializes_simulants(self.on_initialize_simulants,
                                                 creates_columns=columns_created)

        # Declare events in the module. At what times do individuals transition states from this module. E.g. when does
        # individual graduate in an education module.
        builder.event.register_listener("time_step", self.on_time_step, priority=4)

    def on_initialize_simulants(self, pop_data):
        pop_update = pd.DataFrame({'income_boosted': False,
                                   'boost_amount': 0.},
                                  index=pop_data.index)
        self.population_view.update(pop_update)

    def on_time_step(self, event):

        logging.info("INTERVENTION:")
        logging.info(f"\tApplying effects of the hh_income child uplift intervention in year {event.time.year}...")

        pop = self.population_view.get(event.index, query="alive =='alive'")
        # print(np.mean(pop['hh_income'])) # for debugging purposes.
        # TODO probably a faster way to do this than resetting the whole column.
        if self.uplift_condition == "who_below_poverty_line_and_kids":
            pop['hh_income'] -= pop['boost_amount']  # reset boost if people move out of bottom decile. only do this for relative poverty uplift.
        else:
            pop['income_boosted'] = False
        uplifted_households = np.unique(dynamic_subset_function(pop, self.uplift_condition)['hidp'])
        pop.loc[pop['hidp'].isin(uplifted_households) ,'income_boosted'] = True # set everyone who satisfies uplift condition to true.
        pop['boost_amount'] = pop['income_boosted'] * get_monthly_boost_amount(pop, self.uplift_amount) # £25 per week * 30.463/7 weeks per average month * nkids.
        #pop['income_boosted'] = (pop['boost_amount'] != 0)
        pop['hh_income'] += pop['boost_amount']
        # print(np.mean(pop['hh_income'])) # for debugging.
        # TODO some kind of heterogeneity for people in the same household..? general inclusion of houshold compositon.
        self.population_view.update(pop[['hh_income', 'income_boosted', 'boost_amount']])

        logging.info(f"\tNumber of people uplifted: {sum(pop['income_boosted'])}")
        logging.info(f"\t...which is {(sum(pop['income_boosted']) / len(pop)) * 100}% of the total population.")
        logging.info(f"\tTotal boost amount: {pop['boost_amount'].sum()}")
        logging.info(f"\tMean boost amount: {pop['boost_amount'][pop['income_boosted']].mean()}")



class hhIncomeIntervention():

    @property
    def name(self):
        return "hh_income_intervention"

    def __repr__(self):
        return "hhIncomeIntervention()"

    # In Daedalus pre_setup was done in the run_pipeline file. This way is tidier and more modular in my opinion.
    def pre_setup(self, config, simulation):
        """ Load in anything required for the module to run into the config and simulation object.

        Parameters
        ----------
        config : vivarium.config_tree.ConfigTree
            Config yaml tree for vivarium with the items needed for this module to run.

        simulation : vivarium.interface.interactive.InteractiveContext
            The initiated vivarium simulation object before simulation.setup() is run with updated config/inputs.

        Returns
        -------
            simulation : vivarium.interface.interactive.InteractiveContext
                The initiated vivarium simulation object with anything needed to run the module.
                E.g. rate tables.
        """
        # nothing done here yet. transition models specified by year later.
        print("print sys argv")
        print(sys.argv)
        print(config.keys())
        uplift = [0, 1000, 10000]  # uplift amount
        percentage_uplift = [10, 25, 75]  # uplift proportion.
        run_id = np.arange(1, 50 + 1, 1)  # 50 repeats for each combination of the above parameters
        parameter_lists = list(itertools.product(*[uplift, percentage_uplift, run_id]))
        if 'run_id' in config.keys():
            # Pick a set of parameters according to task_id arg from batch run.
            run_id = config['run_id']
        else:
            # If no task id specified (you should) choose the first task as a test.
            run_id = 1
        parameters = parameter_lists[run_id]
        config.update({'experiment_parameters': parameters}, source=str(Path(__file__).resolve()))
        config.update({'experiment_parameters_names': ['uplift', 'prop', 'id']}, source=str(Path(__file__).resolve()))

        self.uplift = parameters[0]
        self.prop = parameters[1]

        return simulation

    def setup(self, builder):
        """ Initialise the module during simulation.setup().

        Notes
        -----
        - Load in data from pre_setup
        - Register any value producers/modifiers for death rate
        - Add required columns to population data frame
        - Add listener event to check if people die on each time step.
        - Update other required items such as randomness stream.

        Parameter
        ----------
        builder : vivarium.engine.Builder
            Vivarium's control object. Stores all simulation metadata and allows modules to use it.

        """

        # Determine which subset of the main population is used in this module.
        # columns_created is the columns created by this module.
        # view_columns is the columns from the main population used in this module. essentially what is needed for
        # transition models and any outputs.
        view_columns = ["hh_income", 'hidp']
        columns_created = ["income_boosted", 'boost_amount']
        self.population_view = builder.population.get_view(columns=view_columns + columns_created)

        # Population initialiser. When new individuals are added to the microsimulation a constructer is called for each
        # module. Declare what constructer is used. usually on_initialize_simulants method is called. Inidividuals are
        # created at the start of a model "setup" or after some deterministic (add cohorts) or random (births) event.
        builder.population.initializes_simulants(self.on_initialize_simulants,
                                                 creates_columns=columns_created)

        # Declare events in the module. At what times do individuals transition states from this module. E.g. when does
        # individual graduate in an education module.
        builder.event.register_listener("time_step", self.on_time_step, priority=4)

    def on_initialize_simulants(self, pop_data):
        pop_update = pd.DataFrame({'income_boosted': False,
                                   'boost_amount': 0},
                                  index=pop_data.index)
        self.population_view.update(pop_update)

    def on_time_step(self, event):

        logging.info("INTERVENTION:")
        logging.info(f"\tApplying effects of the hh_income intervention in year {event.time.year}...")

        pop = self.population_view.get(event.index, query="alive =='alive'")
        # TODO probably a faster way to do this than resetting the whole column.
        #pop['hh_income'] -= (self.uplift * pop["income_boosted"])  # reset boost if people move out of bottom decile.
        # Reset boost amount to 0
        pop['boost_amount'] = 0
        # pop['income_deciles'] = pd.qcut(pop["hh_income"], int(100/self.prop), labels=False)
        who_uplifted = pop['hh_income'] <= pop['hh_income'].quantile(self.prop / 100)
        pop['income_boosted'] = who_uplifted
        pop['boost_amount'] = (self.uplift * pop["income_boosted"])
        pop['hh_income'] += pop['boost_amount']
        # print(np.mean(pop['hh_income'])) for debugging. to ensure mean value is feasible. errors can hugely inflate it.
        # TODO some kind of heterogeneity for people in the same household..? general inclusion of houshold compositon.
        self.population_view.update(pop[['hh_income', 'income_boosted', 'boost_amount']])

        logging.info(f"\tNumber of people uplifted: {sum(who_uplifted)}")
        logging.info(f"\t...which is {(sum(who_uplifted) / len(pop)) * 100}% of the total population.")
        logging.info(f"\tTotal boost amount: {pop['boost_amount'].sum()}")
        logging.info(f"\tMean boost amount: {pop['boost_amount'].mean()}")


####################################################################################################################

class hhIncomeChildUplift(Base):
    """Uplift by £25 per week per child in each household. """

    @property
    def name(self):
        return "hh_income_20_uplift"

    def __repr__(self):
        return "hhIncomeChildUplift()"

    def setup(self, builder):
        """ Initialise the module during simulation.setup().

        Notes
        -----
        - Load in data from pre_setup
        - Register any value producers/modifiers for death rate
        - Add required columns to population data frame
        - Add listener event to check if people die on each time step.
        - Update other required items such as randomness stream.

        Parameter
        ----------
        builder : vivarium.engine.Builder
            Vivarium's control object. Stores all simulation metadata and allows modules to use it.

        """

        # Determine which subset of the main population is used in this module.
        # columns_created is the columns created by this module.
        # view_columns is the columns from the main population used in this module. essentially what is needed for
        # transition models and any outputs.
        view_columns = ["hh_income", 'nkids', 'hidp']
        columns_created = ["income_boosted", "boost_amount"]
        self.population_view = builder.population.get_view(columns=view_columns + columns_created)

        # Population initialiser. When new individuals are added to the microsimulation a constructer is called for each
        # module. Declare what constructer is used. usually on_initialize_simulants method is called. Inidividuals are
        # created at the start of a model "setup" or after some deterministic (add cohorts) or random (births) event.
        builder.population.initializes_simulants(self.on_initialize_simulants,
                                                 creates_columns=columns_created)

        # Declare events in the module. At what times do individuals transition states from this module. E.g. when does
        # individual graduate in an education module.
        builder.event.register_listener("time_step", self.on_time_step, priority=4)

    def on_initialize_simulants(self, pop_data):
        pop_update = pd.DataFrame({'income_boosted': False,
                                   'boost_amount': 0.},
                                  index=pop_data.index)
        self.population_view.update(pop_update)

    def on_time_step(self, event):
        logging.info("INTERVENTION:")
        logging.info(f"\tApplying effects of the hh_income child uplift intervention in year {event.time.year}...")

        pop = self.population_view.get(event.index, query="alive =='alive'")
        # print(np.mean(pop['hh_income'])) # for debugging purposes.
        # TODO probably a faster way to do this than resetting the whole column.
        # pop['hh_income'] -= pop['boost_amount']  # reset boost if people move out of bottom decile.
        # pop['boost_amount'] = 0
        pop['boost_amount'] = (
                    25 * 30.436875 * pop['nkids'] / 7)  # £25 per week * 30.463/7 weeks per average month * nkids.
        pop['income_boosted'] = (pop['boost_amount'] != 0)
        pop['hh_income'] += pop['boost_amount']
        # print(np.mean(pop['hh_income'])) # for debugging.
        # TODO some kind of heterogeneity for people in the same household..? general inclusion of houshold compositon.
        self.population_view.update(pop[['hh_income', 'income_boosted', 'boost_amount']])

        logging.info(f"\tNumber of people uplifted: {sum(pop['income_boosted'])}")
        logging.info(f"\t...which is {(sum(pop['income_boosted']) / len(pop)) * 100}% of the total population.")
        logging.info(f"\tTotal boost amount: {pop['boost_amount'].sum()}")
        logging.info(f"\tMean boost amount: {pop['boost_amount'][pop['income_boosted']].mean()}")


########################################################################################################################
class hhIncomePovertyLineChildUplift(Base):
    """uplift intervention module. £20 uplift per child for households below the poverty line."""

    @property
    def name(self):
        return "hh_income_poverty_live_20_uplift"

    def __repr__(self):
        return "hhIncomePovertyLineChildUplift()"

    def setup(self, builder):
        """ Initialise the module during simulation.setup().

        Notes
        -----
        - Load in data from pre_setup
        - Register any value producers/modifiers for death rate
        - Add required columns to population data frame
        - Add listener event to check if people die on each time step.
        - Update other required items such as randomness stream.

        Parameter
        ----------
        builder : vivarium.engine.Builder
            Vivarium's control object. Stores all simulation metadata and allows modules to use it.

        """

        # Determine which subset of the main population is used in this module.
        # columns_created is the columns created by this module.
        # view_columns is the columns from the main population used in this module. essentially what is needed for
        # transition models and any outputs.
        view_columns = ["hh_income"]
        columns_created = ["income_boosted", 'boost_amount']
        self.population_view = builder.population.get_view(columns=view_columns + columns_created)

        # Population initialiser. When new individuals are added to the microsimulation a constructer is called for each
        # module. Declare what constructer is used. usually on_initialize_simulants method is called. Inidividuals are
        # created at the start of a model "setup" or after some deterministic (add cohorts) or random (births) event.
        builder.population.initializes_simulants(self.on_initialize_simulants,
                                                 creates_columns=columns_created)

        # Declare events in the module. At what times do individuals transition states from this module. E.g. when does
        # individual graduate in an education module.
        builder.event.register_listener("time_step", self.on_time_step, priority=4)

    def on_initialize_simulants(self, pop_data):
        pop_update = pd.DataFrame({'income_boosted': False,  # who boosted?
                                   'boost_amount': 0.},  # hh income boosted by how much?
                                  index=pop_data.index)
        self.population_view.update(pop_update)

    def on_time_step(self, event):
        logging.info("INTERVENTION:")
        logging.info(
            f"\tApplying effects of the hh_income poverty line child uplift intervention in year {event.time.year}...")

        pop = self.population_view.get(event.index, query="alive =='alive'")
        # TODO probably a faster way to do this than resetting the whole column.
        # pop['hh_income'] -= pop['boost_amount']
        # pop['boost_amount'] = 0
        # Poverty is defined as having (equivalised) disposable hh income <= 60% of national median.
        # About £800 as of 2020 + adjustment for inflation.
        # Subset everyone who is under poverty line.
        # TODO sheffield median not necessarily national average. need some work to store national macro estimates from somewhere?
        # who_uplifted = (pop['hh_income'] <= np.nanmedian(pop['hh_income']) * 0.6)  #
        pop_median = US_utils.get_median(pop)
        who_uplifted = (pop['hh_income'] <= pop_median * 0.6)
        pop['boost_amount'] = (
                    who_uplifted * 25 * 30.436875 / 7)  # £20 per child per week uplift for everyone under poverty line.

        # pop['income_deciles'] = pd.qcut(pop["hh_income"], int(100/self.prop), labels=False)
        pop['income_boosted'] = who_uplifted
        pop['hh_income'] += pop['boost_amount']
        # print(np.mean(pop['hh_income'])) # for debugging.
        # TODO some kind of heterogeneity for people in the same household..? general inclusion of houshold compositon.
        self.population_view.update(pop[['hh_income', 'income_boosted', 'boost_amount']])

        logging.info(f"\tNumber of people uplifted: {sum(pop['income_boosted'])}")
        logging.info(f"\t...which is {(sum(pop['income_boosted']) / len(pop)) * 100}% of the total population.")
        logging.info(f"\tTotal boost amount: {pop['boost_amount'].sum()}")
        logging.info(f"\tMean boost amount: {pop['boost_amount'][pop['income_boosted']].mean()}")


class livingWageIntervention(Base):
    """Living Wage Intervention. Increase hh_income for anyone who doesn't earn a living wage to bridge the gap."""

    @property
    def name(self):
        return "living_wage_intervention"

    def __repr__(self):
        return "livingWageIntervention()"

    def setup(self, builder):
        """ Initialise the module during simulation.setup().
        Notes
        -----
        - Load in data from pre_setup
        - Register any value producers/modifiers for death rate
        - Add required columns to population data frame
        - Add listener event to check if people die on each time step.
        - Update other required items such as randomness stream.
        Parameter
        ----------
        builder : vivarium.engine.Builder
            Vivarium's control object. Stores all simulation metadata and allows modules to use it.
        """

        # Determine which subset of the main population is used in this module.
        # columns_created is the columns created by this module.
        # view_columns is the columns from the main population used in this module. essentially what is needed for
        # transition models and any outputs.
        view_columns = ['hh_income', 'hourly_wage', 'job_hours', 'region', 'sex', 'ethnicity', 'alive', 'job_sector', "hidp", "age"]
        columns_created = ["income_boosted", 'boost_amount']
        self.population_view = builder.population.get_view(columns=view_columns + columns_created)

        # Population initialiser. When new individuals are added to the microsimulation a constructer is called for each
        # module. Declare what constructer is used. usually on_initialize_simulants method is called. Inidividuals are
        # created at the start of a model "setup" or after some deterministic (add cohorts) or random (births) event.
        builder.population.initializes_simulants(self.on_initialize_simulants,
                                                 creates_columns=columns_created)

        # Declare events in the module. At what times do individuals transition states from this module. E.g. when does
        # individual graduate in an education module.
        builder.event.register_listener("time_step", self.on_time_step, priority=4)


    def on_initialize_simulants(self, pop_data):
        """
        Parameters
        ----------
        pop_data
        Returns
        -------
        """
        pop_update = pd.DataFrame({'income_boosted': False, # who boosted?
                                   'boost_amount': 0.}, # hh income boosted by how much?
                                  index=pop_data.index)
        self.population_view.update(pop_update)


    def on_time_step(self, event):
        """
        Parameters
        ----------
        event
        Returns
        -------
        """

        logging.info("INTERVENTION:")
        logging.info(
            f"\tApplying effects of the living wage intervention in year {event.time.year}...")

        pop = self.population_view.get(event.index, query="alive =='alive'")
        # TODO probably a faster way to do this than resetting the whole column.
        #pop['hh_income'] -= pop['boost_amount']
        # reset boost amount to 0 before calculating next uplift
        pop['boost_amount'] = 0

        # 03/11/23 - Changing living wage values to match the living wage foundation, recently had an increase
        #            Alongside this we're also rebasing the inflation adjustment to 2023 to match these pounds
        # Now get who gets uplift (different for London/notLondon)
        who_uplifted_London = pop['hourly_wage'] > 0
        who_uplifted_London *= pop['region'] == 'London'
        who_uplifted_London *= pop['hourly_wage'] < 13.15
        who_uplifted_London *= pop['job_hours'] > 0

        who_uplifted_notLondon = pop['hourly_wage'] > 0
        who_uplifted_notLondon *= pop['region'] != 'London'
        who_uplifted_notLondon *= pop['hourly_wage'] < 12.00
        who_uplifted_notLondon *= pop['job_hours'] > 0

        # bumping hourly wage to minimum wage for everybody as per 2020 minimum wage based on age
        # https://www.gov.uk/national-minimum-wage-rates
        # minimum wage for all under 18
        # TODO adjustment by forecasts?
        pop.loc[pop['age']>= 0., "hourly_wage"] = np.maximum(pop.loc[pop['age']>=0., "hourly_wage"], 4.55)
        # 18-20
        pop.loc[pop['age']>=18., "hourly_wage"] = np.maximum(pop.loc[pop['age']>=18., "hourly_wage"], 6.45)
        # 21-24
        pop.loc[pop['age']>=21., "hourly_wage"] = np.maximum(pop.loc[pop['age']>=21., "hourly_wage"], 8.20)
        # 25+
        pop.loc[pop['age']>=25., "hourly_wage"] = np.maximum(pop.loc[pop['age']>=25., "hourly_wage"], 8.72)

        # Calculate boost amount (difference between hourly wage and living wage multiplied by hours worked in a week (extended to month))
        # boost_amount = hourly_wage_diff * hours_worked_monthly
        pop['boost_amount'] = (13.15 - pop['hourly_wage']) * (pop['job_hours'] * 4.2) * who_uplifted_London
        pop['boost_amount'] += (12.00 - pop['hourly_wage']) * (pop['job_hours'] * 4.2) * who_uplifted_notLondon


        # propagate living wage boost to all household members.
        # pop['income_deciles'] = pd.qcut(pop["hh_income"], int(100/self.prop), labels=False)
        who_boosted = pop.loc[who_uplifted_notLondon | who_uplifted_London, "hidp"]
        pop['income_boosted'] = False
        pop.loc[pop['hidp'].isin(who_boosted), "income_boosted"] = True

        # sum boost amounts by household together in case of multiple boosts.
        #
        boost_amount_by_house = dict(pop.groupby(['hidp'])['boost_amount'].sum())
        pop["boost_amount"] = pop['hidp'].map(boost_amount_by_house)


        #pop.drop(labels='who_uplifted', inplace=True)
        pop['hh_income'] += pop['boost_amount']
        # print(np.mean(pop['hh_income'])) # for debugging.



        # TODO some kind of heterogeneity for people in the same household..? general inclusion of household composition.
        self.population_view.update(pop[['hh_income', 'income_boosted', 'boost_amount']])

        logging.info(f"\tNumber of people uplifted: {sum(who_uplifted_London) + sum(who_uplifted_notLondon)}")
        if who_uplifted_London.sum() > 0:  # if any London individuals in simulation being uplifted (will be not true in some synthetic population runs)
            logging.info(
                f"\t...which is {((sum(who_uplifted_London) + sum(who_uplifted_notLondon)) / len(pop)) * 100}% of the total population.")
            logging.info(f"\t\tLondon n: {sum(who_uplifted_London)}")
            logging.info(f"\t\tLondon %: {(sum(who_uplifted_London) / len(pop[pop['region'] == 'London'])) * 100}")
        logging.info(f"\t\tNot London n: {sum(who_uplifted_notLondon)}")
        logging.info(f"\t\tNot London %: {(sum(who_uplifted_notLondon) / len(pop[pop['region'] != 'London'])) * 100}")
        logging.info(f"\tTotal boost amount: {pop['boost_amount'][pop['income_boosted'] == True].sum()}")
        if who_uplifted_London.sum() > 0:
            logging.info(f"\t\tLondon: {pop[who_uplifted_London]['boost_amount'].sum()}")
        logging.info(f"\t\tNot London: {pop[who_uplifted_notLondon]['boost_amount'].sum()}")
        logging.info(f"\tMean weekly boost amount: {pop['boost_amount'][pop['income_boosted'] == True].mean()}")
        if who_uplifted_London.sum() > 0:
            logging.info(f"\t\tLondon: {pop[who_uplifted_London]['boost_amount'].mean()}")
        logging.info(f"\t\tNot London: {pop[who_uplifted_notLondon]['boost_amount'].mean()}")

class energyDownlift(Base):
    @property
    def name(self):
        return "energy_downlift"

    def __repr__(self):
        return "energyDownlift()"

    def setup(self, builder):
        """ Initialise the module during simulation.setup().

        Notes
        -----
        - Load in data from pre_setup
        - Register any value producers/modifiers for death rate
        - Add required columns to population data frame
        - Add listener event to check if people die on each time step.
        - Update other required items such as randomness stream.

        Parameter
        ----------
        builder : vivarium.engine.Builder
            Vivarium's control object. Stores all simulation metadata and allows modules to use it.

        """

        # Determine which subset of the main population is used in this module.
        # columns_created is the columns created by this module.
        # view_columns is the columns from the main population used in this module. essentially what is needed for
        # transition models and any outputs.
        view_columns = ["hh_income", 'yearly_energy', 'hidp']
        columns_created = ["income_boosted", 'boost_amount']
        self.population_view = builder.population.get_view(columns=view_columns + columns_created)

        # Population initialiser. When new individuals are added to the microsimulation a constructer is called for each
        # module. Declare what constructer is used. usually on_initialize_simulants method is called. Inidividuals are
        # created at the start of a model "setup" or after some deterministic (add cohorts) or random (births) event.
        builder.population.initializes_simulants(self.on_initialize_simulants,
                                                 creates_columns=columns_created)

        # Declare events in the module. At what times do individuals transition states from this module. E.g. when does
        # individual graduate in an education module.
        builder.event.register_listener("time_step", self.on_time_step, priority=4)

    def on_initialize_simulants(self, pop_data):
        pop_update = pd.DataFrame({'income_boosted': False,  # who boosted?
                                   'boost_amount': 0.},  # hh income boosted by how much?
                                  index=pop_data.index)
        self.population_view.update(pop_update)

    def on_time_step(self, event):
        logging.info("INTERVENTION:")
        logging.info(f"\tApplying effects of the energy downlift intervention in year {event.time.year}...")

        pop = self.population_view.get(event.index, query="alive =='alive'")
        # TODO probably a faster way to do this than resetting the whole column.
        # pop['hh_income'] -= pop['boost_amount']
        # pop['boost_amount'] = 0
        # Poverty is defined as having (equivalised) disposable hh income <= 60% of national median.
        # About £800 as of 2020 + adjustment for inflation.
        # Subset everyone who is under poverty line.
        # TODO sheffield median not necessarily national average. need some work to store national macro estimates from somewhere?
        # TODO is an 80% increase correct? More dynamic assumption needed?
        #pop['boost_amount'] = (-(pop['yearly_energy'] / 12) * (2.3 - 1))  # 130% of monthly fuel bill subtracted from dhi.
        pop['yearly_energy'] = pop.groupby(['hidp'])['yearly_energy'].transform(max) # set households to have max energy expenditure for all individuals within that house.
        pop['boost_amount'] = (-(pop['yearly_energy'] / 12) * (1.8 - 1))  # 80% of monthly fuel bill subtracted from dhi.
        # first term is monthly fuel, second term is percentage increase of energy cap. 80% initially..?

        pop['income_boosted'] = pop['boost_amount'] != 0
        uplifted_households = np.unique(pop.loc[pop['income_boosted'],]['hidp'])
        pop.loc[pop['hidp'].isin(uplifted_households), 'income_boosted'] = True # set everyone who satisfies uplift condition to true.

        pop['hh_income'] += pop['boost_amount']
        # print(np.mean(pop['hh_income'])) # for debugging.
        # TODO assumes constant fuel expenditure beyond negative hh income. need some kind of energy module to adjust behaviour..
        self.population_view.update(pop[['hh_income', 'income_boosted', 'boost_amount']])

        logging.info(f"\tNumber of people downlifted: {sum(pop['income_boosted'])}")
        logging.info(f"\t...which is {(sum(pop['income_boosted']) / len(pop)) * 100}% of the total population.")
        logging.info(f"\tTotal boost amount: {pop['boost_amount'].sum()}")
        logging.info(f"\tMean boost amount: {pop['boost_amount'][pop['income_boosted']].mean()}")


class energyDownliftNoSupport(Base):
    @property
    def name(self):
        return "energy_downlift_no_support"

    def __repr__(self):
        return "energyDownliftNoSupport()"

    def setup(self, builder):
        """ Initialise the module during simulation.setup().

        Notes
        -----
        - Load in data from pre_setup
        - Register any value producers/modifiers for death rate
        - Add required columns to population data frame
        - Add listener event to check if people die on each time step.
        - Update other required items such as randomness stream.

        Parameter
        ----------
        builder : vivarium.engine.Builder
            Vivarium's control object. Stores all simulation metadata and allows modules to use it.

        """

        # Determine which subset of the main population is used in this module.
        # columns_created is the columns created by this module.
        # view_columns is the columns from the main population used in this module. essentially what is needed for
        # transition models and any outputs.
        view_columns = ["hh_income", 'yearly_energy', 'hidp']
        columns_created = ["income_boosted", 'boost_amount']
        self.population_view = builder.population.get_view(columns=view_columns + columns_created)

        # Population initialiser. When new individuals are added to the microsimulation a constructer is called for each
        # module. Declare what constructer is used. usually on_initialize_simulants method is called. Inidividuals are
        # created at the start of a model "setup" or after some deterministic (add cohorts) or random (births) event.
        builder.population.initializes_simulants(self.on_initialize_simulants,
                                                 creates_columns=columns_created)

        # Declare events in the module. At what times do individuals transition states from this module. E.g. when does
        # individual graduate in an education module.
        builder.event.register_listener("time_step", self.on_time_step, priority=3)

    def on_initialize_simulants(self, pop_data):
        pop_update = pd.DataFrame({'income_boosted': False,  # who boosted?
                                   'boost_amount': 0.},  # hh income boosted by how much?
                                  index=pop_data.index)
        self.population_view.update(pop_update)

    def on_time_step(self, event):
        pop = self.population_view.get(event.index, query="alive =='alive'")
        # TODO probably a faster way to do this than resetting the whole column.
        # pop['hh_income'] -= pop['boost_amount']
        # pop['boost_amount'] = 0
        # Poverty is defined as having (equivalised) disposable hh income <= 60% of national median.
        # About £800 as of 2020 + adjustment for inflation.
        # Subset everyone who is under poverty line.
        # TODO sheffield median not necessarily national average. need some work to store national macro estimates from somewhere?
        # TODO is an 80% increase correct? More dynamic assumption needed?
        pop['yearly_energy'] = pop.groupby(['hidp'])['yearly_energy'].transform(max) # set households to have max energy expenditure for all individuals within that house.
        pop['boost_amount'] = (-(pop['yearly_energy'] / 12) * (3.0 - 1))  # 130% of monthly fuel bill subtracted from dhi.
        #pop['boost_amount'] = (-(pop['yearly_energy'] / 12) * (1.8 - 1))  # 80% of monthly fuel bill subtracted from dhi.
        # first term is monthly fuel, second term is percentage increase of energy cap. 80% initially..?

        pop['income_boosted'] = pop['boost_amount'] != 0
        uplifted_households = np.unique(pop.loc[pop['income_boosted'],]['hidp'])
        pop.loc[pop['hidp'].isin(uplifted_households), 'income_boosted'] = True # set everyone who satisfies uplift condition to true.

        pop['hh_income'] += pop['boost_amount']
        # print(np.mean(pop['hh_income'])) # for debugging.
        # TODO assumes constant fuel expenditure beyond negative hh income. need some kind of energy module to adjust behaviour..
        self.population_view.update(pop[['hh_income', 'income_boosted', 'boost_amount']])


class ChildPovertyReductionRANDOM(Base):
    """Uplift by £25 per week per child in each household. """

    @property
    def name(self):
        return "child_poverty_reduction_random"

    def __repr__(self):
        return "ChildPovertyReductionRANDOM()"

    def setup(self, builder):
        """ Initialise the module during simulation.setup().

        Notes
        -----
        - Load in data from pre_setup
        - Register any value producers/modifiers for death rate
        - Add required columns to population data frame
        - Add listener event to check if people die on each time step.
        - Update other required items such as randomness stream.

        Parameter
        ----------
        builder : vivarium.engine.Builder
            Vivarium's control object. Stores all simulation metadata and allows modules to use it.

        """

        # Determine which subset of the main population is used in this module.
        # columns_created is the columns created by this module.
        # view_columns is the columns from the main population used in this module. essentially what is needed for
        # transition models and any outputs.
        view_columns = ["hh_income", 'nkids', 'hidp']
        columns_created = ["income_boosted", "boost_amount"]
        self.population_view = builder.population.get_view(columns=view_columns + columns_created)

        # Population initialiser. When new individuals are added to the microsimulation a constructer is called for each
        # module. Declare what constructer is used. usually on_initialize_simulants method is called. Inidividuals are
        # created at the start of a model "setup" or after some deterministic (add cohorts) or random (births) event.
        builder.population.initializes_simulants(self.on_initialize_simulants,
                                                 creates_columns=columns_created)

        # Declare events in the module. At what times do individuals transition states from this module. E.g. when does
        # individual graduate in an education module.
        builder.event.register_listener("time_step", self.on_time_step, priority=4)

    def on_initialize_simulants(self, pop_data):
        pop_update = pd.DataFrame({'income_boosted': False,
                                   'boost_amount': 0.},
                                  index=pop_data.index)
        self.population_view.update(pop_update)

    def on_time_step(self, event):

        logging.info("INTERVENTION:")
        logging.info(f"\tApplying effects of the child poverty reduction intervention in year {event.time.year}...")

        # This intervention will reduce the % of children living in families in relative poverty to a defined proportion
        # by a set end year. As a first attempt, we will reduce the numbers to fewer than 10% of children living in
        # relative poverty by 2030

        # STEPS;
        # 1. Calculate median hh_income over all individuals
        # 2. Calculate total kids in sample
        # 3. Find all households in relative poverty
        # 4. Calculate the proportion of children in relative poverty (hh_income < 60% of median hh_income in that year)
        # 5. Calculate how many should be uplifted (gradual reduction in child poverty with 2030 as year we hit 10%)
        # 6. Calculate number of children to elevate out of poverty based on proportion to uplift
        # 7. Profit

        # set parameters
        end_year = 2030
        target_pov_prop = 0.1

        # 1. Calculate median hh_income over all households
        full_pop = self.population_view.get(event.index, query="alive =='alive'")
        # Reset the previous income_boosted for testing
        full_pop['income_boosted'] = False
        full_pop['boost_amount'] = 0.0
        self.population_view.update(full_pop[['income_boosted', 'boost_amount']])
        # median_income = full_pop['hh_income'].median()
        median_income = US_utils.get_median(full_pop)

        # 2. Total number of kids
        nkids_total = full_pop['nkids'].sum()
        # TODO probably a faster way to do this than resetting the whole column.
        # full_pop['hh_income'] -= full_pop['boost_amount']  # reset boost

        # 3. Find all households in relative poverty
        relative_poverty_threshold = median_income * 0.6
        target_pop = self.population_view.get(event.index,
                                              query=f"alive == 'alive' & nkids > 0 & hh_income < "
                                                    f"{relative_poverty_threshold}")

        # 4. Calculate the proportion of children in relative poverty
        target_pop_nkids = target_pop['nkids'].sum()
        prop_in_poverty = target_pop_nkids / nkids_total
        print(f"Percentage of children in poverty: {prop_in_poverty * 100}")

        # 5. Calculate how many should be uplifted (gradual reduction in child poverty with 2030 as year we hit 10%)
        # we need to reduce this proportion down to 10% by 2030, so we can calculate the number of years we have left
        # and then the proportion to reduce in that year
        years_remaining = end_year - event.time.year

        if prop_in_poverty > target_pov_prop:
            prop_above_target = prop_in_poverty - target_pov_prop
        else:
            prop_above_target = 0

        if years_remaining > 0:  # before 2030
            proportion_to_uplift = prop_above_target / years_remaining
        elif years_remaining == 0:  # in 2030
            proportion_to_uplift = prop_above_target
        elif years_remaining < 0:  # after 2030, fix to target level
            proportion_to_uplift = prop_above_target
        print(f"Proportion to uplift by {end_year}: {prop_above_target}")
        print(f"Proportion to uplift this year: {proportion_to_uplift}")

        # 6. Calculate number of children to elevate out of poverty based on proportion to uplift
        nkids_to_uplift = round(target_pop_nkids * proportion_to_uplift)

        # 7. Randomly select households by hidp until we hit the nkids_to_uplift target
        target_hidps = []
        kids = 0
        for i in target_pop.sample(frac=1).iterrows():
            if (kids + i[1]['nkids']) <= nkids_to_uplift:
                kids += i[1]['nkids']
                target_hidps.append(i[1]['hidp'])
            if kids >= nkids_to_uplift:
                break

        print(f"Number of households to uplift: {len(target_hidps)}")
        print(f"Number of children to uplift: {target_pop[target_pop['hidp'].isin(target_hidps)]['nkids'].sum()}")

        # 8. Calculate boost amount for each household and apply
        uplift_pop = self.population_view.get(event.index,
                                              query=f"alive == 'alive' & hidp.isin({target_hidps})")
        uplift_pop['boost_amount'] = median_income - uplift_pop['hh_income']
        uplift_pop['income_boosted'] = (uplift_pop['boost_amount'] != 0)
        uplift_pop['hh_income'] += uplift_pop['boost_amount']

        # 9. Update original population with uplifted values
        self.population_view.update(uplift_pop[['hh_income', 'income_boosted', 'boost_amount']])

        target_pop2 = self.population_view.get(event.index,
                                               query=f"alive == 'alive' & nkids > 0 & hh_income < "
                                                     f"{relative_poverty_threshold}")

        print(f"Proportion of children in poverty AFTER intervention: {target_pop2['nkids'].sum() / nkids_total}")

        # 10. Logging
        logging.info(f"\tNumber of people uplifted: {sum(uplift_pop['income_boosted'])}")
        logging.info(f"\t...which is {(sum(uplift_pop['income_boosted']) / len(full_pop)) * 100}% of the total "
                     f"population.")
        logging.info(f"\t...and {(sum(uplift_pop['income_boosted']) / len(target_pop)) * 100}% of the population in"
                     f"poverty.")
        logging.info(f"\tTotal boost amount: {uplift_pop['boost_amount'].sum()}")
        logging.info(f"\tMean boost amount across households in poverty: "
                     f"{uplift_pop['boost_amount'][uplift_pop['income_boosted']].mean()}")


class ChildPovertyReductionSUSTAIN(Base):
    """Uplift by £25 per week per child in each household. """

    @property
    def name(self):
        return "child_poverty_reduction_sustain"

    def __repr__(self):
        return "ChildPovertyReductionSUSTAIN()"

    def setup(self, builder):
        """ Initialise the module during simulation.setup().

        Notes
        -----
        - Load in data from pre_setup
        - Register any value producers/modifiers for death rate
        - Add required columns to population data frame
        - Add listener event to check if people die on each time step.
        - Update other required items such as randomness stream.

        Parameter
        ----------
        builder : vivarium.engine.Builder
            Vivarium's control object. Stores all simulation metadata and allows modules to use it.

        """

        # Determine which subset of the main population is used in this module.
        # columns_created is the columns created by this module.
        # view_columns is the columns from the main population used in this module. essentially what is needed for
        # transition models and any outputs.
        view_columns = ["hh_income", 'nkids', 'hidp']
        columns_created = ["income_boosted", "boost_amount"]
        self.population_view = builder.population.get_view(columns=view_columns + columns_created)

        # Population initialiser. When new individuals are added to the microsimulation a constructer is called for each
        # module. Declare what constructer is used. usually on_initialize_simulants method is called. Inidividuals are
        # created at the start of a model "setup" or after some deterministic (add cohorts) or random (births) event.
        builder.population.initializes_simulants(self.on_initialize_simulants,
                                                 creates_columns=columns_created)

        # Declare events in the module. At what times do individuals transition states from this module. E.g. when does
        # individual graduate in an education module.
        builder.event.register_listener("time_step", self.on_time_step, priority=4)

    def on_initialize_simulants(self, pop_data):
        pop_update = pd.DataFrame({'income_boosted': False,
                                   'boost_amount': 0.},
                                  index=pop_data.index)
        self.population_view.update(pop_update)

    def on_time_step(self, event):

        logging.info("INTERVENTION:")
        logging.info(f"\tApplying effects of the child poverty reduction intervention in year {event.time.year}...")

        # This intervention will reduce the % of children living in families in relative poverty to a defined proportion
        # by a set end year. As a first attempt, we will reduce the numbers to fewer than 10% of children living in
        # relative poverty by 2030

        # STEPS;
        # 1. Calculate median hh_income over all households
        # 2. Calculate total kids in sample
        # 3. Find all households in relative poverty
        # 4. Calculate the proportion of children in relative poverty (hh_income < 60% of median hh_income in that year)
        # 5. Calculate how many should be uplifted (gradual reduction in child poverty with 2030 as year we hit 10%)
        # 6. Calculate number of children to elevate out of poverty based on proportion to uplift
        # 7. Profit

        # set parameters
        end_year = 2030
        target_pov_prop = 0.1

        # 1. Calculate median hh_income over all households
        full_pop = self.population_view.get(event.index, query="alive =='alive'")
        # Reset the previous income_boosted for testing
        # full_pop['income_boosted'] = False
        full_pop['boost_amount'] = 0.0
        self.population_view.update(full_pop[['boost_amount']])
<<<<<<< HEAD
        # median_income = full_pop['hh_income'].median()
        median_income = US_utils.get_median(full_pop)

=======
        # LA 22/1/24 median income now calculated by household instead of individual
        median_income = full_pop.groupby('hidp').first()['hh_income'].median()
        # median_income = full_pop['hh_income'].median()
>>>>>>> c8e4f21c
        # 2. Total number of kids
        nkids_total = full_pop['nkids'].sum()

        # # HR 07/11/23 Correcting method of calculating total number of kids in full pop
        # Select first instance of each hidp to avoid duplicating nkids
        # nkids_total = full_pop.drop_duplicates(subset=['hidp'], keep='first')['nkids'].sum()
        # full_pop_nodupes = full_pop.drop_duplicates(subset=['hidp'], keep='first')
        # nkids_pop = full_pop_nodupes['nkids'].sum()
        # print('## TOTAL KIDS ## ')
        # print('Method 1 (simple sum): {}'.format(nkids_total))
        # print('Method 2 (unique HHs): {}'.format(nkids_pop))

        # TODO probably a faster way to do this than resetting the whole column.
        # full_pop['hh_income'] -= full_pop['boost_amount']  # reset boost

        # 3. Find all households in relative poverty
        relative_poverty_threshold = median_income * 0.6
        target_pop = self.population_view.get(event.index,
                                              query=f"alive == 'alive' & nkids > 0 & hh_income < "
                                                    f"{relative_poverty_threshold}")

        # 3a. This is the SUSTAIN intervention, so we want to find the households that have previously received the
        # intervention (if any) and uplift them again. This is to simulate ongoing support for a set of families
        target_pop['boost_amount'][(target_pop['income_boosted'] == True) &  # previously uplifted
                                   (target_pop['hh_income'] < median_income)] = median_income - target_pop['hh_income']
        target_pop['hh_income'] = target_pop['hh_income'] + target_pop['boost_amount']
        self.population_view.update(target_pop[['hh_income', 'boost_amount']])
        target_pop = self.population_view.get(event.index,
                                              query=f"alive == 'alive' & nkids > 0 & hh_income < "
                                                    f"{relative_poverty_threshold}")

        # 4. Calculate the proportion of children in relative poverty
        target_pop_nkids = target_pop['nkids'].sum()
        prop_in_poverty = target_pop_nkids / nkids_total
        print(f"Percentage of children in poverty: {prop_in_poverty * 100}")

        # 5. Calculate how many should be uplifted (gradual reduction in child poverty with 2030 as year we hit 10%)
        # we need to reduce this proportion down to 10% by 2030, so we can calculate the number of years we have left
        # and then the proportion to reduce in that year
        years_remaining = end_year - event.time.year

        if prop_in_poverty > target_pov_prop:
            prop_above_target = prop_in_poverty - target_pov_prop
        else:
            prop_above_target = 0

        if years_remaining > 0:  # before 2030
            proportion_to_uplift = prop_above_target / years_remaining
        elif years_remaining == 0:  # in 2030
            proportion_to_uplift = prop_above_target
        elif years_remaining < 0:  # after 2030, fix to target level
            proportion_to_uplift = prop_above_target
        print(f"Proportion to uplift by {end_year}: {prop_above_target}")
        print(f"Proportion to uplift this year: {proportion_to_uplift}")

        # 6. Calculate number of children to elevate out of poverty based on proportion to uplift
        nkids_to_uplift = round(target_pop_nkids * proportion_to_uplift)

        # 7. Randomly select households by hidp until we hit the nkids_to_uplift target
        target_hidps = []
        kids = 0
        for i in target_pop.sample(frac=1).iterrows():
            if (kids + i[1]['nkids']) <= nkids_to_uplift:
                kids += i[1]['nkids']
                target_hidps.append(i[1]['hidp'])
            if kids >= nkids_to_uplift:
                break

        print(f"Number of households to uplift: {len(target_hidps)}")
        print(f"Number of children to uplift: {target_pop[target_pop['hidp'].isin(target_hidps)]['nkids'].sum()}")

        # 8. Calculate boost amount for each household and apply
        uplift_pop = self.population_view.get(event.index,
                                              query=f"alive == 'alive' & hidp.isin({target_hidps})")
        uplift_pop['boost_amount'] = median_income - uplift_pop['hh_income']
        uplift_pop['income_boosted'] = (uplift_pop['boost_amount'] != 0)
        uplift_pop['hh_income'] += uplift_pop['boost_amount']

        # 9. Update original population with uplifted values
        self.population_view.update(uplift_pop[['hh_income', 'income_boosted', 'boost_amount']])

        target_pop2 = self.population_view.get(event.index,
                                               query=f"alive == 'alive' & nkids > 0 & hh_income < "
                                                     f"{relative_poverty_threshold}")

        print(f"Proportion of children in poverty AFTER intervention: {target_pop2['nkids'].sum() / nkids_total}")

        # 10. Logging
        logging.info(f"\tNumber of people uplifted: {sum(uplift_pop['income_boosted'])}")
        logging.info(f"\t...which is {(sum(uplift_pop['income_boosted']) / len(full_pop)) * 100}% of the total "
                     f"population.")
        logging.info(f"\t...and {(sum(uplift_pop['income_boosted']) / len(target_pop)) * 100}% of the population in"
                     f"poverty.")
        logging.info(f"\tTotal boost amount: {uplift_pop['boost_amount'].sum()}")
        logging.info(f"\tMean boost amount across households in poverty: "
                     f"{uplift_pop['boost_amount'][uplift_pop['income_boosted']].mean()}")


''' HR 20/11/23 Default intervention parameters - PUTTING HERE FOR TESTING BUT MAY MOVE LATER '''
CONFIG_DEFAULT = {'child_poverty_target': 1,
                  'target_year': 2030,
                  'target_poverty_proportion': 0.05,
                  'input_population': 'all',
                  'target_group': 'all',
                  'intervention_method': 1,
                  'intervention_amount': 25,
                  }

POVERTY_STATE_MAP = {1: 'relative_poverty',
                     2: 'absolute_poverty',
                     3: 'low_income_matdep_child',
                     4: 'persistent_poverty'}


class ChildPovertyIntervention(Base):
    """ Intervention to address UK gov/Scottish Government's four child poverty targets """

    @property
    def name(self):
        return "child_poverty_intervention"

    def __repr__(self):
        return "ChildPovertyIntervention()"

    @staticmethod
    def pre_setup(config, simulation):

        # Grab all intervention parameters; anything in config overrides defaults
        intervention_parameters = {**CONFIG_DEFAULT, **config}

        # Attach to simulation object for retrieval during setup
        simulation._data.write("intervention_parameters",
                               intervention_parameters)

        return simulation

    def setup(self, builder):

        # Grab intervention parameters parsed in pre-setup
        self.intervention_parameters = builder.data.load("intervention_parameters")

        # print('\n## TESTING')
        # print('Intervention params passed from pre-setup to setup:')
        # for param, value in self.intervention_parameters.items():
        #     print('Param name: {}, value: {}'.format(param, value))
        # print('##\n')

        # Specify and create/add all variables required for operation of intervention
        view_columns = ['time',
                        "hh_income",
                        'nkids',
                        'hidp',
                        'pidp',
                        'matdep_child',
                        # 'matdep_child_score',
                        # 'relative_poverty_percentile',
                        'relative_poverty',
                        # 'absolute_poverty_percentile',
                        'absolute_poverty',
                        # 'low_income',
                        'low_income_matdep_child',
                        'relative_poverty_history',
                        'persistent_poverty',
                        ]
        columns_created = ["total_boost_amount",
                           "times_boosted",
                           ]
        self.population_view = builder.population.get_view(columns=view_columns + columns_created)
        builder.population.initializes_simulants(self.on_initialize_simulants,
                                                 creates_columns=columns_created)

        # Specify what to do at a time step
        builder.event.register_listener("time_step", self.on_time_step, priority=4)

    def on_initialize_simulants(self, pop_data):
        pop_update = pd.DataFrame({'total_boost_amount': 0.0,
                                   'times_boosted': 0},
                                  index=pop_data.index)
        self.population_view.update(pop_update)

    def on_time_step(self, event):

        cpt = self.intervention_parameters['child_poverty_target']
        int_amount = self.intervention_parameters['intervention_amount']
        int_method = self.intervention_parameters['intervention_method']
        target_year = self.intervention_parameters['target_year']
        target_proportion = self.intervention_parameters['target_poverty_proportion']

        print("CP target {}".format(cpt))
        print('Intervention method {}'.format(int_method))
        print('Payment amount: {} p/c p/w'.format(int_amount))

        logging.info("INTERVENTION:")
        logging.info(f"\tApplying effects of the child poverty intervention in year {event.time.year}...")
        logging.info(f"\tIntervention type: {int_method} ({POVERTY_INTERVENTION_DICT[int_method]})")
        logging.info(f"\tPayment amount (if intervention type 1): {int_amount})")

        year = event.time.year
        pop = self.population_view.get(event.index, query='alive == "alive"')

        ''' Intervention method 1: apply Scottish Child Payment '''
        if int_method == 1:
            pop = apply_child_payment(pop,
                                      poverty_state=POVERTY_STATE_MAP[cpt],
                                      amount=int_amount)

        ''' Intervention method 2: direct supplementation of hh_income such that CP target met by target year,
            aka "inverse" method '''
        if int_method == 2:
            pop = apply_target_payment(pop,
                                       poverty_state=POVERTY_STATE_MAP[cpt],
                                       target_year=target_year,
                                       target_proportion=target_proportion)

        # Update population with boosted income and associated variables
        self.population_view.update(pop[['hh_income',
                                         'times_boosted',
                                         'total_boost_amount',
                                         ]])

        ''' Calculate and print poverty stats '''
        gcv.get_poverty_metrics(pop, who='children')


''' HR 21/11/23 Scottish Child Payment implementation
    Must be tested against functionality of Rob's child payment intervention '''
def apply_child_payment(data,
                        poverty_state=POVERTY_STATE_MAP[CONFIG_DEFAULT['child_poverty_target']],
                        amount=CONFIG_DEFAULT['intervention_amount'],
                        ):

    # Payment is weekly, so must convert to monthly to agree with hh_income
    monthly_amount = (365.24/7)*amount/12
    # print("Weekly/monthly amount: {}/{}".format(amount, monthly_amount))

    # Create map of children per eligible household; slight overkill to avoid duplicate values of nkids per hh
    eligible = data.loc[data[poverty_state].astype(int) == 1]
    nkids_map = dict(zip(eligible['hidp'], eligible['nkids']))

    # Apply child payment to hh income of everyone eligible per number of kids in hh
    data.loc[eligible.index, 'hh_income'] += monthly_amount*data['hidp'].map(nkids_map)

    # Increment boost info
    data.loc[eligible.index, 'times_boosted'] += 1
    data.loc[eligible.index, 'total_boost_amount'] += 12 * monthly_amount

    return data


''' HR 21/11/23 "Inverse problem" intervention to supplement hh income to be above poverty threshold
    Must be tested against functionality of Luke's SUSTAIN intervention code '''
def apply_target_payment(data,
                         poverty_state=POVERTY_STATE_MAP[CONFIG_DEFAULT['child_poverty_target']],
                         target_year=CONFIG_DEFAULT['target_year'],
                         target_proportion=CONFIG_DEFAULT['target_poverty_proportion'],
                         ):

    return data


### some test on time steps for variious scotland interventions
# scotland only.
# pop = self.population_view.get(event.index, query="alive =='alive' and region=='Scotland'")

# disabled people. labour state.
# pop = self.population_view.get(event.index, query="alive =='alive' and labour_state=='Sick/Disabled'")
# unemployed adults. unemployed labour state.
# pop = self.population_view.get(event.index, query="alive =='alive' and labour_state=='Unemployed'")

# minority ethnic households
# pop = pop.loc[pop['ethnicity'].isin(minorities) # BAN,BLA,BLC,CHI,IND,OBL,WHO,OAS,PAK any others?

# child poverty priority groups (3+ children, mother under 25). nkids >3/ nkids >0 and female and under 25. further groups depend on data.)
# pop = self.population_view.get(event.index, query="alive =='alive' and nkids>=3")
# pop = self.population_view.get(event.index, query="alive =='alive' and age<=25 and nkids>0")

# young adults (under 25). obvious.
# pop = self.population_view.get(event.index, query="alive =='alive' and age<=25")

# those with no formal qualifications. Education level 0.
# pop = self.population_view.get(event.index, query="alive =='alive' and education_state==0")


# Doubling briding payment from 130 to 260 per month per child. analogous to child uplift.

# fuel insecurity fund to 20 million.
# constraining scotland to only use 20 million for energy expenditure.
# requires full scale population or reduction of money to be proportional.

# funding to Local authorities for more flexible management of energy bills. seems idealistic and hard to implement without extensive data on how each LA would react. needs much more research.
# again needs full spatial population as MINOS input.

# moratorium on rent/evictions. not sure how easy this would be. can freeze rents but no eviction variables.

# debt relief on most financially vulnerable. (again no debt variables.) have financial condition variables which may be useful instead?

# island households fund. spatial policy should be easy to cut by island super outputs but need a list of them from somewhere (spatial policy...).

# subtract income based on yearly energy.
# change by year according to EPG caps.
# Apr 2021 - £1138
# Oct 2021 - £1277
# Apr 2022 - £1971
# Oct 2022 - £2500
# Apr 2023 - £3000
# TODO this is a bit naive. can it be improved? see broadbent paper.
energy_cap_prices = {2017: 1300, #TODO could be refined tobe more precise
                     2018: 1300,
                     2019: 1308,
                     2020: 1286,
                     2021: 1333,
                     2022: 2316,
                     2023: 3500}

class energyPriceCapGuarantee(Base):
    @property
    def name(self):
        return "energyPriceCapGuarantee"

    def __repr__(self):
        return "energyPriceCapGuarantee()"

    def setup(self, builder):
        """ Initialise the module during simulation.setup().

        Notes
        -----
        - Load in data from pre_setup
        - Register any value producers/modifiers for death rate
        - Add required columns to population data frame
        - Add listener event to check if people die on each time step.
        - Update other required items such as randomness stream.

        Parameter
        ----------
        builder : vivarium.engine.Builder
            Vivarium's control object. Stores all simulation metadata and allows modules to use it.

        """

        # Determine which subset of the main population is used in this module.
        # columns_created is the columns created by this module.
        # view_columns is the columns from the main population used in this module. essentially what is needed for
        # transition models and any outputs.
        view_columns = ["hh_income", 'yearly_energy', 'hidp']
        columns_created = ["income_boosted", 'boost_amount']
        self.population_view = builder.population.get_view(columns=view_columns + columns_created)

        # Population initialiser. When new individuals are added to the microsimulation a constructer is called for each
        # module. Declare what constructer is used. usually on_initialize_simulants method is called. Inidividuals are
        # created at the start of a model "setup" or after some deterministic (add cohorts) or random (births) event.
        builder.population.initializes_simulants(self.on_initialize_simulants,
                                                 creates_columns=columns_created)

        # Declare events in the module. At what times do individuals transition states from this module. E.g. when does
        # individual graduate in an education module.
        builder.event.register_listener("time_step", self.on_time_step, priority=3)


    def on_initialize_simulants(self, pop_data):
        pop_update = pd.DataFrame({'income_boosted': False,  # who boosted?
                                   'boost_amount': 0.},  # hh income boosted by how much?
                                  index=pop_data.index)
        self.population_view.update(pop_update)


    def on_time_step(self, event):
        pop = self.population_view.get(event.index, query="alive =='alive'")
        self.year = event.time.year
        # TODO probably a faster way to do this than resetting the whole column.
        #pop['hh_income'] -= pop['boost_amount']
        # reset boost amount to 0 before calculating next uplift
        pop['boost_amount'] = 0
        # Poverty is defined as having (equivalised) disposable hh income <= 60% of national median.
        # About £800 as of 2020 + adjustment for inflation.
        # Subset everyone who is under poverty line.
        # TODO sheffield median not necessarily national average. need some work to store national macro estimates from somewhere?
        # TODO is an 80% increase correct? More dynamic assumption needed?
        year = min(self.year, 2023)
        #pop['boost_amount'] = (-(pop['yearly_energy'] / 12) * (energy_cap_prices[year]/1300-1))  # 80% of monthly fuel bill subtracted from dhi.
        pop['yearly_energy'] = pop.groupby(['hidp'])['yearly_energy'].transform(max) # set households to have max energy expenditure for all individuals within that house.
        pop['boost_amount'] = (-(pop['yearly_energy'] / 12) * (energy_cap_prices[year]/1300))  # 80% of monthly fuel bill subtracted from dhi.
        # first term is monthly fuel, second term is percentage increase of energy cap. 80% initially..?

        pop['income_boosted'] = pop['boost_amount'] != 0
        uplifted_households = np.unique(pop.loc[pop['income_boosted'],]['hidp'])
        pop.loc[pop['hidp'].isin(uplifted_households), 'income_boosted'] = True # set everyone who satisfies uplift condition to true.

        pop['hh_income'] += pop['boost_amount']
        # print(np.mean(pop['hh_income'])) # for debugging.
        # TODO assumes constant fuel expenditure beyond negative hh income. need some kind of energy module to adjust behaviour..
        self.population_view.update(pop[['hh_income', 'income_boosted', 'boost_amount']])

class energyBillSupportScheme(Base):
    @property
    def name(self):
        return "energyBillSupportScheme"

    def __repr__(self):
        return "energyBillSupportScheme()"

    def setup(self, builder):
        """ Initialise the module during simulation.setup().
        Notes
        -----
        - Load in data from pre_setup
        - Register any value producers/modifiers for death rate
        - Add required columns to population data frame
        - Add listener event to check if people die on each time step.
        - Update other required items such as randomness stream.
        Parameter
        ----------
        builder : vivarium.engine.Builder
            Vivarium's control object. Stores all simulation metadata and allows modules to use it.
        """

        # Determine which subset of the main population is used in this module.
        # columns_created is the columns created by this module.
        # view_columns is the columns from the main population used in this module. essentially what is needed for
        # transition models and any outputs.
        view_columns = ['yearly_energy',
                        "region",
                        "hidp",
                        "labour_state",
                        'hh_income',
                        "universal_income",
                        "council_tax"]
        columns_created = ["income_boosted", 'boost_amount']
        self.population_view = builder.population.get_view(columns=view_columns + columns_created)

        # Population initialiser. When new individuals are added to the microsimulation a constructer is called for each
        # module. Declare what constructer is used. usually on_initialize_simulants method is called. Inidividuals are
        # created at the start of a model "setup" or after some deterministic (add cohorts) or random (births) event.
        builder.population.initializes_simulants(self.on_initialize_simulants,
                                                 creates_columns=columns_created)

        # Declare events in the module. At what times do individuals transition states from this module. E.g. when does
        # individual graduate in an education module.
        builder.event.register_listener("time_step", self.on_time_step)


    def on_initialize_simulants(self, pop_data):
        pop_update = pd.DataFrame({'income_boosted': False,  # who boosted?
                                   'boost_amount': 0.},  # hh income boosted by how much?
                                  index=pop_data.index)
        self.population_view.update(pop_update)


    def on_time_step(self, event):
        pop = self.population_view.get(event.index, query="alive =='alive'")
        self.year = event.time.year
        # DONT SUBTRACT FROM INCOME AS IT SEEMS TO UNDO ITSELF AAAAAAAAA.
        #pop['hh_income'] -= pop['boost_amount']
        # Poverty is defined as having (equivalised) disposable hh income <= 60% of national median.
        # About £800 as of 2020 + adjustment for inflation.
        # Subset everyone who is under poverty line.
        year = min(self.year, 2023)
        pop['yearly_energy'] = pop.groupby(['hidp'])['yearly_energy'].transform(max) # set households to have max energy expenditure for all individuals within that house.
        pop['boost_amount'] = (-(pop['yearly_energy'] / 12) * (energy_cap_prices[year]/1300))  # 80% of monthly fuel bill subtracted from dhi.
        #pop['boost_amount'] = (-(pop['yearly_energy'] / 12) * (energy_cap_prices[year]/1300 - 1))  # 80% of monthly fuel bill subtracted from dhi.
        # first term is monthly fuel, second term is percentage increase of energy cap. 80% initially..?

        # Energy Bill Support Schemes (EBSS) interventions
        # £400 to all households base. £600 in Northern Ireland and Wales.
        if self.year >= 2022:
            pop['boost_amount'] += 400
            pop.loc[pop['region']=="Northern Ireland", 'boost_amount'] += 200
            pop.loc[pop['region']=="Wales", 'boost_amount'] += 200

            # £900 for those on means tested (need benefits variables)
            # TODO how is this determined? Needs extra variable from US. Work out what 'means tested' is and any US mapping.
            # £300 for households with pensioners (labour states)
            pensioner_houses = pop.loc[pop['labour_state']=="Retired", 'hidp']
            pop.loc[pop['hidp'].isin(pensioner_houses), 'boost_amount'] += 300
            # £150 for households with long term sick/disabled individuals.
            disability_houses = pop.loc[pop['labour_state']=="Sick/Disabled", 'hidp']
            pop.loc[pop['hidp'].isin(disability_houses), 'boost_amount'] += 150
            # £650 for those on universal credit
            universal_credit_houses = pop.loc[pop['universal_income']==1, 'hidp']
            pop.loc[pop['hidp'].isin(universal_credit_houses), 'boost_amount'] += 650
            # £150 for council tax bands A-D. Work out who has council_tax value between 1 and 4 in two stages.
            ct_band_D_houses = pop.loc[pop['council_tax']<=4, ['council_tax', 'hidp']]
            ct_band_A_D_houses = ct_band_D_houses.loc[ct_band_D_houses['council_tax']>=1, 'hidp']
            pop.loc[pop['hidp'].isin(ct_band_A_D_houses), 'boost_amount'] += 150

        # discounting based on tariff type (prepayment meters/fixed rate tariffs/ all different (cant do this..)
            # TODO see elecpay/gaspay.
            # Long term government net zero plans. estimating 15% reduction in household energy bills
            # for now assume linear reduction in energy costs from 0% to 15% by 2030.
            # TODO naive?
            # TODO any other boosts suggested by new gov plans. any specifically by subgroups?
        pop['boost_amount'] = pop['boost_amount'].clip(upper=0.001) # real intervention only gave households money until they reached £0 energy bills. they cant 'gain' money.

        uplifted_households = np.unique(pop.loc[pop['income_boosted'],]['hidp'])
        pop.loc[pop['hidp'].isin(uplifted_households), 'income_boosted'] = True # set everyone who satisfies uplift condition to true.
        pop['income_boosted'] = pop['boost_amount'] != 0
        pop['hh_income'] += pop['boost_amount']

        # print(np.mean(pop['hh_income'])) # for debugging.
        # TODO assumes no social change. just go very negative which has major detrimental effects.
        # TODO add in reduction due to energy crisis that varies by year.

        self.population_view.update(pop[['hh_income', 'income_boosted', 'boost_amount']])
<|MERGE_RESOLUTION|>--- conflicted
+++ resolved
@@ -940,26 +940,10 @@
         # full_pop['income_boosted'] = False
         full_pop['boost_amount'] = 0.0
         self.population_view.update(full_pop[['boost_amount']])
-<<<<<<< HEAD
-        # median_income = full_pop['hh_income'].median()
         median_income = US_utils.get_median(full_pop)
 
-=======
-        # LA 22/1/24 median income now calculated by household instead of individual
-        median_income = full_pop.groupby('hidp').first()['hh_income'].median()
-        # median_income = full_pop['hh_income'].median()
->>>>>>> c8e4f21c
         # 2. Total number of kids
         nkids_total = full_pop['nkids'].sum()
-
-        # # HR 07/11/23 Correcting method of calculating total number of kids in full pop
-        # Select first instance of each hidp to avoid duplicating nkids
-        # nkids_total = full_pop.drop_duplicates(subset=['hidp'], keep='first')['nkids'].sum()
-        # full_pop_nodupes = full_pop.drop_duplicates(subset=['hidp'], keep='first')
-        # nkids_pop = full_pop_nodupes['nkids'].sum()
-        # print('## TOTAL KIDS ## ')
-        # print('Method 1 (simple sum): {}'.format(nkids_total))
-        # print('Method 2 (unique HHs): {}'.format(nkids_pop))
 
         # TODO probably a faster way to do this than resetting the whole column.
         # full_pop['hh_income'] -= full_pop['boost_amount']  # reset boost
