--- conflicted
+++ resolved
@@ -137,16 +137,12 @@
                       dist = 'pois',
                       link='logit')
   }
-<<<<<<< HEAD
   model[[depend]] <- data[[depend]]
   model$class_preds <- predict(model)
   model$cov_matrix <- vcov(model)
   number_count_terms <- length(model$coefficients$count)
   model$count_cov_matrix <- model$cov_matrix[c(1:number_count_terms), c(1:number_count_terms)]
   model$zero_cov_matrix <- model$cov_matrix[-c(1:number_count_terms), -c(1:number_count_terms)]
-=======
-
->>>>>>> bc8473cb
   #print(summary(model))
   #prs<- 1 - (logLik(model)/logLik(zeroinfl(next_ncigs ~ 1, data=dat.subset, dist='negbin', link='logit')))
   #print(prs)
@@ -510,11 +506,5 @@
                    tuneGrid = expand.grid(mtry = 3),
                    ntree = 100)  # RF Parameters
 
-  # expand.grid(mtry = ncol(data) / 3)
-
-
-
-  #model <- randomForest(formula, data = data, ntree = 100, do.trace = TRUE)
-
   return(rfModel)
 }