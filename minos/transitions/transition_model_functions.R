source("minos/transitions/utils.R")
library(ordinal)
library(nnet)
library(pscl)
library(bestNormalize)
library(lme4)
library(randomForest)
library(caret)
library(doParallel)
library(parallelly)
library(ranger)
library(earth)
library(xgboost)
library(recipes)

################ Model Specific Functions ################

# We can keep these really simple, all they need to do is run the model so
# in most cases will only require the data, the formula, and a flag for whether
# to include the survey weights in estimation (only no for 2009 where no weight
# information available)

estimate_yearly_ols <- function(data, formula, include_weights = FALSE, depend, transform = FALSE) {

  if (transform){
    yj <-  yeojohnson(data[, c(depend)], standardize=FALSE)
    data[, c(depend)] <- predict(yj)
  }

  if(include_weights) {
    # fit the model including weights (after 2009)
    model <- lm(formula,
                data = data,
                weights = weight)
  } else {
    # fit the model WITHOUT weights (2009)
    model <- lm(formula,
                data = data)
  }
  model[[depend]] <- data[[depend]]

  if (transform){
    model$transform <- yj
  }
  return(model)
}

estimate_yearly_clm <- function(data, formula, include_weights = FALSE, depend) {

  # Sort out dependent type (factor)
  data[[depend]] <- as.factor(data[[depend]])
  data <- data[, append(all.vars(formula), c("time", 'pidp', 'weight'))]
  data <- replace.missing(data)
  data <- drop_na(data)

  print(sprintf("Model is being fit on %d individual records...", nrow(data)))

  # replace missing ncigs values (if still missing)
  #data[which(data$ncigs==-8), 'ncigs'] <- 0
  if(include_weights) {
    model <- clm(formula,
                 data = data,
                 link = "logit",
                 threshold = "flexible",
                 Hess=T,
                 weights = weight)
  } else {
    model <- clm(formula,
                 data = data,
                 link = "logit",
                 threshold = "flexible",
                 Hess=T)
  }
  model[[depend]] <- data[[depend]]
  n_classes = length(unique(data[[depend]]))
  data[[depend]] <- NULL
  #browser()
  model$class_preds <- predict(model, newdata = data, type='class')
  # cutting off the vcov for the threshold variables (thetas) and keeping only for betas.
  # maybe should randomise both.
  model$cov_matrix <- vcov(model)[-(1:n_classes-1), -(1:n_classes-1)]
  return(model)
}


estimate_yearly_logit <- function(data, formula, include_weights = FALSE, depend) {

  # Sort out dependent type (factor)
  data[[depend]] <- as.factor(data[[depend]])

  data = replace.missing(data)

  print(sprintf("Model is being fit on %d individual records...", nrow(data)))

  if(include_weights) {
    model <- glm(formula, family=binomial(link="logit"), weights = weight, data=data)
  } else {
    model <- glm(formula, family=binomial(link="logit"), data=data)
  }
  # add obs and preds to model object for any later plotting.
  # This is mildly stupid..
  model[[depend]] <- data[[depend]]
  model$class_preds <- predict(model)
  model$cov_matrix <- vcov(model)
  return(model)
}


estimate_yearly_nnet <- function(data, formula, include_weights = FALSE, depend) {

  data = replace.missing(data)

  print(sprintf("Model is being fit on %d individual records...", nrow(data)))

  # Sort out dependent type (factor)
  data[[depend]] <- as.factor(data[[depend]])

  if(include_weights) {
    model <- multinom(formula = formula,
                      data = data,
                      MaxNWts = 10000,
                      maxit = 1000,
                      weights = weight)
  } else {
    model <- multinom(formula = formula,
                      data = data,
                      MaxNWts = 10000,
                      maxit = 1000)
    model[[depend]] <- data[[depend]]
    model$class_preds <- predict(model)
  }
  return(model)
}

estimate_yearly_zip <- function(data, formula, include_weights = FALSE, depend) {

  print(sprintf("Model is being fit on %d individual records...", nrow(data)))

  if(include_weights) {
    model <- zeroinfl(formula = formula,
                      data = data,
                      dist = 'pois',
                      weights = weight,
                      link='logit')
  } else {
    model <- zeroinfl(formula = formula,
                      data = data,
                      dist = 'pois',
                      link='logit')
  }
  model[[depend]] <- data[[depend]]
  model$class_preds <- predict(model)
  model$cov_matrix <- vcov(model)
  number_count_terms <- length(model$coefficients$count)
  model$count_cov_matrix <- model$cov_matrix[c(1:number_count_terms), c(1:number_count_terms)]
  model$zero_cov_matrix <- model$cov_matrix[-c(1:number_count_terms), -c(1:number_count_terms)]
  #print(summary(model))
  #prs<- 1 - (logLik(model)/logLik(zeroinfl(next_ncigs ~ 1, data=dat.subset, dist='negbin', link='logit')))
  #print(prs)

  return(model)
}


###################################################
# Longitudinal Transition Probability Functions
###################################################

nanmax <- function(x) { ifelse( !all(is.na(x)), max(x, na.rm=T), NA) }
nanmin <- function(x) { ifelse( !all(is.na(x)), min(x, na.rm=T), NA) }

estimate_longitudinal_lmm <- function(data, formula, include_weights = FALSE, depend, yeo_johnson, log_transform, reflect) {

  data <- replace.missing(data)
  #data <- drop_na(data)

  print(sprintf("Model is being fit on %d individual records...", nrow(data)))

  # If min == 0, then add small amount before log_transform
  # if (min(data[[depend]] == 0) && (log_transform)) {
  #   print("Adding small value for log_transform")
  #   data[[depend]] <- data[[depend]] + 0.001
  # }

  if ((depend %in% c('SF_12_MCS', 'SF_12')) & log_transform) {
    data[[depend]] <- data[[depend]] + 0.001
  }

  # remove rows with null weight values
  #data <- data[!is.na(data$weight), ]

  max_value <- nanmax(data[[depend]])
  min_value <- nanmin(data[[depend]])

  if (reflect) {
    data[, c(depend)] <- max_value - data[, c(depend)]
  }
  if (yeo_johnson) {
    yj <- yeojohnson(data[,c(depend)])
    data[, c(depend)] <- predict(yj)
  }

  # LA 8/2/24
  ## Log Normal Transformation for SF_12 vars
  if (log_transform) {
    data[[depend]] <- log(data[[depend]])
  }

  if(include_weights) {
    model <- lmer(formula,
                  weights=weight,
                  data = data)
  } else {
    model <- lmer(formula,
                  data = data)
  }
  if (yeo_johnson) {
    attr(model,"transform") <- yj # This is an unstable hack to add attributes to S4 class R objects.
  }
  if (reflect) {
    attr(model,"max_value") <- max_value # Works though.
  }

  ## LA 9/2/24
  # Saving min and max value from input data for clipping in r_utils function
  if (depend %in% c('SF_12_PCS', 'SF_12_MCS', 'SF_12')) {
    attr(model,"min_value") <- min_value
    attr(model,"max_value") <- max_value
  }

  #browser()
  #model@transform <- yj
  #model@min_value <- min_value
  #model@max_value <- max_value
  attr(model, "cov_matrix") <- vcov(model)
  return(model)
}


estimate_longitudinal_lmm_diff <- function(data, formula, include_weights = FALSE, depend, reflect, yeo_johnson) {

  data <- replace.missing(data)
  data <- drop_na(data)

  print(sprintf("Model is being fit on %d individual records...", nrow(data)))

  if (yeo_johnson){
    yj <- yeojohnson(data[,c(depend)])
    data[, c(depend)] <- predict(yj)
  }

  if(include_weights) {
    model <- lmer(formula,
                   weights=weight,
                   data = data)
  } else {
    model <- lmer(formula,
                   data = data)
  }
  if (yeo_johnson){
    attr(model,"transform") <- yj
  }
  #attr(model,"max_value") <- max_value
  #attr(model,"min_value") <- min_value
  #browser()

  #model@transform <- yj # S4 class uses @ rather than $ for assignment. y tho?
  #model@min_value <- min_value
  #model@max_value <- max_value
  return(model)
}

estimate_longitudinal_glmm <- function(data, formula, include_weights = FALSE, depend, yeo_johnson, reflect) {

  # Sort out dependent type (factor)
  data <- replace.missing(data)
  #data <- drop_na(data)

  print(sprintf("Model is being fit on %d individual records...", nrow(data)))

  if (reflect) {
    max_value <- nanmax(data[[depend]])
    data[, c(depend)] <- max_value - data[, c(depend)]
  }
  if (yeo_johnson)
  {
    yj <- yeojohnson(data[,c(depend)])
    data[, c(depend)] <- predict(yj)
  }

  min_value <- nanmin(data[[depend]])
  data[[depend]] <- data[[depend]] - min_value + 0.001

  if (depend == 'hourly_wage') {
    # Histogram of hourly_wage_diff
    hist(data$hourly_wage_diff, main = "Distribution of hourly_wage_diff", xlab = "hourly_wage_diff")
  }

  if(include_weights) {
    model <- glmer(formula,
                   nAGQ=0, # fast but inaccurate optimiser. nAGQ=1 takes forever..
                   family=Gamma(link='log'), # gamma family with log link.
                   weights=weight,
                   data = data)
  } else {
    model <- glmer(formula,
                   nAGQ=0,
                   family=Gamma(link='log'),
                   data = data)
  }
  attr(model,"min_value") <- min_value

  if (yeo_johnson){
    attr(model,"transform") <- yj # This is an unstable hack to add attributes to S4 class R objects.
      }
  if (reflect) {
    attr(model,"max_value") <- max_value # Works though.
  }
  attr(model, "cov_matrix") <- vcov(model)
  return(model)
}

estimate_longitudinal_glmm_gauss <- function(data, formula, include_weights = FALSE, depend, yeo_johnson, reflect) {

  # Sort out dependent type (factor)
  data <- replace.missing(data)
  #data <- drop_na(data)
  if (reflect) {
    max_value <- nanmax(data[[depend]])
    data[, c(depend)] <- max_value - data[, c(depend)]
  }
  if (yeo_johnson)
  {
    yj <- yeojohnson(data[,c(depend)])
    data[, c(depend)] <- predict(yj)
  }

  min_value <- nanmin(data[[depend]])
  data[[depend]] <- data[[depend]] - min_value + 0.001

  if (depend == 'hourly_wage') {
    # Histogram of hourly_wage_diff
    hist(data$hourly_wage_diff, main = "Distribution of hourly_wage_diff", xlab = "hourly_wage_diff")
  }

  if(include_weights) {
    model <- lmer(formula,
                   nAGQ=0, # fast but inaccurate optimiser. nAGQ=1 takes forever..
                   family=gaussian(link='identity'), # Gaussian family with identity link
                   weights=weight,
                   data = data)
  } else {
    model <- lmer(formula,
                   nAGQ=0,
                   family=gaussian(link='identity'),
                   data = data)
  }
  attr(model,"min_value") <- min_value

  if (yeo_johnson){
    attr(model,"transform") <- yj # This is an unstable hack to add attributes to S4 class R objects.
  }
  if (reflect) {
    attr(model,"max_value") <- max_value # Works though.
  }
  return(model)
}

estimate_longitudinal_mlogit_gee <- function(data, formula, include_weights=FALSE, depend)
{
  #data[[depend]] <- as.factor(data[[depend]])
  data <- replace.missing(data)
  data <- drop_na(data)
  if(include_weights) {
    model <- ordgee(formula,
                   id = pidp,
                   waves = time,
                   mean.link = 'logit', # gaussian GEE uses canonical identity link.
                   data = data,
                   weights = weight,
                   corstr="exchangeable") # autogression 1 structure. Depends on previous values of SF12 with exponential decay.
  } else {
    model <- ordgee(formula,
                      id = pidp,
                      waves = time,
                      mean.link = 'logit', # logistic link function (can use probit or cloglog as well.)
                      data = head(data, 100),
                      corstr="independence") # autogression 1 structure. Depends on previous values of SF12 with exponential decay.
  }
  #browser()
  return (model)
}

estimate_longitudinal_clmm <- function(data, formula, depend)
{
  data <- replace.missing(data)
  data <- drop_na(data)
  data[, c(depend)] <- factor(data[, c(depend)])
  model <- clmm2(formula,
                random=factor(pidp),
                link='probit', # logistic link function (can use probit or cloglog as well.)
                data = tail(data, 1000), # get seg fault if using too many rows :(. clip to most recent data.
                threshold="flexible",
                nAGQ=1) # negative int values for nAGQ gives fast but sloppy prediction. (see ?clmm2)
  return (model)
}

estimate_RandomForest <- function(data, formula, depend) {

  print('Beginning estimation of the RandomForest model. This can take a while, its probably not frozen...')

  numCores <- availableCores() - 1

  registerDoParallel(cores = numCores)

  data <- replace.missing(data)
  data <- drop_na(data)

  print(sprintf("Model is being fit on %d individual records...", nrow(data)))

  set.seed(123)

  print("Training RandomForest with parallel processing...")
  # Train RandomForest with parallel processing
  fitControl <- trainControl(method = "cv", number = 5, allowParallel = TRUE, verboseIter = TRUE)

  # Adjusting the model parameters to use fewer trees and limit depth
  rfModel <- train(formula,
                   data = data,
                   method = "rf",
                   trControl = fitControl,
                   tuneGrid = expand.grid(mtry = 3),
                   ntree = 100)  # RF Parameters

  # expand.grid(mtry = ncol(data) / 3)



  #model <- randomForest(formula, data = data, ntree = 100, do.trace = TRUE)

  return(rfModel)
}

estimate_RandomForestOrdinal <- function(data, formula, depend) {

  print('Beginning estimation of the Ordinal RandomForest model...')

  numCores <- availableCores() - 1

  registerDoParallel(cores = numCores)

  data <- replace.missing(data)
  data <- drop_na(data)

  data[[depend]] <- factor(data[[depend]])

  print(sprintf("Model is being fit on %d individual records...", nrow(data)))

  set.seed(123)

  # Train the ranger model
  ranger_model <- ranger(
    formula = formula,
    data = data,
    num.trees = 100,
    probability = TRUE,
    verbose = TRUE
  )

  return(ranger_model)
}

estimate_MARS <- function(data, formula) {

  print('Beginning estimation of the MARS model...')

  data <- replace.missing(data)
  data <- drop_na(data)

  print(sprintf("Model is being fit on %d individual records...", nrow(data)))

  model <- earth(formula = formula,
                 data = data,
                 weights = weight)

  return(model)
}

<<<<<<< HEAD
estimate_XGB <- function(data, formula, depend, reflect) {
  
=======
estimate_XGB <- function(data, formula, depend) {

>>>>>>> 410fcb6a
  print('Beginning estimation of the XGB model...')

  data <- replace.missing(data)
  data <- drop_na(data)
<<<<<<< HEAD
  # Try only dropping NA values in the response variable
  #data <- drop_na(data, any_of(depend))
  
=======

>>>>>>> 410fcb6a
  print(sprintf("Model is being fit on %d individual records...", nrow(data)))

  # set some vars to factor (important for numeric factors only, nominal handled easier)
  numeric_as_factor <- c('education_state', 'neighbourhood_safety', 'loneliness', 'job_sec')
  # Filter the list to include only columns that exist in the data
  numeric_as_factor <- numeric_as_factor[numeric_as_factor %in% colnames(data)]
  # convert variables to factor
  data[numeric_as_factor] <- lapply(data[numeric_as_factor], as.factor)

  # Logit transform the dependent variable if it's SF_12 MCS
  # if (depend == "SF_12") {
  #   epsilon <- 1e-6  # Small value to avoid logit issues
  #   data[[depend]] <- data[[depend]] + epsilon
  #   #data[[depend]] <- logit((data[[depend]] / 100) + epsilon)
  # }
<<<<<<< HEAD
  
  # if (reflect) {
  #   browser()
  #   #epsilon <- 1e-6  # Small value to avoid logit issues
  #   small_value <- 1
  #   data[[depend]] <- data[[depend]] + small_value
  #   max_value <- nanmax(data[[depend]])
  #   data[, c(depend)] <- max_value - data[, c(depend)]
  # }
  
=======

>>>>>>> 410fcb6a
  # Define the recipe
  rec <- recipe(formula, data = data) %>%
    step_dummy(all_nominal_predictors())

  # Prepare the recipe
  prep_rec <- prep(rec, training = data)

  # Apply the recipe to the training data
  train_data <- bake(prep_rec, new_data = data)

  # prepare label and function
  if (depend == 'hh_income') {
    label <- train_data$hh_income
    train_data <- train_data %>% select(-hh_income)
    
    # objective
    obj <- "reg:squarederror"
    #obj <- "reg:pseudohubererror"
    
    # booster type
    boost <- "gbtree"
    #boost <- "gblinear"
    
  } else if (depend == 'SF_12') {
    label <- train_data$SF_12
    train_data <- train_data %>% select(-SF_12)
    
    # objective
    obj <- "reg:squarederror"
    #obj <- "reg:tweedie"
    #obj <- "reg:gamma"
    
    # booster type
    boost <- "gbtree"
    #boost <- "gblinear"
    browser()
  }
<<<<<<< HEAD
  
  # define weights to use for weighted version
  weights <- train_data$weight
  
  # Create the model matrix
  train_matrix <- as.matrix(train_data)
  
  dtrain <- xgb.DMatrix(data = train_matrix, 
                        label = label, 
                        weight = weights)
  
=======

  # Create the model matrix
  train_matrix <- as.matrix(train_data)

  dtrain <- xgb.DMatrix(data = train_matrix, label = label)

>>>>>>> 410fcb6a
  # train the model
  params <- list(
    booster = boost,
    objective = obj,
    eta = 0.3,
    max_depth = 6,
    subsample = 1,
    colsample_bytree = 1
  )
<<<<<<< HEAD
  model <- xgb.train(params, dtrain, nround = 500)  # , verbose = 1
  
  attr(model, "recipe") <- prep_rec
  
  # if (reflect) {
  #   attr(model,"max_value") <- max_value 
  # }
  
=======
  model <- xgb.train(params, dtrain, nround = 100)  # , verbose = 1

  #attr(model,"formula_string") <- formula.string
  attr(model, "recipe") <- prep_rec

>>>>>>> 410fcb6a
  return(model)
}<|MERGE_RESOLUTION|>--- conflicted
+++ resolved
@@ -486,24 +486,15 @@
   return(model)
 }
 
-<<<<<<< HEAD
 estimate_XGB <- function(data, formula, depend, reflect) {
-  
-=======
-estimate_XGB <- function(data, formula, depend) {
-
->>>>>>> 410fcb6a
+
   print('Beginning estimation of the XGB model...')
 
   data <- replace.missing(data)
   data <- drop_na(data)
-<<<<<<< HEAD
   # Try only dropping NA values in the response variable
   #data <- drop_na(data, any_of(depend))
   
-=======
-
->>>>>>> 410fcb6a
   print(sprintf("Model is being fit on %d individual records...", nrow(data)))
 
   # set some vars to factor (important for numeric factors only, nominal handled easier)
@@ -519,7 +510,6 @@
   #   data[[depend]] <- data[[depend]] + epsilon
   #   #data[[depend]] <- logit((data[[depend]] / 100) + epsilon)
   # }
-<<<<<<< HEAD
   
   # if (reflect) {
   #   browser()
@@ -529,10 +519,7 @@
   #   max_value <- nanmax(data[[depend]])
   #   data[, c(depend)] <- max_value - data[, c(depend)]
   # }
-  
-=======
-
->>>>>>> 410fcb6a
+
   # Define the recipe
   rec <- recipe(formula, data = data) %>%
     step_dummy(all_nominal_predictors())
@@ -570,7 +557,6 @@
     #boost <- "gblinear"
     browser()
   }
-<<<<<<< HEAD
   
   # define weights to use for weighted version
   weights <- train_data$weight
@@ -582,14 +568,6 @@
                         label = label, 
                         weight = weights)
   
-=======
-
-  # Create the model matrix
-  train_matrix <- as.matrix(train_data)
-
-  dtrain <- xgb.DMatrix(data = train_matrix, label = label)
-
->>>>>>> 410fcb6a
   # train the model
   params <- list(
     booster = boost,
@@ -599,7 +577,7 @@
     subsample = 1,
     colsample_bytree = 1
   )
-<<<<<<< HEAD
+
   model <- xgb.train(params, dtrain, nround = 500)  # , verbose = 1
   
   attr(model, "recipe") <- prep_rec
@@ -608,12 +586,5 @@
   #   attr(model,"max_value") <- max_value 
   # }
   
-=======
-  model <- xgb.train(params, dtrain, nround = 100)  # , verbose = 1
-
-  #attr(model,"formula_string") <- formula.string
-  attr(model, "recipe") <- prep_rec
-
->>>>>>> 410fcb6a
   return(model)
 }