source("minos/transitions/utils.R")
require(ordinal)
require(nnet)
require(pscl)
require(bestNormalize)
require(lme4)
<<<<<<< HEAD
require(glmmTMB)
require(msm)
require(survival)
=======
require(randomForest)
require(caret)
require(doParallel)
require(parallelly)
>>>>>>> 021a0754

################ Model Specific Functions ################

# We can keep these really simple, all they need to do is run the model so
# in most cases will only require the data, the formula, and a flag for whether
# to include the survey weights in estimation (only no for 2009 where no weight
# information available)

estimate_yearly_ols <- function(data, formula, include_weights = FALSE, depend, transform = FALSE) {

  if (transform){
    yj <-  yeojohnson(data[, c(depend)], standardize=FALSE)
    data[, c(depend)] <- predict(yj)
  }

  if(include_weights) {
    # fit the model including weights (after 2009)
    model <- lm(formula,
                data = data,
                weights = weight)
  } else {
    # fit the model WITHOUT weights (2009)
    model <- lm(formula,
                data = data)
  }
  model[[depend]] <- data[[depend]]

  if (transform){
    model$transform <- yj
  }
  return(model)
}

estimate_yearly_clm <- function(data, formula, include_weights = FALSE, depend) {

  # Sort out dependent type (factor)
  data[[depend]] <- as.factor(data[[depend]])
  data <- data[, append(all.vars(formula), c("time", 'pidp', 'weight'))]
  data <- replace.missing(data)
  data <- drop_na(data)
  # replace missing ncigs values (if still missing)
  #data[which(data$ncigs==-8), 'ncigs'] <- 0
  if(include_weights) {
    model <- clm(formula,
                 data = data,
                 link = "logit",
                 threshold = "flexible",
                 Hess=T,
                 weights = weight)
  } else {
    model <- clm(formula,
                 data = data,
                 link = "logit",
                 threshold = "flexible",
                 Hess=T)
  }
  model[[depend]] <- data[[depend]]
  data[[depend]] <- NULL
  model$class_preds <- predict(model, newdata = data, type='class')
  return(model)
}


estimate_yearly_logit <- function(data, formula, include_weights = FALSE, depend) {

  # Sort out dependent type (factor)
  data[[depend]] <- as.factor(data[[depend]])

  data = replace.missing(data)

  if(include_weights) {
    model <- glm(formula, family=binomial(link="logit"), weights = weight, data=data)
  } else {
    model <- glm(formula, family=binomial(link="logit"), data=data)
  }
  # add obs and preds to model object for any later plotting.
  # This is mildly stupid..
  model[[depend]] <- data[[depend]]
  model$class_preds <- predict(model)
  return(model)
}


estimate_yearly_nnet <- function(data, formula, include_weights = FALSE, depend) {

  data = replace.missing(data)
  # Sort out dependent type (factor)
  data[[depend]] <- as.factor(data[[depend]])

  if(include_weights) {
    model <- multinom(formula = formula,
                      data = data,
                      MaxNWts = 10000,
                      maxit = 1000,
                      weights = weight)
  } else {
    model <- multinom(formula = formula,
                      data = data,
                      MaxNWts = 10000,
                      maxit = 1000)
    model[[depend]] <- data[[depend]]
    model$class_preds <- predict(model)
  }
  return(model)
}

estimate_yearly_zip <- function(data, formula, include_weights = FALSE, depend) {

  if(include_weights) {
    model <- zeroinfl(formula = formula,
                      data = data,
                      dist = 'pois',
                      weights = weight,
                      link='logit')
  } else {
    model <- zeroinfl(formula = formula,
                      data = data,
                      dist = 'pois',
                      link='logit')
    model[[depend]] <- data[[depend]]
    model$class_preds <- predict(model)
  }

  #print(summary(model))
  #prs<- 1 - (logLik(model)/logLik(zeroinfl(next_ncigs ~ 1, data=dat.subset, dist='negbin', link='logit')))
  #print(prs)

  return(model)
}


###################################################
# Longitudinal Transition Probability Functions
###################################################

nanmax <- function(x) { ifelse( !all(is.na(x)), max(x, na.rm=T), NA) }
nanmin <- function(x) { ifelse( !all(is.na(x)), min(x, na.rm=T), NA) }

estimate_longitudinal_lmm <- function(data, formula, include_weights = FALSE, depend, yeo_johnson, reflect) {

  data <- replace.missing(data)
  #data <- drop_na(data)
  max_value <- nanmax(data[[depend]])
  if (reflect) {
    data[, c(depend)] <- max_value - data[, c(depend)]
  }
  if (yeo_johnson) {
    yj <- yeojohnson(data[,c(depend)])
    data[, c(depend)] <- predict(yj)
  }

  if(include_weights) {
    model <- lmer(formula,
                  weights=weight,
                  data = data)
  } else {
    model <- lmer(formula,
                  data = data)
  }
  if (yeo_johnson) {
    attr(model,"transform") <- yj # This is an unstable hack to add attributes to S4 class R objects.
  }
  if (reflect) {
    attr(model,"max_value") <- max_value # Works though.
  }
  #browser()
  #model@transform <- yj
  #model@min_value <- min_value
  #model@max_value <- max_value
  return(model)
}


estimate_longitudinal_lmm_diff <- function(data, formula, include_weights = FALSE, depend, reflect, yeo_johnson) {

  data <- replace.missing(data)
  data <- drop_na(data)
  if (yeo_johnson){
    yj <- yeojohnson(data[,c(depend)])
    data[, c(depend)] <- predict(yj)
  }

  if(include_weights) {
    model <- lmer(formula,
                   weights=weight,
                   data = data)
  } else {
    model <- lmer(formula,
                   data = data)
  }
  if (yeo_johnson){
    attr(model,"transform") <- yj
  }
  #attr(model,"max_value") <- max_value
  #attr(model,"min_value") <- min_value
  #browser()

  #model@transform <- yj # S4 class uses @ rather than $ for assignment. y tho?
  #model@min_value <- min_value
  #model@max_value <- max_value
  return(model)
}

estimate_gamma_glmm <- function(data, formula, include_weights = FALSE, depend, yeo_johnson, reflect) {

  # Sort out dependent type (factor)
  data <- replace.missing(data)
  #data <- drop_na(data)
  if (reflect) {
    max_value <- nanmax(data[[depend]])
    data[, c(depend)] <- max_value - data[, c(depend)]
  }
  if (yeo_johnson)
  {
    yj <- yeojohnson(data[,c(depend)])
    data[, c(depend)] <- predict(yj)
  }

  min_value <- nanmin(data[[depend]])
  data[[depend]] <- data[[depend]] - min_value + 0.001
<<<<<<< HEAD

=======
  
  if (depend == 'hourly_wage') {
    # Histogram of hourly_wage_diff
    hist(data$hourly_wage_diff, main = "Distribution of hourly_wage_diff", xlab = "hourly_wage_diff")
  }
  
>>>>>>> 021a0754
  if(include_weights) {
    model <- glmer(formula,
                   nAGQ=0, # fast but inaccurate optimiser. nAGQ=1 takes forever..
                   family=Gamma(link='log'), # gamma family with log link.
                   weights=weight,
                   data = data)
  } else {
    model <- glmer(formula,
                   nAGQ=0,
                   family=Gamma(link='log'),
                   data = data)
  }
  attr(model,"min_value") <- min_value

  if (yeo_johnson){
    attr(model,"transform") <- yj # This is an unstable hack to add attributes to S4 class R objects.
      }
  if (reflect) {
    attr(model,"max_value") <- max_value # Works though.
  }
  return(model)
}

<<<<<<< HEAD
estimate_longitudinal_mlogit_gee <- function(data, formula, include_weights=FALSE, depend)
=======
estimate_longitudinal_glmm_gauss <- function(data, formula, include_weights = FALSE, depend, yeo_johnson, reflect) {
  
  # Sort out dependent type (factor)
  data <- replace.missing(data)
  #data <- drop_na(data)
  if (reflect) {
    max_value <- nanmax(data[[depend]])
    data[, c(depend)] <- max_value - data[, c(depend)] 
  }
  if (yeo_johnson)
  {
    yj <- yeojohnson(data[,c(depend)])
    data[, c(depend)] <- predict(yj)
  }
  
  min_value <- nanmin(data[[depend]])
  data[[depend]] <- data[[depend]] - min_value + 0.001
  
  if (depend == 'hourly_wage') {
    # Histogram of hourly_wage_diff
    hist(data$hourly_wage_diff, main = "Distribution of hourly_wage_diff", xlab = "hourly_wage_diff")
  }
  
  if(include_weights) {
    model <- lmer(formula,  
                   nAGQ=0, # fast but inaccurate optimiser. nAGQ=1 takes forever..
                   family=gaussian(link='identity'), # Gaussian family with identity link
                   weights=weight, 
                   data = data)
  } else {
    model <- lmer(formula, 
                   nAGQ=0, 
                   family=gaussian(link='identity'),
                   data = data)
  }
  attr(model,"min_value") <- min_value
  
  if (yeo_johnson){
    attr(model,"transform") <- yj # This is an unstable hack to add attributes to S4 class R objects.
  }
  if (reflect) {
    attr(model,"max_value") <- max_value # Works though.
  }
  return(model)
}

estimate_longitudinal_mlogit_gee <- function(data, formula, include_weights=FALSE, depend) 
>>>>>>> 021a0754
{
  #data[[depend]] <- as.factor(data[[depend]])
  data <- replace.missing(data)
  data <- drop_na(data)
  if(include_weights) {
    model <- ordgee(formula,
                   id = pidp,
                   waves = time,
                   mean.link = 'logit', # gaussian GEE uses canonical identity link.
                   data = data,
                   weights = weight,
                   corstr="exchangeable") # autogression 1 structure. Depends on previous values of SF12 with exponential decay.
  } else {
    model <- ordgee(formula,
                      id = pidp,
                      waves = time,
                      mean.link = 'logit', # logistic link function (can use probit or cloglog as well.)
                      data = head(data, 100),
                      corstr="independence") # autogression 1 structure. Depends on previous values of SF12 with exponential decay.
  }
  #browser()
  return (model)
}

estimate_longitudinal_clmm <- function(data, formula, depend)
{
  
  print('In the function call')
  
  data <- replace.missing(data)
  data <- drop_na(data)
  data[, c(depend)] <- factor(data[, c(depend)])
  
  print('Before fitting the model')
  
  print(formula)
  
  model <- clmm2(formula,
                  random=factor(pidp),
                  link='probit', # logistic link function (can use probit or cloglog as well.)
                  data = tail(data, 1000), # get seg fault if using too many rows :(. clip to most recent data.
                  threshold="flexible",
                  nAGQ=1) # negative int values for nAGQ gives fast but sloppy prediction. (see ?clmm2)
  return (model)
}

<<<<<<< HEAD
estimate_beta_glmm <- function(data, formula, depend, reflect, yeo_johnson) {

  data <- replace.missing(data)
  data <- drop_na(data)

  if (reflect) {
    max_value <- nanmax(data[[depend]])
    data[, c(depend)] <- max_value - data[, c(depend)]
  }
  if (yeo_johnson)
  {
    yj <- yeojohnson(data[,c(depend)])
    data[, c(depend)] <- predict(yj)
  }

  min_value <- nanmin(data[[depend]])
  #data[[depend]] <- data[[depend]] - min_value + 0.001
  #data[[depend]][data[[depend]] == 1] = 0.999
  #data[[depend]][data[[depend]] == 0] = 0.001

  model <- glmmTMB(formula,
                   data = data,
                   family = beta_family(link = 'logit'),
                   weights = weight,
                   na.action = na.omit,
                   verbose = TRUE)

  attr(model,"min_value") <- min_value

  if (yeo_johnson){
    attr(model,"transform") <- yj # This is an unstable hack to add attributes to S4 class R objects.
  }
  if (reflect) {
    attr(model,"max_value") <- max_value # Works though.
  }

  return (model)
}

estimate_longitudinal_msm <- function(data, formula, depend, start.year) {
  
  data <- replace.missing(data)
  
  # Now set up the variable specific information the model needs such as subject, allowed transition matrix etc.
  # Also needs some data wrangling to ensure that subjects have multiple waves of information, and that there 
  # are no intermittent missing waves as the msm function cannot handle this
  # TODO: Impute missing intermittent waves??
  if (depend == 'chron_disease') {
    print('Defining allowed transition matrix. Only unidirection transitions allowed.')
    allowed.trans.matrix <- rbind( c( 1, 1, 1 ), c( 0, 1, 1 ), c( 0, 0, 1 ) )
    
    print('Preparing data for MSM model estimation...')
    # sort dataframe by pidp and time so observations within subjects are consecutive in the data
    data <- data %>% 
      select(pidp, time, everything()) %>% # put pidp and time at the front of the df
      group_by(pidp) %>%
      filter(n() > 1) %>%  # filter individuals with only 1 observation in data
      group_by(pidp) %>%
      complete(time = start.year:2020) %>%  # complete the data (insert missing rows for the time period of interest)
      filter(!cumprod(is.na(age)) & rev(!cumprod(is.na(rev(age))))) %>%  # remove leading and trailing missing rows
      group_by(pidp) %>%
      mutate(contains.na = if_any(everything(), is.na)) %>%  # test for any intermittent missing (i.e. if respondent misses a wave - msm model cannot handle this)
      filter(!any(contains.na == TRUE)) %>%
      select(pidp, time, -contains.na, everything())
    
    data <- data[order(data$pidp, data$time), ] # order everything by pidp and time so individuals time points are in consecutive order (msm needs this)
    rownames(data) <- NULL
    
    subj <- data$pidp
  }
  
  print('This is the formula:')
  print(formula)
  
  print('Fitting the MSM model...')
  # ms_object <- msm(formula = formula,
  #                 subject = subj,
  #                 data = data,
  #                 qmatrix = allowed.trans.matrix,
  #                 gen.inits = TRUE,
  #                 obstype = 1,
  #                 na.action = na.omit)
  
  ms_object <- msm(formula = formula,
                   subject = subj,
                   data = data)
  
  ms_model <- msm1(ms_object)
  
  return(model)
}

estimate_survival <- function(data, formula, depend) {
  
  data <- replace.missing(data)
  data <- drop_na(data)
  
  model <- survreg(formula, data = data, dist = 'extreme')
  
  return(model)
=======
estimate_RandomForest <- function(data, formula, depend) {
  
  print('Beginning estimation of the RandomForest model. This can take a while, its probably not frozen...')
  
  numCores <- availableCores() / 2
  
  registerDoParallel(cores = numCores)
  
  data <- replace.missing(data)
  data <- drop_na(data)

  print("Training RandomForest with parallel processing...")
  # Train RandomForest with parallel processing
  fitControl <- trainControl(method = "cv", number = 5, allowParallel = TRUE, verboseIter = TRUE)
  set.seed(123)
  
  # Adjusting the model parameters to use fewer trees and limit depth
  rfModel <- train(formula, data = data, 
                   method = "rf",
                   trControl = fitControl,
                   tuneGrid = expand.grid(mtry = 3), 
                   ntree = 100)  # RF Parameters
  
  # expand.grid(mtry = ncol(data) / 3)
  
  
  
  #model <- randomForest(formula, data = data, ntree = 100, do.trace = TRUE)
  
  return(rfModel)
>>>>>>> 021a0754
}<|MERGE_RESOLUTION|>--- conflicted
+++ resolved
@@ -1,19 +1,16 @@
 source("minos/transitions/utils.R")
-require(ordinal)
-require(nnet)
-require(pscl)
-require(bestNormalize)
-require(lme4)
-<<<<<<< HEAD
-require(glmmTMB)
-require(msm)
-require(survival)
-=======
-require(randomForest)
-require(caret)
-require(doParallel)
-require(parallelly)
->>>>>>> 021a0754
+
+library(ordinal)
+library(nnet)
+library(pscl)
+library(bestNormalize)
+library(lme4)
+library(glmmTMB)
+library(msm)
+library(randomForest)
+library(caret)
+library(doParallel)
+library(parallelly)
 
 ################ Model Specific Functions ################
 
@@ -234,16 +231,7 @@
 
   min_value <- nanmin(data[[depend]])
   data[[depend]] <- data[[depend]] - min_value + 0.001
-<<<<<<< HEAD
-
-=======
-  
-  if (depend == 'hourly_wage') {
-    # Histogram of hourly_wage_diff
-    hist(data$hourly_wage_diff, main = "Distribution of hourly_wage_diff", xlab = "hourly_wage_diff")
-  }
-  
->>>>>>> 021a0754
+  
   if(include_weights) {
     model <- glmer(formula,
                    nAGQ=0, # fast but inaccurate optimiser. nAGQ=1 takes forever..
@@ -267,9 +255,6 @@
   return(model)
 }
 
-<<<<<<< HEAD
-estimate_longitudinal_mlogit_gee <- function(data, formula, include_weights=FALSE, depend)
-=======
 estimate_longitudinal_glmm_gauss <- function(data, formula, include_weights = FALSE, depend, yeo_johnson, reflect) {
   
   # Sort out dependent type (factor)
@@ -317,7 +302,6 @@
 }
 
 estimate_longitudinal_mlogit_gee <- function(data, formula, include_weights=FALSE, depend) 
->>>>>>> 021a0754
 {
   #data[[depend]] <- as.factor(data[[depend]])
   data <- replace.missing(data)
@@ -364,7 +348,6 @@
   return (model)
 }
 
-<<<<<<< HEAD
 estimate_beta_glmm <- function(data, formula, depend, reflect, yeo_johnson) {
 
   data <- replace.missing(data)
@@ -465,7 +448,8 @@
   model <- survreg(formula, data = data, dist = 'extreme')
   
   return(model)
-=======
+}
+
 estimate_RandomForest <- function(data, formula, depend) {
   
   print('Beginning estimation of the RandomForest model. This can take a while, its probably not frozen...')
@@ -496,5 +480,4 @@
   #model <- randomForest(formula, data = data, ntree = 100, do.trace = TRUE)
   
   return(rfModel)
->>>>>>> 021a0754
 }