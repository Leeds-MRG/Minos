source("minos/transitions/utils.R")
require(ordinal)
require(nnet)
require(pscl)
require(bestNormalize)
require(lme4)
require(randomForest)
require(caret)
require(doParallel)
require(parallelly)

################ Model Specific Functions ################

# We can keep these really simple, all they need to do is run the model so
# in most cases will only require the data, the formula, and a flag for whether
# to include the survey weights in estimation (only no for 2009 where no weight
# information available)

estimate_yearly_ols <- function(data, formula, include_weights = FALSE, depend, transform = FALSE) {
  
  if (transform){
    yj <-  yeojohnson(data[, c(depend)], standardize=FALSE)
    data[, c(depend)] <- predict(yj)
  }
  
  if(include_weights) {
    # fit the model including weights (after 2009)
    model <- lm(formula,
                data = data,
                weights = weight)
  } else {
    # fit the model WITHOUT weights (2009)
    model <- lm(formula,
                data = data)
  }
  model[[depend]] <- data[[depend]]
  
  if (transform){
    model$transform <- yj
  }
  return(model)
}

estimate_yearly_clm <- function(data, formula, include_weights = FALSE, depend) {
  
  # Sort out dependent type (factor)
  data[[depend]] <- as.factor(data[[depend]])
  data <- data[, append(all.vars(formula), c("time", 'pidp', 'weight'))]
  data <- replace.missing(data)
  data <- drop_na(data)
  # replace missing ncigs values (if still missing)
  #data[which(data$ncigs==-8), 'ncigs'] <- 0
  if(include_weights) {
    model <- clm(formula,
                 data = data,
                 link = "logit",
                 threshold = "flexible",
                 Hess=T,
                 weights = weight)
  } else {
    model <- clm(formula,
                 data = data,
                 link = "logit",
                 threshold = "flexible",
                 Hess=T)
  }
  model[[depend]] <- data[[depend]]
  data[[depend]] <- NULL
  model$class_preds <- predict(model, newdata = data, type='class')
  return(model)
}


estimate_yearly_logit <- function(data, formula, include_weights = FALSE, depend) {
  
  # Sort out dependent type (factor)
  data[[depend]] <- as.factor(data[[depend]])
  
  data = replace.missing(data)
  
  if(include_weights) {
    model <- glm(formula, family=binomial(link="logit"), weights = weight, data=data)
  } else {
    model <- glm(formula, family=binomial(link="logit"), data=data)
  }
  # add obs and preds to model object for any later plotting.
  # This is mildly stupid.. 
  model[[depend]] <- data[[depend]]
  model$class_preds <- predict(model)
  return(model)
}


estimate_yearly_nnet <- function(data, formula, include_weights = FALSE, depend) {
  
  data = replace.missing(data)
  # Sort out dependent type (factor)
  data[[depend]] <- as.factor(data[[depend]])
  
  if(include_weights) {
    model <- multinom(formula = formula,
                      data = data,
                      MaxNWts = 10000,
                      maxit = 1000,
                      weights = weight)
  } else {
    model <- multinom(formula = formula,
                      data = data,
                      MaxNWts = 10000,
                      maxit = 1000)
    model[[depend]] <- data[[depend]]
    model$class_preds <- predict(model)
  }
  return(model)
}

estimate_yearly_zip <- function(data, formula, include_weights = FALSE, depend) {
  
  if(include_weights) {
    model <- zeroinfl(formula = formula,
                      data = data,
                      dist = 'pois',
                      weights = weight,
                      link='logit')
  } else {
    model <- zeroinfl(formula = formula,
                      data = data,
                      dist = 'pois', 
                      link='logit')
    model[[depend]] <- data[[depend]]
    model$class_preds <- predict(model)
  }
  
  #print(summary(model))
  #prs<- 1 - (logLik(model)/logLik(zeroinfl(next_ncigs ~ 1, data=dat.subset, dist='negbin', link='logit')))
  #print(prs)
  
  return(model)
}


###################################################
# Longitudinal Transition Probability Functions
###################################################

nanmax <- function(x) { ifelse( !all(is.na(x)), max(x, na.rm=T), NA) }
nanmin <- function(x) { ifelse( !all(is.na(x)), min(x, na.rm=T), NA) }

estimate_longitudinal_lmm <- function(data, formula, include_weights = FALSE, depend, yeo_johnson, reflect) {
  
  data <- replace.missing(data)
  #data <- drop_na(data)
  max_value <- nanmax(data[[depend]])
  if (reflect) {
    data[, c(depend)] <- max_value - data[, c(depend)] 
  }
  if (yeo_johnson) {
    yj <- yeojohnson(data[,c(depend)])
    data[, c(depend)] <- predict(yj)
  }

  if(include_weights) {
    model <- lmer(formula,  
                  weights=weight, 
                  data = data)
  } else {
    model <- lmer(formula, 
                  data = data)
  }
  if (yeo_johnson) {
    attr(model,"transform") <- yj # This is an unstable hack to add attributes to S4 class R objects.
  }
  if (reflect) {
    attr(model,"max_value") <- max_value # Works though.
  }
  #browser()
  #model@transform <- yj 
  #model@min_value <- min_value
  #model@max_value <- max_value
  return(model)
}


estimate_longitudinal_lmm_diff <- function(data, formula, include_weights = FALSE, depend, reflect, yeo_johnson) {
  
  data <- replace.missing(data)
  data <- drop_na(data)
  if (yeo_johnson){
    yj <- yeojohnson(data[,c(depend)])
    data[, c(depend)] <- predict(yj)
  }

  if(include_weights) {
    model <- lmer(formula,  
                   weights=weight, 
                   data = data)
  } else {
    model <- lmer(formula, 
                   data = data)
  }
  if (yeo_johnson){
    attr(model,"transform") <- yj
  }
  #attr(model,"max_value") <- max_value
  #attr(model,"min_value") <- min_value
  #browser()
  
  #model@transform <- yj # S4 class uses @ rather than $ for assignment. y tho?
  #model@min_value <- min_value
  #model@max_value <- max_value
  return(model)
}

estimate_longitudinal_glmm <- function(data, formula, include_weights = FALSE, depend, yeo_johnson, reflect) {
  
  # Sort out dependent type (factor)
  data <- replace.missing(data)
  #data <- drop_na(data)
  if (reflect) {
    max_value <- nanmax(data[[depend]])
    data[, c(depend)] <- max_value - data[, c(depend)] 
  }
  if (yeo_johnson)
  {
    yj <- yeojohnson(data[,c(depend)])
    data[, c(depend)] <- predict(yj)
  }

  min_value <- nanmin(data[[depend]])
  data[[depend]] <- data[[depend]] - min_value + 0.001
  
  if (depend == 'hourly_wage') {
    # Histogram of hourly_wage_diff
    hist(data$hourly_wage_diff, main = "Distribution of hourly_wage_diff", xlab = "hourly_wage_diff")
  }
  
  if(include_weights) {
    model <- glmer(formula,  
                   nAGQ=0, # fast but inaccurate optimiser. nAGQ=1 takes forever..
                   family=Gamma(link='log'), # gamma family with log link.
                   weights=weight, 
                   data = data)
  } else {
    model <- glmer(formula, 
                   nAGQ=0, 
                   family=Gamma(link='log'),
                   data = data)
  }
  attr(model,"min_value") <- min_value
  
  if (yeo_johnson){
    attr(model,"transform") <- yj # This is an unstable hack to add attributes to S4 class R objects.
      }
  if (reflect) {
    attr(model,"max_value") <- max_value # Works though.
  }
  return(model)
}

estimate_longitudinal_glmm_gauss <- function(data, formula, include_weights = FALSE, depend, yeo_johnson, reflect) {
  
  # Sort out dependent type (factor)
  data <- replace.missing(data)
  #data <- drop_na(data)
  if (reflect) {
    max_value <- nanmax(data[[depend]])
    data[, c(depend)] <- max_value - data[, c(depend)] 
  }
  if (yeo_johnson)
  {
    yj <- yeojohnson(data[,c(depend)])
    data[, c(depend)] <- predict(yj)
  }
  
  min_value <- nanmin(data[[depend]])
  data[[depend]] <- data[[depend]] - min_value + 0.001
  
  if (depend == 'hourly_wage') {
    # Histogram of hourly_wage_diff
    hist(data$hourly_wage_diff, main = "Distribution of hourly_wage_diff", xlab = "hourly_wage_diff")
  }
  
  if(include_weights) {
    model <- lmer(formula,  
                   nAGQ=0, # fast but inaccurate optimiser. nAGQ=1 takes forever..
                   family=gaussian(link='identity'), # Gaussian family with identity link
                   weights=weight, 
                   data = data)
  } else {
    model <- lmer(formula, 
                   nAGQ=0, 
                   family=gaussian(link='identity'),
                   data = data)
  }
  attr(model,"min_value") <- min_value
  
  if (yeo_johnson){
    attr(model,"transform") <- yj # This is an unstable hack to add attributes to S4 class R objects.
  }
  if (reflect) {
    attr(model,"max_value") <- max_value # Works though.
  }
  return(model)
}

estimate_longitudinal_mlogit_gee <- function(data, formula, include_weights=FALSE, depend) 
{
  #data[[depend]] <- as.factor(data[[depend]])
  data <- replace.missing(data)
  data <- drop_na(data)
  if(include_weights) {
    model <- ordgee(formula,
                   id = pidp,
                   waves = time,
                   mean.link = 'logit', # gaussian GEE uses canonical identity link.
                   data = data,
                   weights = weight,
                   corstr="exchangeable") # autogression 1 structure. Depends on previous values of SF12 with exponential decay.
  } else {
    model <- ordgee(formula,
                      id = pidp,
                      waves = time,
                      mean.link = 'logit', # logistic link function (can use probit or cloglog as well.)
                      data = head(data, 100),
                      corstr="independence") # autogression 1 structure. Depends on previous values of SF12 with exponential decay.
  }
  #browser()
  return (model)
}

estimate_longitudinal_clmm <- function(data, formula, depend) 
{
  data <- replace.missing(data)
  data <- drop_na(data)
  data[, c(depend)] <- factor(data[, c(depend)])
  model <- clmm2(formula,
                random=factor(pidp),
                link='probit', # logistic link function (can use probit or cloglog as well.)
                data = tail(data, 1000), # get seg fault if using too many rows :(. clip to most recent data. 
                threshold="flexible",
                nAGQ=1) # negative int values for nAGQ gives fast but sloppy prediction. (see ?clmm2)
  return (model)
}

estimate_RandomForest <- function(data, formula, depend) {
  
  print('Beginning estimation of the RandomForest model. This can take a while, its probably not frozen...')
  
  numCores <- availableCores() / 2
  
  registerDoParallel(cores = numCores)
  
  data <- replace.missing(data)
  data <- drop_na(data)
<<<<<<< HEAD
  model <- randomForest(formula, data = data, ntree = 10)
=======
>>>>>>> 86894b34
  
  print("Training RandomForest with parallel processing...")
  # Train RandomForest with parallel processing
  fitControl <- trainControl(method = "cv", number = 5, allowParallel = TRUE, verboseIter = TRUE)
  set.seed(123)
  
  # Adjusting the model parameters to use fewer trees and limit depth
  rfModel <- train(formula, data = data, 
                   method = "rf",
                   trControl = fitControl,
                   tuneGrid = expand.grid(mtry = 3), 
                   ntree = 100)  # RF Parameters
  
  # expand.grid(mtry = ncol(data) / 3)
  
  
  
  #model <- randomForest(formula, data = data, ntree = 100, do.trace = TRUE)
  
  return(rfModel)
}<|MERGE_RESOLUTION|>--- conflicted
+++ resolved
@@ -352,11 +352,7 @@
   
   data <- replace.missing(data)
   data <- drop_na(data)
-<<<<<<< HEAD
-  model <- randomForest(formula, data = data, ntree = 10)
-=======
->>>>>>> 86894b34
-  
+
   print("Training RandomForest with parallel processing...")
   # Train RandomForest with parallel processing
   fitControl <- trainControl(method = "cv", number = 5, allowParallel = TRUE, verboseIter = TRUE)
