--- conflicted
+++ resolved
@@ -136,19 +136,15 @@
                       dist = 'pois', 
                       link='logit')
   }
-<<<<<<< HEAD
-  
-  test <- runif(n=length(predict(model, type='zero'))) > predict(model, type='zero')
-  test <- round(test*(predict(model, type='count')))
-  browser()
-=======
-  model[[depend]] <- data[[depend]]
-  model$class_preds <- predict(model)
-  model$cov_matrix <- vcov(model)
-  number_count_terms <- length(model$coefficients$count)
-  model$count_cov_matrix <- model$cov_matrix[c(1:number_count_terms), c(1:number_count_terms)]
-  model$zero_cov_matrix <- model$cov_matrix[-c(1:number_count_terms), -c(1:number_count_terms)]
->>>>>>> afcf54bf
+  
+  #test <- runif(n=length(predict(model, type='zero'))) > predict(model, type='zero')
+  #test <- round(test*(predict(model, type='count')))
+  #model[[depend]] <- data[[depend]]
+  #model$class_preds <- predict(model)
+  #model$cov_matrix <- vcov(model)
+  #number_count_terms <- length(model$coefficients$count)
+  #model$count_cov_matrix <- model$cov_matrix[c(1:number_count_terms), c(1:number_count_terms)]
+  #model$zero_cov_matrix <- model$cov_matrix[-c(1:number_count_terms), -c(1:number_count_terms)]
   #print(summary(model))
   #prs<- 1 - (logLik(model)/logLik(zeroinfl(next_ncigs ~ 1, data=dat.subset, dist='negbin', link='logit')))
   #print(prs)
