--- conflicted
+++ resolved
@@ -60,34 +60,21 @@
     #                    factor(housing_quality) +
     #                    region +
     #                    factor(education_state)"
-<<<<<<< HEAD
-    data$neighbourhood_safety_next <- factor(data$neighbourhood_safety_next, levels=c(1,2,3))
-    formula <- "neighbourhood_safety_next ~ factor(sex) +
-                                            scale(age) +
-                                            scale(SF_12) +
-                                            factor(labour_state) +
-                                            factor(ethnicity) +
-                                            scale(hh_income) +
-                                            factor(housing_quality) +
-                                            factor(region) +
-                                            factor(education_state)"
-    neighbourhood.clm <- clm(formula,
-=======
-    
+
+    data$neighbourhood_safety_next <- factor(data$neighbourhood_safety_next, levels=c(1,2,3))    
     formula <- "y ~ scale(age) + factor(sex) + factor(job_sec) + relevel(factor(ethnicity), ref = 'WBI') + scale(hh_income) + factor(housing_quality) + relevel(factor(region), ref = 'South East')"
-    
-    clm.neighbourhood <- clm(y ~ 
+    neighbourhood.clm <- clm(neighbourhood_safety_next  ~ 
                                scale(age) + 
                                factor(sex) + 
                                factor(job_sec) + 
                                relevel(factor(ethnicity), ref = 'WBI') + 
                                scale(hh_income) + factor(housing_quality) + 
                                relevel(factor(region), ref = 'South East'),
->>>>>>> dbd1ebf9
-        data = data,
-        link = "logit",
-        threshold = "flexible",
-        Hess=T)
+                                data = data,
+                                link = "logit",
+                                threshold = "flexible",
+                                Hess=T)
+                                
     print(summary(neighbourhood.clm))
     prs<- 1 - logLik(neighbourhood.clm)/logLik(clm(neighbourhood_safety_next ~ 1, data=data))
     print(prs)
