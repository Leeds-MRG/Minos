--- conflicted
+++ resolved
@@ -137,16 +137,11 @@
 
     for(year in year.range) {
       if(!is.element(mod.type, valid_yearly_model_types))
-        {
+      {
         print(paste0("WARNING. model ", paste0(mod.type, " not valid for yearly models. Skipping..")))
         next
-<<<<<<< HEAD
-        }# skip this iteration if model not in valid types. 
-      
-=======
       }# skip this iteration if model not in valid types. 
 
->>>>>>> bc8473cb
       # reset the formula string for each year
       formula.string <- formula.string.orig
 
@@ -171,11 +166,6 @@
       if(grepl('neighbourhood_safety', dependent)){ depend.year <- year + 3 } # set up 3 year horizon
       # tobacco model only estimated for 2013 onwards
       if(dependent == 'ncigs' & year < 2013) { next }
-<<<<<<< HEAD
-      #TODO: Maybe copy values from wave 2 onto wave 1? Assuming physical health changes slowly?
-      # SF_12 predictor (physical health score) not available in wave 1
-      if(dependent == 'SF_12' & year == 2009) { next }
-=======
       # alcohol model (auditc) only in specific years
       if(dependent == 'auditc' & !year %in% c(2014, 2016, 2018, 2019)) { next }
       # active only in specific years
@@ -183,7 +173,6 @@
       #TODO: Maybe copy values from wave 2 onto wave 1? Assuming physical health changes slowly?
       # SF_12 predictor (physical health score) not available in wave 1
       if(dependent %in% c('SF_12_MCS', 'SF_12_PCS') & year == 2009) { next }
->>>>>>> bc8473cb
       # OLS_DIFF models can only start from wave 2 (no diff in first wave)
       if(tolower(mod.type) == 'ols_diff' & year == 2009) { next }
       if(dependent %in% c('matdep') & year %in% c(2009, 2010, 2012, 2014, 2016, 2018, 2020)) { next }
@@ -305,16 +294,9 @@
       # save model & coefficients to file (in their own folder)
       #coef.filepath <- paste0(out.path2, '/', dependent, '_', year, '_', depend.year, '_coefficients.txt')
       #write_csv(coefs, file = coef.filepath)
-<<<<<<< HEAD
       # writing tex table of coefficients. easy writing for papers and documentation. 
       write_coefs <- T
       if (write_coefs & tolower(mod.type) != "nnet") # cant write coefs for nnet using texreg.
-=======
-      # writing tex table of coefficients. easy writing for papers and documentation.
-      write_coefs <- F
-      if (write_coefs)
->>>>>>> bc8473cb
-      {
         create.if.not.exists("data/transitions/coefficients")
         texreg_file <- paste0("data/transitions/coefficients/", dependent, '_', year, '_', depend.year, '.txt')
         texreg(model, file=texreg_file, stars = c(0.001, 0.01, 0.05, 0.1), digits=4, dcolumn=T, tabular=T)
