################ ESTIMATING TRANSITION MODELS FOR MINOS ################
# Author: Luke Archer
# Date: 30/11/22
#
# This script will be responsible for estimating any and all transition models
# for use in the MINOS microsimulation.
# At the time of writing we estimate 4 different model types (OLS, CLM, NNET, ZIP)
# and each of these will require some specific processing. Therefore each
# model type will have its own function for the preprocessing, and we will have
# a main function to read in the parameters from model_definitions.txt and
# execute the loop.
########################################################################

################ Utilities ################

source("minos/transitions/utils.R")
source("minos/transitions/transition_model_functions.R")

require(argparse)
require(tidyverse)
require(stringr)
require(pscl)
<<<<<<< HEAD
#a
=======
require(dplyr)
require(tidyr)
require(texreg)

>>>>>>> 2ba68720
# Take the line from the model_definitions.txt and pull out what we need
digest_params <- function(line) {
  # Get model type
  split1 <- str_split(line, pattern = " : ")[[1]]
  mod.type <- split1[1]

  # Get dependent and independents
  split2 <- str_split(split1[2], pattern = " ~ ")[[1]]
  dependent <- split2[1]
  independents <- split2[2]

  # formula
  form <- as.formula(split1[2])
  #print(form)

  return.list <- c(dependent, independents, form)

  return(return.list)
}

################ Main Run Loop ################

run_yearly_models <- function(transitionDir_path,
                              transitionSourceDir_path,
                              mod_def_name,
                              data,
                              mode) {

  ## Read in model definitions from file including formula and model type (OLS,CLM,etc.)
  modDef_path = paste0(transitionSourceDir_path, mod_def_name)
  modDefs <- file(description = modDef_path, open="r", blocking = TRUE)
  
  ## Set some factor levels because R defaults to using alphabetical ordering
  data$housing_quality <- factor(data$housing_quality, 
                                 levels = c('Low',
                                            'Medium',
                                            'High'))
  data$S7_housing_quality <- factor(data$S7_housing_quality, 
                                 levels = c('No to all', 
                                            'Yes to some', 
                                            'Yes to all'))
  data$S7_neighbourhood_safety <- factor(data$S7_neighbourhood_safety,
                                    levels = c('Often', 
                                               'Some of the time', 
                                               'Hardly ever'))
  data$S7_labour_state <- factor(data$S7_labour_state,
                                 levels = c('FT Employed',
                                            'PT Employed',
                                            'Job Seeking',
                                            'FT Education',
                                            'Family Care',
                                            'Not Working'))

  # read file
  repeat{
    def = readLines(modDefs, n = 1) # Read one line from the connection.
    if(identical(def, character(0))){break} # If the line is empty, exit.

    # Get model type
    split1 <- str_split(def, pattern = " : ")[[1]]
    mod.type <- split1[1]

    # Get dependent and independents
    split2 <- str_split(split1[2], pattern = " ~ ")[[1]]
    dependent <- split2[1]
    independents <- split2[2]

    # formula
    formula.string.orig <- split1[2]

    ## Calculate diff for rate of change models
    # only applicable to hh_income and SF_12 for now
    #if (tolower(mod.type) == 'ols_diff') {
    #  data <- data %>%
    #    group_by(pidp) %>%
    #    mutate(diff = .data[[dependent]] - lag(.data[[dependent]], order_by = time)) %>%
    #    rename_with(.fn = ~paste0(dependent, '_', .), .cols = diff)  # add the dependent as prefix to the calculated diff
    #}

    ## Yearly model estimation loop

    # Set the time span to estimate models for differently for cross_validation
    # crossval needs to start in 2010, whereas default model can have reduced timespan
    # avoid first year as data is weird and missing in a lot of cases
    if(mode == 'cross_validation') {
      year.range <- seq(max(data$time) - 3, (max(data$time)-1))
    } else {
      year.range <- seq(max(data$time) - 6, (max(data$time) - 1))
      #year.range <- seq(min(data$time), (max(data$time) - 1)) # fit full range for model of models testing purposes
    }

    # set up output directory
    out.path1 <- paste0(transitionDir_path, dependent, '/')
    out.path2 <- paste0(out.path1, tolower(mod.type), '/')
    create.if.not.exists(out.path1)
    create.if.not.exists(out.path2)

    print(paste0('Starting for ', dependent, '...'))

    # add 'next_' keyword to dependent variable
    formula.string.orig <- paste0('next_', formula.string.orig)
    
    valid_yearly_model_types = c("NNET", "OLS", "OLS_DIFF", "CLM", "GLM", "ZIP", "LOGIT", "OLS_YJ")
    
    for(year in year.range) {
      if(!is.element(mod.type, valid_yearly_model_types))
        {
        print(paste0("WARNING. model ", paste0(mod.type, " not valid for yearly models. Skipping..")))
        next
        }# skip this iteration if model not in valid types. 
      
      # reset the formula string for each year
      formula.string <- formula.string.orig

      ## dependent year data is always year + 1 unless data requires something different
      # (as in neighbourhood estimation, does a t+3 model due to data)
      depend.year <- year + 1

      #TODO: Replace all these if statements with a check for data in that year
      #   i.e. if colsum == (-9 * length(column))
      #   then all elements == -9 as they would have been assigned that due to missing

      ## Some models don't run in certain years (data issues) so break here
      # nutrition_quality only estimated for 2018
      if(dependent == 'nutrition_quality' & !year %in% c(2014, 2016, 2018)) { next }
      # labour_state only estimated for 2018
      if(dependent == 'education_state' & year != 2018) { next }
      # loneliness only estimated for waves starting 2017 and 2018
      if(dependent == 'loneliness' & !year > 2016) { next }
      # neighbourhood only estimated for wave 2011, 2014, and 2017
      #if(dependent == 'neighbourhood_safety' & !year %in% c(2011, 2014, 2017)) { next }
      if(grepl('neighbourhood_safety', dependent) & !year %in% c(2011, 2014, 2017)) { next }
      if(grepl('neighbourhood_safety', dependent)){ depend.year <- year + 3 } # set up 3 year horizon
      # tobacco model only estimated for 2013 onwards
      if(dependent == 'ncigs' & year < 2013) { next }
      #TODO: Maybe copy values from wave 2 onto wave 1? Assuming physical health changes slowly?
      # SF_12 predictor (physical health score) not available in wave 1
      if(dependent == 'SF_12' & year == 2009) { next }
      # OLS_DIFF models can only start from wave 2 (no diff in first wave)
      if(tolower(mod.type) == 'ols_diff' & year == 2009) { next }

      print(paste0('Starting estimation for ', dependent, ' in ', year))

      # set up new dependent var name
      next.dependent <- paste0('next_', dependent)

      # independents from time T (current)
      indep.df <- data %>%
        filter(time == year)
      # dependent from T+1 (rename to 'next_{dependent}' soon)
      depen.df <- data %>% 
        filter(time == depend.year) %>% 
        select(pidp, all_of(dependent))

      # rename to next_{dependent}
      next.colnames <- c('pidp', paste0('next_', dependent))
      colnames(depen.df) <- next.colnames

      # smash them together
      merged <- merge(depen.df, indep.df, by='pidp')

      # no weight var in 2009 (wave 1)
      if(year == 2009) {
        use.weights <- TRUE
      } else {
        use.weights <- TRUE
      }

      #print(formula.string)
      ## For the SF_12 model alone, we need to modify the formula on the fly
      # as neighbourhood_safety, loneliness, nutrition_quality and ncigs are
      # not present every year
      if(!year %in% c(2011, 2014, 2017, 2020)) {
        formula.string <- str_remove(formula.string, " \\+ factor\\(neighbourhood_safety\\)")
      }
      if(!year > 2016) {
        formula.string <- str_remove(formula.string, " \\+ factor\\(loneliness\\)")
      }
      if(!year %in% c(2015, 2017, 2019)) {
        formula.string <- str_remove(formula.string, " \\+ nutrition_quality")
      }
      if(year < 2013) {
        formula.string <- str_remove(formula.string, " \\+ ncigs")
      }
      #print(formula.string)
      # Now make string into formula
      form <- as.formula(formula.string)



      ## Different model types require different functions
      if(tolower(mod.type) == 'ols') {

        model <- estimate_yearly_ols(data = merged,
                                     formula = form,
                                     include_weights = use.weights,
                                     depend = next.dependent)

      } else if(tolower(mod.type) == 'clm') {

        # set ordinal dependent to factor
        model <- estimate_yearly_clm(data = merged,
                                     formula = form,
                                     include_weights = use.weights,
                                     depend = next.dependent)

      } else if(tolower(mod.type) == 'nnet') {

        model <- estimate_yearly_nnet(data = merged,
                                      formula = form,
                                      include_weights = use.weights,
                                      depend = next.dependent)

      } else if (tolower(mod.type)=="logit") {
        model <- estimate_yearly_logit(data = merged,
                                       formula = form,
                                       include_weights = use.weights,
                                       depend = next.dependent)
        
      } else if(tolower(mod.type) == 'zip') {

        model <- estimate_yearly_zip(data = merged,
                                     formula = form,
                                     include_weights = use.weights,
                                     depend = next.dependent)

      }


      #return(model)

      #print(typeof(model$coefficients))
      #print(model$coefficients)
      #return(model$coefficients)
      # getting coefficients for checking and debugging
      #coefs <- as.data.frame(model$coefficients)
      #coefs <- data.frame(Variables=row.names(coefs), coefs)
      #rownames(coefs) <- NULL

      # save model & coefficients to file (in their own folder)
      #coef.filepath <- paste0(out.path2, '/', dependent, '_', year, '_', depend.year, '_coefficients.txt')
      #write_csv(coefs, file = coef.filepath)
      # writing tex table of coefficients. easy writing for papers and documentation. 
      write_coefs <- F
      if (write_coefs)
      {
        texreg_file <- paste0(out.path2, "coefficients", dependent, '_', year, '_', depend.year, '.rds')
        texreg(model, file=texreg_file, stars = c(0.001, 0.01, 0.05, 0.1), digits=4, dcolumn=T, tabular=T)
      }
      saveRDS(model, file=paste0(out.path2, dependent, '_', year, '_', depend.year, '.rds'))
      print(paste0(mod.type, ' model for ', dependent, ' generated for years ', year, ' - ', depend.year))

    }
    print(paste0("Finished for ", dependent, '.'))
  }
  # close and remove connection object from memory
  close(modDefs)
  rm(modDefs)
}


################ Last Minute Data Prep & Execute Script ################


#### IMPORTANT!!
## Because some variables are not present in every wave (i.e. neighbourhood_safety, loneliness) we need to handle this.
## There is a decent solution that comes partly because we are estimating a different model for every year
## We need to check when we are in the correct years, and remove a string subset from the formula
## i.e. in 2015 no neighbourhood_safety, so remove 'relevel(factor(neighbourhood_safety), ref = '1')'

#TODO: Refactor all this stuff into a single string argument. Can avoid a bit of
# boilerplate and make further development easier.
## Argparse stuff
parser = ArgumentParser()
parser$add_argument('-s',
                    '--scotland',
                    action='store_true',
                    dest='scotland',
                    default=FALSE,
                    help='Run in Scotland mode - MORE HELP NEEDED HERE')

parser$add_argument('-c',
                    '--cross_validation',
                    action='store_true',
                    dest='crossval',
                    default=FALSE,
                    help='Run in cross validation mode. Transition models are
                    fitted to half the population, before running simulations
                    with the other half.')

parser$add_argument('-d',
                    '--default',
                    action='store_true',
                    dest='default',
                    default=FALSE,
                    help='Run in default mode. This is the default MINOS 
                    experiment, where the models estimated in this mode 
                    include hh_income as the policy lever, SF12 MCS and
                    PCS as the outcomes of interest, and a series of pathways
                    from hh_income to both outcomes.')

parser$add_argument('-s7',
                    '--sipher7',
                    action='store_true',
                    dest='SIPHER7',
                    default=FALSE,
                    help='Run the SIPHER7 experiment models. In this mode, 
                    only the transition models needed to run the SIPHER7
                    equivalent income experiment are estimated. This includes
                    hh_income as the policy lever, then all the SIPHER7
                    variable models, as well as some demographic models such
                    as education state.')

args <- parser$parse_args()

scotland.mode <- args$scotland
cross_validation <- args$crossval
default <- args$default
sipher7 <- args$SIPHER7

## RUNTIME ARGS
transSourceDir <- 'minos/transitions/'
dataDir <- 'data/final_US/'
modDefFilename <- 'model_definitions_default.txt'
transitionDir <- 'data/transitions/'
mode <- 'default'

create.if.not.exists(transitionDir)


# Set different paths for scotland mode, cross-validation etc.
if(scotland.mode) {
  print('Estimating transition models in Scotland mode')
  dataDir <- 'data/scotland_US/'
  modDefFilename <- 'model_definitions_SCOTLAND.txt'
  mode <- 'scotland'
  transitionDir <- paste0(transitionDir, 'scotland/')
  create.if.not.exists(transitionDir)
} else if(cross_validation) {
  print('Estimating cross validation models')
  dataDir <- 'data/final_US/cross_validation/'
  mode <- 'cross_validation'
  transitionDir <- paste0(transitionDir, 'cross_validation/')
  create.if.not.exists(transitionDir)
} else if(default) {
  print('Estimating transition models in whole population mode')
}

if(sipher7) {
  print('Estimating models for SIPHER7 Equivalent Income experiment')
  modDefFilename <- 'model_definitions_S7.txt'
}



# we need to generate 5 sets of transition models, based on 4/5 batches of data
# so version 1 uses batches 2,3,4, and 5 for trans models and simulates using batch 1
if (mode == 'cross_validation') {
  print("Estimating transitions in batch mode")
  for (i in 1:5) {
    print(paste0("Creating version ", i, " transition models"))
    # set up batch vector and remove one element each loop
    batch.vec <- c(1,2,3,4,5)
    batch.vec <- batch.vec[!batch.vec %in% i]
    
    # now start new loop to list files in each batch and read data into a single object.
    # open a dataframe for collecting up multiple batches together
    combined.data <- data.frame()
    for (j in batch.vec) {
      batch.path <- paste0(dataDir, 'batch', j, '/')
      batch.filelist <- list.files(batch.path,
                                   include.dirs = FALSE,
                                   full.names = TRUE,
                                   pattern = '[0-9]{4}_US_cohort.csv')
      batch.dat <- do.call(rbind, lapply(batch.filelist, read.csv))
      combined.data <- rbind(combined.data, batch.dat)
    }
    rm(batch.dat, batch.path, batch.filelist)
    
    out.dir <- paste0(transitionDir, 'version', i, '/')
    create.if.not.exists(out.dir)
    
    run_yearly_models(out.dir, transSourceDir, modDefFilename, combined.data, mode)
  }
} else {
  # Load input data depending on mode and previously set params (final_US/)
  filelist <- list.files(dataDir,
                         include.dirs = FALSE,
                         full.names = TRUE,
                         pattern = '[0-9]{4}_US_cohort.csv')
  data <- do.call(rbind, lapply(filelist, read.csv))
  
  run_yearly_models(transitionDir, transSourceDir, modDefFilename, data, mode)
}

print('Generated transition models.')<|MERGE_RESOLUTION|>--- conflicted
+++ resolved
@@ -20,14 +20,10 @@
 require(tidyverse)
 require(stringr)
 require(pscl)
-<<<<<<< HEAD
-#a
-=======
 require(dplyr)
 require(tidyr)
 require(texreg)
 
->>>>>>> 2ba68720
 # Take the line from the model_definitions.txt and pull out what we need
 digest_params <- function(line) {
   # Get model type
