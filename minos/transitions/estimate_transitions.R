################ ESTIMATING TRANSITION MODELS FOR MINOS ################
# Author: Luke Archer
# Date: 30/11/22
#
# This script will be responsible for estimating any and all transition models
# for use in the MINOS microsimulation.
# At the time of writing we estimate 4 different model types (OLS, CLM, NNET, ZIP)
# and each of these will require some specific processing. Therefore each 
# model type will have its own function for the preprocessing, and we will have
# a main function to read in the parameters from model_definitions.txt and 
# execute the loop.
########################################################################

################ Utilities ################

source("minos/transitions/utils.R")

require(argparse)
require(tidyverse)
require(ordinal)
require(nnet)
require(stringr)
require(pscl)

# Take the line from the model_definitions.txt and pull out what we need
digest_params <- function(line) {
  # Get model type
  split1 <- str_split(line, pattern = " : ")[[1]]
  mod.type <- split1[1]
  
  # Get dependent and independents
  split2 <- str_split(split1[2], pattern = " ~ ")[[1]]
  dependent <- split2[1]
  independents <- split2[2]
  
  # formula
  form <- as.formula(split1[2])
  #print(form)
  
  return.list <- c(dependent, independents, form)
  
  return(return.list)
}


################ Model Specific Functions ################

# We can keep these really simple, all they need to do is run the model so
# in most cases will only require the data, the formula, and a flag for whether
# to include the survey weights in estimation (only no for 2009 where no weight
# information available)

estimate_yearly_ols <- function(data, formula, include_weights = FALSE, depend) {
  
  data[[depend]] <- as.integer(data[[depend]])
  
  if(include_weights) {
    # fit the model including weights (after 2009)
    model <- lm(formula,
                data = data,
                weights = weight)
  } else {
    # fit the model WITHOUT weights (2009)
    model <- lm(formula,
                data = data)
  }
  return(model)
}

estimate_yearly_clm <- function(data, formula, include_weights = FALSE, depend) {
  
  # Sort out dependent type (factor)
  data[[depend]] <- as.factor(data[[depend]])
  
  data = replace.missing(data)
  # replace missing ncigs values (if still missing)
  data[which(data$ncigs==-8), 'ncigs'] <- 0
  
  if(include_weights) {
    model <- clm(formula,
                 data = data,
                 link = "logit",
                 threshold = "flexible",
                 Hess=T,
                 weights = weight)
  } else {
    model <- clm(formula,
                 data = data,
                 link = "logit",
                 threshold = "flexible",
                 Hess=T)
  }
  return(model)
}

estimate_yearly_nnet <- function(data, formula, include_weights = FALSE, depend) {
  
  data = replace.missing(data)
  # Sort out dependent type (factor)
  data[[depend]] <- as.factor(data[[depend]])
  
  if(include_weights) {
    model <- multinom(formula = formula,
                      data = data,
                      MaxNWts = 10000,
                      maxit = 1000,
                      weights = weight)
  } else {
    model <- multinom(formula = formula,
                      data = data,
                      MaxNWts = 10000,
                      maxit = 1000)
  }
  return(model)
}

estimate_yearly_zip <- function(data, formula, include_weights = FALSE, depend) {
  
  if(depend == 'next_ncigs' | depend == 'ncigs') {
    # first subset just the columns we want
    cols <- c('pidp', depend, 'age', 'sex', 'education_state', 'SF_12', 'job_sec', 
              'hh_income', 'ethnicity', 'weight')
    dat.subset <- data[, cols]
    
    # Replace missing values with NA (util func)
    dat.subset = replace.missing(dat.subset)
    
    # now set NA to 0
    dat.subset[[depend]][is.na(dat.subset[[depend]])] <- 0
    
    # finally run complete cases
    dat.subset <- dat.subset[complete.cases(dat.subset),]
  }
  
  if(include_weights) {
    model <- zeroinfl(formula = formula,
                      data = dat.subset,
                      dist = 'pois',
                      weights = weight,
                      link='logit')
  } else {
    model <- zeroinfl(formula = formula,
                      data = dat.subset,
                      dist = 'pois', 
                      link='logit')
  }
  
  #print(summary(model))
  #prs<- 1 - (logLik(model)/logLik(zeroinfl(next_ncigs ~ 1, data=dat.subset, dist='negbin', link='logit')))
  #print(prs)
  
  return(model)
}



################ Main Run Loop ################

run_yearly_models <- function(transitionDir_path, transitionSourceDir_path, mod_def_name, data) {
  
  ## Read in model definitions from file including formula and model type (OLS,CLM,etc.)
  modDef_path = paste0(transitionSourceDir_path, mod_def_name)
  modDefs <- file(description = modDef_path, open="r", blocking = TRUE)
  
  # read file
  repeat{
    def = readLines(modDefs, n = 1) # Read one line from the connection.
    if(identical(def, character(0))){break} # If the line is empty, exit.
    
    # Get model type
    split1 <- str_split(def, pattern = " : ")[[1]]
    mod.type <- split1[1]
    
    # Get dependent and independents
    split2 <- str_split(split1[2], pattern = " ~ ")[[1]]
    dependent <- split2[1]
    independents <- split2[2]
    
    # formula
    formula.string.orig <- split1[2]
    
    ## Yearly model estimation loop
    # Need to construct dataframes for each year that have independents from time T and dependents from time T+1
    year.range <- min(data$time):(max(data$time) - 1)
    # set up output directory
    out.path1 <- paste0(transitionDir_path, dependent, '/')
    out.path2 <- paste0(out.path1, tolower(mod.type), '/')
    create.if.not.exists(out.path1)
    create.if.not.exists(out.path2)
    
    print(paste0('Starting for ', dependent, '...'))
    
    ## Implement the 'next_' functionality to male sure were not doing dodgy prediction when using lags
    # add 'next_' keyword to dependent variable
    formula.string.orig <- paste0('next_', formula.string.orig)
    
    for(year in year.range) {
      
      # reset the formula string for each year
      formula.string <- formula.string.orig
      
      ## dependent year data is always year + 1 unless data requires something different
      # (as in neighbourhood estimation, does a t+3 model due to data)
      depend.year <- year + 1
      
      #TODO: Replace all these if statements with a check for data in that year
      #   i.e. if colsum == (-9 * length(column)) 
      #   then all elements == -9 as they would have been assigned that due to missing
      
      ## Some models don't run in certain years (data issues) so break here
      # nutrition_quality only estimated for 2018
      if(dependent == 'nutrition_quality' & !year %in% c(2014, 2016, 2018)) { next }
      # labour_state only estimated for 2018
      if(dependent == 'education_state' & year != 2018) { next }
      # loneliness only estimated for waves starting 2017 and 2018
      if(dependent == 'loneliness' & !year > 2016) { next }
      # neighbourhood only estimated for wave 2011 and 2014
      if(dependent == 'neighbourhood_safety' & !year %in% c(2011, 2014)) { next }
      if(dependent == 'neighbourhood_safety'){ depend.year <- year + 3 } # set up 3 year horizon
      # tobacco model only estimated for 2013 onwards
      if(dependent == 'ncigs' & year < 2013) { next }
      #TODO: Maybe copy values from wave 2 onto wave 1? Assuming physical health changes slowly?
      # SF_12 predictor (physical health score) not available in wave 1
      if(dependent == 'SF_12' & year == 2009) { next }
      
      print(paste0('Starting estimation for ', dependent, ' in ', year))
      
      # set up new dependent var name
      next.dependent <- paste0('next_', dependent)
      #next.dependent <- dependent

      # independents from time T (current)
      indep.df <- data %>% 
        filter(time == year)
      # dependent from T+1 (rename to 'next_{dependent}' soon)
      depen.df <- data %>% 
        filter(time == depend.year) %>% 
        select(pidp, .data[[dependent]])
      
      # rename to next_{dependent}
      next.colnames <- c('pidp', paste0('next_', dependent))
      colnames(depen.df) <- next.colnames
      
      # smash them together
      merged <- merge(depen.df, indep.df, by='pidp')
      
      # no weight var in 2009 (wave 1)
      if(year == 2009) {
        use.weights <- FALSE
      } else {
        use.weights <- TRUE
      }
      
      #print(formula.string)
      ## For the SF_12 model alone, we need to modify the formula on the fly
      # as neighbourhood_safety, loneliness, nutrition_quality and ncigs are 
      # not present every year
      if(dependent == 'SF_12') {
<<<<<<< HEAD
        if(!year %in% c(2011, 2014, 2017, 2018)) {
          formula.string <- str_remove(formula.string, " \\+ relevel\\(factor\\(neighbourhood_safety\\), ref = '1'\\)")
=======
        if(!year %in% c(2011, 2014, 2017)) {
          formula.string <- str_remove(formula.string, " \\+ factor\\(neighbourhood_safety\\)")
>>>>>>> 82f0c317
        }
        if(!year > 2016) {
          formula.string <- str_remove(formula.string, " \\+ relevel\\(factor\\(loneliness\\), ref = '1'\\)")
        }
        if(!year %in% c(2015, 2017, 2019)) {
          formula.string <- str_remove(formula.string, " \\+ nutrition_quality")
        }
        if(year < 2013) {
          formula.string <- str_remove(formula.string, " \\+ ncigs")
        }
      }
      #print(formula.string)
      # Now make string into formula
      form <- as.formula(formula.string)
      
      
      
      ## Different model types require different functions
      if(tolower(mod.type) == 'ols') {
        
        model <- estimate_yearly_ols(data = merged, 
                                     formula = form, 
                                     include_weights = use.weights,
                                     depend = next.dependent)
        
      } else if(tolower(mod.type) == 'clm') {
        
        # set ordinal dependent to factor
        model <- estimate_yearly_clm(data = merged,
                                     formula = form, 
                                     include_weights = use.weights, 
                                     depend = next.dependent)
        
      } else if(tolower(mod.type) == 'nnet') {
        
        model <- estimate_yearly_nnet(data = merged, 
                                      formula = form, 
                                      include_weights = use.weights, 
                                      depend = next.dependent)
        
      } else if(tolower(mod.type) == 'zip') {
        
        model <- estimate_yearly_zip(data = merged,
                                     formula = form,
                                     include_weights = use.weights,
                                     depend = next.dependent)
        
      }
      
      
      #return(model)
      
      #print(typeof(model$coefficients))
      #print(model$coefficients)
      #return(model$coefficients)
      # getting coefficients for checking and debugging
      #coefs <- as.data.frame(model$coefficients)
      #coefs <- data.frame(Variables=row.names(coefs), coefs)
      #rownames(coefs) <- NULL
      
      # save model & coefficients to file (in their own folder)
      #coef.filepath <- paste0(out.path2, '/', dependent, '_', year, '_', depend.year, '_coefficients.txt')
      #write_csv(coefs, file = coef.filepath)
      saveRDS(model, file=paste0(out.path2, dependent, '_', year, '_', depend.year, '.rds'))
      print(paste0(mod.type, ' model for ', dependent, ' generated for years ', year, ' - ', depend.year))
      
    }
    print(paste0("Finished for ", dependent, '.'))
  }
  # close and remove connection object from memory
  close(modDefs)
  rm(modDefs)
}


################ Last Minute Data Prep & Execute Script ################


#### IMPORTANT!!
## Because some variables are not present in every wave (i.e. neighbourhood_safety, loneliness) we need to handle this.
## There is a decent solution that comes partly because we are estimating a different model for every year
## We need to check when we are in the correct years, and remove a string subset from the formula
## i.e. in 2015 no neighbourhood_safety, so remove 'relevel(factor(neighbourhood_safety), ref = '1')'


## Argparse stuff
parser = ArgumentParser()
parser$add_argument('-s', '--scotland', action='store_true', dest='scotland', 
                    default=FALSE,
                    help='Run in Scotland mode - MORE HELP NEEDED HERE')
args <- parser$parse_args()

scotland.mode <- args$scotland

# Set paths (handle scotland mode here)
if(scotland.mode) {
  print('Estimating transition models in Scotland mode')
  dataDir <- 'data/scotland_US/'
  modDefFilename <- 'model_definitions_SCOTLAND.txt'
} else {
  print('Estimating transition models in whole population mode')
  dataDir <- 'data/final_US/'
  modDefFilename <- 'model_definitions.txt'
}

transitionDir <- 'data/transitions/'
transSourceDir <- 'minos/transitions/'



# Load input data (final_US/)
filelist <- list.files(dataDir)
filelist <- paste0(dataDir, filelist)
data <- do.call(rbind, lapply(filelist, read.csv))

run_yearly_models(transitionDir, transSourceDir, modDefFilename, data)

print('Generated all transition models.')



whole.pop.mode.file <- paste0(transitionDir, 'whole_population_mode.txt')
scotland.mode.file <- paste0(transitionDir, 'scotland_mode.txt')

# For output and graceful handling with Makefile
if(args$scotland) {
  if(file.exists(whole.pop.mode.file)) { # if the other mode file is there, remove
    file.remove(whole.pop.mode.file)
  }
  if(!file.exists(scotland.mode.file)) {
    file.create(scotland.mode.file)
  }
} else {
  if(file.exists(scotland.mode.file)) { # if the other mode file is there, remove
    file.remove(scotland.mode.file)
  }
  if(!file.exists(whole.pop.mode.file)) {
    file.create(whole.pop.mode.file)
  }
}
<|MERGE_RESOLUTION|>--- conflicted
+++ resolved
@@ -256,13 +256,8 @@
       # as neighbourhood_safety, loneliness, nutrition_quality and ncigs are 
       # not present every year
       if(dependent == 'SF_12') {
-<<<<<<< HEAD
-        if(!year %in% c(2011, 2014, 2017, 2018)) {
-          formula.string <- str_remove(formula.string, " \\+ relevel\\(factor\\(neighbourhood_safety\\), ref = '1'\\)")
-=======
         if(!year %in% c(2011, 2014, 2017)) {
           formula.string <- str_remove(formula.string, " \\+ factor\\(neighbourhood_safety\\)")
->>>>>>> 82f0c317
         }
         if(!year > 2016) {
           formula.string <- str_remove(formula.string, " \\+ relevel\\(factor\\(loneliness\\), ref = '1'\\)")
@@ -362,15 +357,15 @@
   print('Estimating transition models in Scotland mode')
   dataDir <- 'data/scotland_US/'
   modDefFilename <- 'model_definitions_SCOTLAND.txt'
+  transitionDir <- 'data/transitions/scotland/'
 } else {
   print('Estimating transition models in whole population mode')
   dataDir <- 'data/final_US/'
   modDefFilename <- 'model_definitions.txt'
-}
-
-transitionDir <- 'data/transitions/'
+  transitionDir <- 'data/transitions/'
+}
+
 transSourceDir <- 'minos/transitions/'
-
 
 
 # Load input data (final_US/)
@@ -380,26 +375,4 @@
 
 run_yearly_models(transitionDir, transSourceDir, modDefFilename, data)
 
-print('Generated all transition models.')
-
-
-
-whole.pop.mode.file <- paste0(transitionDir, 'whole_population_mode.txt')
-scotland.mode.file <- paste0(transitionDir, 'scotland_mode.txt')
-
-# For output and graceful handling with Makefile
-if(args$scotland) {
-  if(file.exists(whole.pop.mode.file)) { # if the other mode file is there, remove
-    file.remove(whole.pop.mode.file)
-  }
-  if(!file.exists(scotland.mode.file)) {
-    file.create(scotland.mode.file)
-  }
-} else {
-  if(file.exists(scotland.mode.file)) { # if the other mode file is there, remove
-    file.remove(scotland.mode.file)
-  }
-  if(!file.exists(whole.pop.mode.file)) {
-    file.create(whole.pop.mode.file)
-  }
-}
+print('Generated all transition models.')