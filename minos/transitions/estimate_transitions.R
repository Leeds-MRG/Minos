################ ESTIMATING TRANSITION MODELS FOR MINOS ################
# Author: Luke Archer
# Date: 30/11/22
#
# This script will be responsible for estimating any and all transition models
# for use in the MINOS microsimulation.
# At the time of writing we estimate 4 different model types (OLS, CLM, NNET, ZIP)
# and each of these will require some specific processing. Therefore each
# model type will have its own function for the preprocessing, and we will have
# a main function to read in the parameters from model_definitions.txt and
# execute the loop.
########################################################################

################ Utilities ################

source("minos/transitions/utils.R")
source("minos/transitions/transition_model_functions.R")

require(argparse)
require(tidyverse)
require(stringr)
require(pscl)
require(dplyr)
require(tidyr)
require(texreg)

# Take the line from the model_definitions.txt and pull out what we need
digest_params <- function(line) {
  # Get model type
  split1 <- str_split(line, pattern = " : ")[[1]]
  mod.type <- split1[1]

  # Get dependent and independents
  split2 <- str_split(split1[2], pattern = " ~ ")[[1]]
  dependent <- split2[1]
  independents <- split2[2]

  # formula
  form <- as.formula(split1[2])
  #print(form)

  return.list <- c(dependent, independents, form)

  return(return.list)
}

<<<<<<< HEAD

################ Model Specific Functions ################

# We can keep these really simple, all they need to do is run the model so
# in most cases will only require the data, the formula, and a flag for whether
# to include the survey weights in estimation (only no for 2009 where no weight
# information available)

estimate_yearly_ols <- function(data, formula, include_weights = FALSE, depend) {

  if(include_weights) {
    # fit the model including weights (after 2009)
    model <- lm(formula,
                data = data,
                weights = weight)
  } else {
    # fit the model WITHOUT weights (2009)
    model <- lm(formula,
                data = data)
  }
  model[[depend]] <- data[[depend]]
  return(model)
}

estimate_yearly_ols_diff <- function(data, formula, depend) {

  #orig.depend <- gsub("^.*?_", "", depend)
  #pred.var <- paste0(orig.depend, '_change')
  #data[[pred.var]] <- data[[depend]] - data[[orig.depend]]
  #formula.preds <- gsub("^.*?~", "~", formula)

  # Split string on the tilda and keep the right hand side (predictors)
  formula.right <- unlist(str_split(as.character(formula), pattern = '~')[3])
  # Add diff to the formula now using the depend argument
  formula2 <- paste0(depend, ' ~ ', formula.right)
  # Now we have the original right hand side of the formula, and the diff as the
  # dependent variable

  # diff models are much more likely to have missing data if respondent wasn't
  # in previous wave, so have to do some more null handling here
  data <- data %>%
    drop_na(.data[[depend]])


  # no need to worry about weights as we can't fit this model in first year (2009)
  model <- lm(formula2,
              data = data,
              weights = weight)

  model[[depend]] <- data[[depend]]
  return(model)
}

estimate_yearly_clm <- function(data, formula, include_weights = FALSE, depend) {

  # Sort out dependent type (factor)
  data[[depend]] <- as.factor(data[[depend]])

  data = replace.missing(data)
  # replace missing ncigs values (if still missing)
  data[which(data$ncigs==-8), 'ncigs'] <- 0

  if(include_weights) {
    model <- clm(formula,
                 data = data,
                 link = "logit",
                 threshold = "flexible",
                 Hess=T,
                 weights = weight)
  } else {
    model <- clm(formula,
                 data = data,
                 link = "logit",
                 threshold = "flexible",
                 Hess=T)
  }
  model[[depend]] <- data[[depend]]
  data[[depend]] <- NULL
  model$class_preds <- predict(model, newdata = data, type='class')
  return(model)
}

estimate_yearly_nnet <- function(data, formula, include_weights = FALSE, depend) {

  data = replace.missing(data)
  # Sort out dependent type (factor)
  data[[depend]] <- as.factor(data[[depend]])

  if(include_weights) {
    model <- multinom(formula = formula,
                      data = data,
                      MaxNWts = 10000,
                      maxit = 1000,
                      weights = weight)
  } else {
    model <- multinom(formula = formula,
                      data = data,
                      MaxNWts = 10000,
                      maxit = 1000)
  model[[depend]] <- data[[depend]]
  }
  return(model)
}

estimate_yearly_zip <- function(data, formula, include_weights = FALSE, depend) {

  if(depend == 'next_ncigs' | depend == 'ncigs') {
    # first subset just the columns we want
    cols <- c('pidp', depend, 'age', 'sex', 'education_state', 'SF_12_MCS', 'job_sec', 
              'hh_income', 'ethnicity', 'weight', 'SF_12_PCS')
    dat.subset <- data[, cols]

    # Replace missing values with NA (util func)
    dat.subset = replace.missing(dat.subset)

    # now set NA to 0
    dat.subset[[depend]][is.na(dat.subset[[depend]])] <- 0

    # finally run complete cases
    dat.subset <- dat.subset[complete.cases(dat.subset),]
  }

  if(include_weights) {
    model <- zeroinfl(formula = formula,
                      data = dat.subset,
                      dist = 'pois',
                      weights = weight,
                      link='logit')
  } else {
    model <- zeroinfl(formula = formula,
                      data = dat.subset,
                      dist = 'pois',
                      link='logit')
  model[[depend]] <- data[[depend]]
  }

  #print(summary(model))
  #prs<- 1 - (logLik(model)/logLik(zeroinfl(next_ncigs ~ 1, data=dat.subset, dist='negbin', link='logit')))
  #print(prs)

  return(model)
}


estimate_yearly_logit <- function(data, formula, include_weights = FALSE, depend) {
  
  # Sort out dependent type (factor)
  data[[depend]] <- as.factor(data[[depend]])
  
  data = replace.missing(data)
  
  if(include_weights) {
    model <- glm(formula, family=binomial(link="logit"), weights = weight, data=data)
  } else {
    model <- glm(formula, family=binomial(link="logit"), data=data)
  }
  # add obs and preds to model object for any later plotting.
  # This is mildly stupid.. 
  model[[depend]] <- data[[depend]]
  model$class_preds <- predict(model)
  return(model)
}

calculate_diff <- function(data, cont.var) {
  data <- data %>%
    group_by(pidp) %>%
    mutate(diff.hh_income = hh_income - lag(hh_income, order_by = time))
}



=======
>>>>>>> 2ba68720
################ Main Run Loop ################

run_yearly_models <- function(transitionDir_path,
                              transitionSourceDir_path,
                              mod_def_name,
                              data,
                              mode) {

  ## Read in model definitions from file including formula and model type (OLS,CLM,etc.)
  modDef_path = paste0(transitionSourceDir_path, mod_def_name)
  modDefs <- file(description = modDef_path, open="r", blocking = TRUE)
  
  ## Set some factor levels because R defaults to using alphabetical ordering
  data$housing_quality <- factor(data$housing_quality, 
                                 levels = c('Low',
                                            'Medium',
                                            'High'))
  data$S7_housing_quality <- factor(data$S7_housing_quality, 
                                 levels = c('No to all', 
                                            'Yes to some', 
                                            'Yes to all'))
  data$S7_neighbourhood_safety <- factor(data$S7_neighbourhood_safety,
                                    levels = c('Often', 
                                               'Some of the time', 
                                               'Hardly ever'))
  data$S7_labour_state <- factor(data$S7_labour_state,
                                 levels = c('FT Employed',
                                            'PT Employed',
                                            'Job Seeking',
                                            'FT Education',
                                            'Family Care',
                                            'Not Working'))
  data$auditc <- factor(data$auditc,
                        levels = c('Non-drinker',
                                   'Low Risk',
                                   'Increased Risk', 
                                   'High Risk'))

  # read file
  repeat{
    def = readLines(modDefs, n = 1) # Read one line from the connection.
    if(identical(def, character(0))){break} # If the line is empty, exit.

    # Get model type
    split1 <- str_split(def, pattern = " : ")[[1]]
    mod.type <- split1[1]

    # Get dependent and independents
    split2 <- str_split(split1[2], pattern = " ~ ")[[1]]
    dependent <- split2[1]
    independents <- split2[2]

    # formula
    formula.string.orig <- split1[2]

    ## Calculate diff for rate of change models
    # only applicable to hh_income and SF_12 for now
    #if (tolower(mod.type) == 'ols_diff') {
    #  data <- data %>%
    #    group_by(pidp) %>%
    #    mutate(diff = .data[[dependent]] - lag(.data[[dependent]], order_by = time)) %>%
    #    rename_with(.fn = ~paste0(dependent, '_', .), .cols = diff)  # add the dependent as prefix to the calculated diff
    #}

    ## Yearly model estimation loop

    # Set the time span to estimate models for differently for cross_validation
    # crossval needs to start in 2010, whereas default model can have reduced timespan
    # avoid first year as data is weird and missing in a lot of cases
    if(mode == 'cross_validation') {
      year.range <- seq(max(data$time) - 3, (max(data$time)-1))
    } else {
      year.range <- seq(max(data$time) - 6, (max(data$time) - 1))
      #year.range <- seq(min(data$time), (max(data$time) - 1)) # fit full range for model of models testing purposes
    }

    # set up output directory
    out.path1 <- paste0(transitionDir_path, dependent, '/')
    out.path2 <- paste0(out.path1, tolower(mod.type), '/')
    create.if.not.exists(out.path1)
    create.if.not.exists(out.path2)

    print(paste0('Starting for ', dependent, '...'))

    # add 'next_' keyword to dependent variable
    formula.string.orig <- paste0('next_', formula.string.orig)
    
    valid_yearly_model_types = c("NNET", "OLS", "OLS_DIFF", "CLM", "GLM", "ZIP", "LOGIT", "OLS_YJ")
    
    for(year in year.range) {
      if(!is.element(mod.type, valid_yearly_model_types))
        {
        print(paste0("WARNING. model ", paste0(mod.type, " not valid for yearly models. Skipping..")))
        next
        }# skip this iteration if model not in valid types. 
      
      # reset the formula string for each year
      formula.string <- formula.string.orig

      ## dependent year data is always year + 1 unless data requires something different
      # (as in neighbourhood estimation, does a t+3 model due to data)
      depend.year <- year + 1

      #TODO: Replace all these if statements with a check for data in that year
      #   i.e. if colsum == (-9 * length(column))
      #   then all elements == -9 as they would have been assigned that due to missing

      ## Some models don't run in certain years (data issues) so break here
      # nutrition_quality only estimated for 2018
      if(dependent == 'nutrition_quality' & !year %in% c(2014, 2016, 2018)) { next }
      # labour_state only estimated for 2018
      if(dependent == 'education_state' & year != 2018) { next }
      # loneliness only estimated for waves starting 2017 and 2018
      if(dependent == 'loneliness' & !year > 2016) { next }
      # neighbourhood only estimated for wave 2011, 2014, and 2017
      #if(dependent == 'neighbourhood_safety' & !year %in% c(2011, 2014, 2017)) { next }
      if(grepl('neighbourhood_safety', dependent) & !year %in% c(2011, 2014, 2017)) { next }
      if(grepl('neighbourhood_safety', dependent)){ depend.year <- year + 3 } # set up 3 year horizon
      # tobacco model only estimated for 2013 onwards
      if(dependent == 'ncigs' & year < 2013) { next }
      # alcohol model (auditc) only in specific years
      if(dependent == 'auditc' & !year %in% c(2014, 2016, 2018, 2019)) { next }
      # active only in specific years
      if(dependent == 'active' & !year %in% c(2014, 2016, 2018, 2019)) { next }
      #TODO: Maybe copy values from wave 2 onto wave 1? Assuming physical health changes slowly?
      # SF_12 predictor (physical health score) not available in wave 1
      if(dependent %in% c('SF_12_MCS', 'SF_12_PCS') & year == 2009) { next }
      # OLS_DIFF models can only start from wave 2 (no diff in first wave)
      if(tolower(mod.type) == 'ols_diff' & year == 2009) { next }

      print(paste0('Starting estimation for ', dependent, ' in ', year))

      # set up new dependent var name
      next.dependent <- paste0('next_', dependent)

      # independents from time T (current)
      indep.df <- data %>%
        filter(time == year)
      # dependent from T+1 (rename to 'next_{dependent}' soon)
      depen.df <- data %>% 
        filter(time == depend.year) %>% 
        select(pidp, all_of(dependent))

      # rename to next_{dependent}
      next.colnames <- c('pidp', paste0('next_', dependent))
      colnames(depen.df) <- next.colnames

      # smash them together
      merged <- merge(depen.df, indep.df, by='pidp')

      # no weight var in 2009 (wave 1)
      if(year == 2009) {
        use.weights <- TRUE
      } else {
        use.weights <- TRUE
      }

      #print(formula.string)
      ## For the SF_12 models (MCS & PCS), we need to modify the formula on the fly
      # as neighbourhood_safety, loneliness, nutrition_quality and ncigs are 
      # not present every year
      if(dependent %in% c('SF_12_MCS', 'SF_12_PCS')) {
        if(!year %in% c(2011, 2014, 2017, 2020)) {
          formula.string <- str_remove(formula.string, " \\+ factor\\(neighbourhood_safety\\)")
        }
        if(!year > 2016) {
          formula.string <- str_remove(formula.string, " \\+ factor\\(loneliness\\)")
        }
        if(!year %in% c(2015, 2017, 2019)) {
          formula.string <- str_remove(formula.string, " \\+ nutrition_quality")
        }
        if(year < 2013) {
          formula.string <- str_remove(formula.string, " \\+ ncigs")
        }
        if(!year %in% c(2015, 2017, 2019, 2020)) {
          formula.string <- str_remove(formula.string, " \\+ factor\\(auditc\\)")
        }
        if(!year %in% c(2015, 2017, 2019, 2020)) {
          formula.string <- str_remove(formula.string, " \\+ factor\\(active\\)")
        }
      }
      #print(formula.string)
      # Now make string into formula
      form <- as.formula(formula.string)



      ## Different model types require different functions
      if(tolower(mod.type) == 'ols') {

        model <- estimate_yearly_ols(data = merged,
                                     formula = form,
                                     include_weights = use.weights,
                                     depend = next.dependent)

      } else if(tolower(mod.type) == 'clm') {

        # set ordinal dependent to factor
        model <- estimate_yearly_clm(data = merged,
                                     formula = form,
                                     include_weights = use.weights,
                                     depend = next.dependent)

      } else if(tolower(mod.type) == 'nnet') {

        model <- estimate_yearly_nnet(data = merged,
                                      formula = form,
                                      include_weights = use.weights,
                                      depend = next.dependent)

      } else if (tolower(mod.type)=="logit") {
        model <- estimate_yearly_logit(data = merged,
                                       formula = form,
                                       include_weights = use.weights,
                                       depend = next.dependent)
        
      } else if(tolower(mod.type) == 'zip') {

        model <- estimate_yearly_zip(data = merged,
                                     formula = form,
                                     include_weights = use.weights,
                                     depend = next.dependent)

      }


      #return(model)

      #print(typeof(model$coefficients))
      #print(model$coefficients)
      #return(model$coefficients)
      # getting coefficients for checking and debugging
      #coefs <- as.data.frame(model$coefficients)
      #coefs <- data.frame(Variables=row.names(coefs), coefs)
      #rownames(coefs) <- NULL

      # save model & coefficients to file (in their own folder)
      #coef.filepath <- paste0(out.path2, '/', dependent, '_', year, '_', depend.year, '_coefficients.txt')
      #write_csv(coefs, file = coef.filepath)
      # writing tex table of coefficients. easy writing for papers and documentation. 
      write_coefs <- F
      if (write_coefs)
      {
        texreg_file <- paste0(out.path2, "coefficients", dependent, '_', year, '_', depend.year, '.rds')
        texreg(model, file=texreg_file, stars = c(0.001, 0.01, 0.05, 0.1), digits=4, dcolumn=T, tabular=T)
      }
      saveRDS(model, file=paste0(out.path2, dependent, '_', year, '_', depend.year, '.rds'))
      print(paste0(mod.type, ' model for ', dependent, ' generated for years ', year, ' - ', depend.year))

    }
    print(paste0("Finished for ", dependent, '.'))
  }
  # close and remove connection object from memory
  close(modDefs)
  rm(modDefs)
}


################ Last Minute Data Prep & Execute Script ################


#### IMPORTANT!!
## Because some variables are not present in every wave (i.e. neighbourhood_safety, loneliness) we need to handle this.
## There is a decent solution that comes partly because we are estimating a different model for every year
## We need to check when we are in the correct years, and remove a string subset from the formula
## i.e. in 2015 no neighbourhood_safety, so remove 'relevel(factor(neighbourhood_safety), ref = '1')'

#TODO: Refactor all this stuff into a single string argument. Can avoid a bit of
# boilerplate and make further development easier.
## Argparse stuff
parser = ArgumentParser()
parser$add_argument('-s',
                    '--scotland',
                    action='store_true',
                    dest='scotland',
                    default=FALSE,
                    help='Run in Scotland mode - MORE HELP NEEDED HERE')

parser$add_argument('-c',
                    '--cross_validation',
                    action='store_true',
                    dest='crossval',
                    default=FALSE,
                    help='Run in cross validation mode. Transition models are
                    fitted to half the population, before running simulations
                    with the other half.')

parser$add_argument('-d',
                    '--default',
                    action='store_true',
                    dest='default',
                    default=FALSE,
                    help='Run in default mode. This is the default MINOS 
                    experiment, where the models estimated in this mode 
                    include hh_income as the policy lever, SF12 MCS and
                    PCS as the outcomes of interest, and a series of pathways
                    from hh_income to both outcomes.')

parser$add_argument('-s7',
                    '--sipher7',
                    action='store_true',
                    dest='SIPHER7',
                    default=FALSE,
                    help='Run the SIPHER7 experiment models. In this mode, 
                    only the transition models needed to run the SIPHER7
                    equivalent income experiment are estimated. This includes
                    hh_income as the policy lever, then all the SIPHER7
                    variable models, as well as some demographic models such
                    as education state.')

args <- parser$parse_args()

scotland.mode <- args$scotland
cross_validation <- args$crossval
default <- args$default
sipher7 <- args$SIPHER7

## RUNTIME ARGS
transSourceDir <- 'minos/transitions/'
dataDir <- 'data/final_US/'
modDefFilename <- 'model_definitions_default.txt'
transitionDir <- 'data/transitions/'
mode <- 'default'

create.if.not.exists(transitionDir)


# Set different paths for scotland mode, cross-validation etc.
if(scotland.mode) {
  print('Estimating transition models in Scotland mode')
  dataDir <- 'data/scotland_US/'
  modDefFilename <- 'model_definitions_SCOTLAND.txt'
  mode <- 'scotland'
  transitionDir <- paste0(transitionDir, 'scotland/')
  create.if.not.exists(transitionDir)
} else if(cross_validation) {
  print('Estimating cross validation models')
  dataDir <- 'data/final_US/cross_validation/'
  mode <- 'cross_validation'
  transitionDir <- paste0(transitionDir, 'cross_validation/')
  create.if.not.exists(transitionDir)
} else if(default) {
  print('Estimating transition models in whole population mode')
}

if(sipher7) {
  print('Estimating models for SIPHER7 Equivalent Income experiment')
  modDefFilename <- 'model_definitions_S7.txt'
}



# we need to generate 5 sets of transition models, based on 4/5 batches of data
# so version 1 uses batches 2,3,4, and 5 for trans models and simulates using batch 1
if (mode == 'cross_validation') {
  print("Estimating transitions in batch mode")
  for (i in 1:5) {
    print(paste0("Creating version ", i, " transition models"))
    # set up batch vector and remove one element each loop
    batch.vec <- c(1,2,3,4,5)
    batch.vec <- batch.vec[!batch.vec %in% i]
    
    # now start new loop to list files in each batch and read data into a single object.
    # open a dataframe for collecting up multiple batches together
    combined.data <- data.frame()
    for (j in batch.vec) {
      batch.path <- paste0(dataDir, 'batch', j, '/')
      batch.filelist <- list.files(batch.path,
                                   include.dirs = FALSE,
                                   full.names = TRUE,
                                   pattern = '[0-9]{4}_US_cohort.csv')
      batch.dat <- do.call(rbind, lapply(batch.filelist, read.csv))
      combined.data <- rbind(combined.data, batch.dat)
    }
    rm(batch.dat, batch.path, batch.filelist)
    
    out.dir <- paste0(transitionDir, 'version', i, '/')
    create.if.not.exists(out.dir)
    
    run_yearly_models(out.dir, transSourceDir, modDefFilename, combined.data, mode)
  }
} else {
  # Load input data depending on mode and previously set params (final_US/)
  filelist <- list.files(dataDir,
                         include.dirs = FALSE,
                         full.names = TRUE,
                         pattern = '[0-9]{4}_US_cohort.csv')
  data <- do.call(rbind, lapply(filelist, read.csv))
  
  run_yearly_models(transitionDir, transSourceDir, modDefFilename, data, mode)
}

print('Generated transition models.')<|MERGE_RESOLUTION|>--- conflicted
+++ resolved
@@ -44,180 +44,7 @@
   return(return.list)
 }
 
-<<<<<<< HEAD
-
-################ Model Specific Functions ################
-
-# We can keep these really simple, all they need to do is run the model so
-# in most cases will only require the data, the formula, and a flag for whether
-# to include the survey weights in estimation (only no for 2009 where no weight
-# information available)
-
-estimate_yearly_ols <- function(data, formula, include_weights = FALSE, depend) {
-
-  if(include_weights) {
-    # fit the model including weights (after 2009)
-    model <- lm(formula,
-                data = data,
-                weights = weight)
-  } else {
-    # fit the model WITHOUT weights (2009)
-    model <- lm(formula,
-                data = data)
-  }
-  model[[depend]] <- data[[depend]]
-  return(model)
-}
-
-estimate_yearly_ols_diff <- function(data, formula, depend) {
-
-  #orig.depend <- gsub("^.*?_", "", depend)
-  #pred.var <- paste0(orig.depend, '_change')
-  #data[[pred.var]] <- data[[depend]] - data[[orig.depend]]
-  #formula.preds <- gsub("^.*?~", "~", formula)
-
-  # Split string on the tilda and keep the right hand side (predictors)
-  formula.right <- unlist(str_split(as.character(formula), pattern = '~')[3])
-  # Add diff to the formula now using the depend argument
-  formula2 <- paste0(depend, ' ~ ', formula.right)
-  # Now we have the original right hand side of the formula, and the diff as the
-  # dependent variable
-
-  # diff models are much more likely to have missing data if respondent wasn't
-  # in previous wave, so have to do some more null handling here
-  data <- data %>%
-    drop_na(.data[[depend]])
-
-
-  # no need to worry about weights as we can't fit this model in first year (2009)
-  model <- lm(formula2,
-              data = data,
-              weights = weight)
-
-  model[[depend]] <- data[[depend]]
-  return(model)
-}
-
-estimate_yearly_clm <- function(data, formula, include_weights = FALSE, depend) {
-
-  # Sort out dependent type (factor)
-  data[[depend]] <- as.factor(data[[depend]])
-
-  data = replace.missing(data)
-  # replace missing ncigs values (if still missing)
-  data[which(data$ncigs==-8), 'ncigs'] <- 0
-
-  if(include_weights) {
-    model <- clm(formula,
-                 data = data,
-                 link = "logit",
-                 threshold = "flexible",
-                 Hess=T,
-                 weights = weight)
-  } else {
-    model <- clm(formula,
-                 data = data,
-                 link = "logit",
-                 threshold = "flexible",
-                 Hess=T)
-  }
-  model[[depend]] <- data[[depend]]
-  data[[depend]] <- NULL
-  model$class_preds <- predict(model, newdata = data, type='class')
-  return(model)
-}
-
-estimate_yearly_nnet <- function(data, formula, include_weights = FALSE, depend) {
-
-  data = replace.missing(data)
-  # Sort out dependent type (factor)
-  data[[depend]] <- as.factor(data[[depend]])
-
-  if(include_weights) {
-    model <- multinom(formula = formula,
-                      data = data,
-                      MaxNWts = 10000,
-                      maxit = 1000,
-                      weights = weight)
-  } else {
-    model <- multinom(formula = formula,
-                      data = data,
-                      MaxNWts = 10000,
-                      maxit = 1000)
-  model[[depend]] <- data[[depend]]
-  }
-  return(model)
-}
-
-estimate_yearly_zip <- function(data, formula, include_weights = FALSE, depend) {
-
-  if(depend == 'next_ncigs' | depend == 'ncigs') {
-    # first subset just the columns we want
-    cols <- c('pidp', depend, 'age', 'sex', 'education_state', 'SF_12_MCS', 'job_sec', 
-              'hh_income', 'ethnicity', 'weight', 'SF_12_PCS')
-    dat.subset <- data[, cols]
-
-    # Replace missing values with NA (util func)
-    dat.subset = replace.missing(dat.subset)
-
-    # now set NA to 0
-    dat.subset[[depend]][is.na(dat.subset[[depend]])] <- 0
-
-    # finally run complete cases
-    dat.subset <- dat.subset[complete.cases(dat.subset),]
-  }
-
-  if(include_weights) {
-    model <- zeroinfl(formula = formula,
-                      data = dat.subset,
-                      dist = 'pois',
-                      weights = weight,
-                      link='logit')
-  } else {
-    model <- zeroinfl(formula = formula,
-                      data = dat.subset,
-                      dist = 'pois',
-                      link='logit')
-  model[[depend]] <- data[[depend]]
-  }
-
-  #print(summary(model))
-  #prs<- 1 - (logLik(model)/logLik(zeroinfl(next_ncigs ~ 1, data=dat.subset, dist='negbin', link='logit')))
-  #print(prs)
-
-  return(model)
-}
-
-
-estimate_yearly_logit <- function(data, formula, include_weights = FALSE, depend) {
-  
-  # Sort out dependent type (factor)
-  data[[depend]] <- as.factor(data[[depend]])
-  
-  data = replace.missing(data)
-  
-  if(include_weights) {
-    model <- glm(formula, family=binomial(link="logit"), weights = weight, data=data)
-  } else {
-    model <- glm(formula, family=binomial(link="logit"), data=data)
-  }
-  # add obs and preds to model object for any later plotting.
-  # This is mildly stupid.. 
-  model[[depend]] <- data[[depend]]
-  model$class_preds <- predict(model)
-  return(model)
-}
-
-calculate_diff <- function(data, cont.var) {
-  data <- data %>%
-    group_by(pidp) %>%
-    mutate(diff.hh_income = hh_income - lag(hh_income, order_by = time))
-}
-
-
-
-=======
->>>>>>> 2ba68720
+
 ################ Main Run Loop ################
 
 run_yearly_models <- function(transitionDir_path,
@@ -229,19 +56,19 @@
   ## Read in model definitions from file including formula and model type (OLS,CLM,etc.)
   modDef_path = paste0(transitionSourceDir_path, mod_def_name)
   modDefs <- file(description = modDef_path, open="r", blocking = TRUE)
-  
+
   ## Set some factor levels because R defaults to using alphabetical ordering
-  data$housing_quality <- factor(data$housing_quality, 
+  data$housing_quality <- factor(data$housing_quality,
                                  levels = c('Low',
                                             'Medium',
                                             'High'))
-  data$S7_housing_quality <- factor(data$S7_housing_quality, 
-                                 levels = c('No to all', 
-                                            'Yes to some', 
+  data$S7_housing_quality <- factor(data$S7_housing_quality,
+                                 levels = c('No to all',
+                                            'Yes to some',
                                             'Yes to all'))
   data$S7_neighbourhood_safety <- factor(data$S7_neighbourhood_safety,
-                                    levels = c('Often', 
-                                               'Some of the time', 
+                                    levels = c('Often',
+                                               'Some of the time',
                                                'Hardly ever'))
   data$S7_labour_state <- factor(data$S7_labour_state,
                                  levels = c('FT Employed',
@@ -253,7 +80,7 @@
   data$auditc <- factor(data$auditc,
                         levels = c('Non-drinker',
                                    'Low Risk',
-                                   'Increased Risk', 
+                                   'Increased Risk',
                                    'High Risk'))
 
   # read file
@@ -304,16 +131,16 @@
 
     # add 'next_' keyword to dependent variable
     formula.string.orig <- paste0('next_', formula.string.orig)
-    
+
     valid_yearly_model_types = c("NNET", "OLS", "OLS_DIFF", "CLM", "GLM", "ZIP", "LOGIT", "OLS_YJ")
-    
+
     for(year in year.range) {
       if(!is.element(mod.type, valid_yearly_model_types))
         {
         print(paste0("WARNING. model ", paste0(mod.type, " not valid for yearly models. Skipping..")))
         next
-        }# skip this iteration if model not in valid types. 
-      
+        }# skip this iteration if model not in valid types.
+
       # reset the formula string for each year
       formula.string <- formula.string.orig
 
@@ -357,8 +184,8 @@
       indep.df <- data %>%
         filter(time == year)
       # dependent from T+1 (rename to 'next_{dependent}' soon)
-      depen.df <- data %>% 
-        filter(time == depend.year) %>% 
+      depen.df <- data %>%
+        filter(time == depend.year) %>%
         select(pidp, all_of(dependent))
 
       # rename to next_{dependent}
@@ -377,7 +204,7 @@
 
       #print(formula.string)
       ## For the SF_12 models (MCS & PCS), we need to modify the formula on the fly
-      # as neighbourhood_safety, loneliness, nutrition_quality and ncigs are 
+      # as neighbourhood_safety, loneliness, nutrition_quality and ncigs are
       # not present every year
       if(dependent %in% c('SF_12_MCS', 'SF_12_PCS')) {
         if(!year %in% c(2011, 2014, 2017, 2020)) {
@@ -433,7 +260,7 @@
                                        formula = form,
                                        include_weights = use.weights,
                                        depend = next.dependent)
-        
+
       } else if(tolower(mod.type) == 'zip') {
 
         model <- estimate_yearly_zip(data = merged,
@@ -457,7 +284,7 @@
       # save model & coefficients to file (in their own folder)
       #coef.filepath <- paste0(out.path2, '/', dependent, '_', year, '_', depend.year, '_coefficients.txt')
       #write_csv(coefs, file = coef.filepath)
-      # writing tex table of coefficients. easy writing for papers and documentation. 
+      # writing tex table of coefficients. easy writing for papers and documentation.
       write_coefs <- F
       if (write_coefs)
       {
@@ -510,8 +337,8 @@
                     action='store_true',
                     dest='default',
                     default=FALSE,
-                    help='Run in default mode. This is the default MINOS 
-                    experiment, where the models estimated in this mode 
+                    help='Run in default mode. This is the default MINOS
+                    experiment, where the models estimated in this mode
                     include hh_income as the policy lever, SF12 MCS and
                     PCS as the outcomes of interest, and a series of pathways
                     from hh_income to both outcomes.')
@@ -521,7 +348,7 @@
                     action='store_true',
                     dest='SIPHER7',
                     default=FALSE,
-                    help='Run the SIPHER7 experiment models. In this mode, 
+                    help='Run the SIPHER7 experiment models. In this mode,
                     only the transition models needed to run the SIPHER7
                     equivalent income experiment are estimated. This includes
                     hh_income as the policy lever, then all the SIPHER7
@@ -579,7 +406,7 @@
     # set up batch vector and remove one element each loop
     batch.vec <- c(1,2,3,4,5)
     batch.vec <- batch.vec[!batch.vec %in% i]
-    
+
     # now start new loop to list files in each batch and read data into a single object.
     # open a dataframe for collecting up multiple batches together
     combined.data <- data.frame()
@@ -593,10 +420,10 @@
       combined.data <- rbind(combined.data, batch.dat)
     }
     rm(batch.dat, batch.path, batch.filelist)
-    
+
     out.dir <- paste0(transitionDir, 'version', i, '/')
     create.if.not.exists(out.dir)
-    
+
     run_yearly_models(out.dir, transSourceDir, modDefFilename, combined.data, mode)
   }
 } else {
@@ -606,7 +433,7 @@
                          full.names = TRUE,
                          pattern = '[0-9]{4}_US_cohort.csv')
   data <- do.call(rbind, lapply(filelist, read.csv))
-  
+
   run_yearly_models(transitionDir, transSourceDir, modDefFilename, data, mode)
 }
 
