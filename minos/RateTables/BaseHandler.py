import pandas as pd
import numpy as np
from os.path import exists
from os import remove


class BaseHandler:
    def __init__(self, configuration):
        self.configuration = configuration
        self.filename = None
        self.rate_table_dir = 'persistent_data/'
        self.rate_table_path = None
        self.rate_table = None

    def set_rate_table(self):
        if not exists(self.rate_table_path):
            self._build()
            self.cache()
        else:
            print('Fetching rate table from catch {}'.format(self.rate_table_path))
            self.rate_table = pd.read_csv(self.rate_table_path, index_col=[0])

    def set_matrix_tables(self):
        self._build()

    def cache(self, overwrite=False):
        if not exists(self.rate_table_path) or overwrite:
            print('Caching rate table...')
            self.rate_table.to_csv(self.rate_table_path)
            print('Cached to {}'.format(self.rate_table_path))
        else:
            print('File already exists at {}'.format(self.rate_table_path))

    def clear_cache(self):
        if exists(self.rate_table_path):
            print('Removing {}'.format(self.rate_table_path))
            remove(self.rate_table_path)
        else:
            print('No file at {} found, did not remove'.format(self.rate_table_path))

    def _build(self):
        pass

    @staticmethod
    def transform_rate_table(df, year_start, year_end, age_start, age_end, unique_sex=None):

        """Function that transform an input rate dataframe into a format readable for vivarium
            public health.

            Parameters:
            df (dataframe): Input dataframe with rates produced by LEEDS
            year_start (int): Year for the interpolation to start
            year_end (int): Year for the interpolation to finish
            age_start (int): Minimum age observed in the rate table
            age_end (int): Maximum age observed in the rate table
            unique_sex (list of ints): Sex of indivuals to be considered

            Returns:
            df (dataframe): A dataframe with the right vph format.
            """

        # get the unique values observed on the rate data
        if unique_sex is None:
            unique_sex = [1, 2]
        unique_locations = np.unique(df['REGION.name'])
        unique_ethnicity = np.unique(df['ETH.group'])

        # loop over the observed values to fill the ne dataframe
        list_dic = []
        for loc in unique_locations:

            sub_loc_df = df[df['REGION.name'] == loc]

            for eth in unique_ethnicity:

                sub_loc_eth_df = sub_loc_df[sub_loc_df['ETH.group'] == eth]

                for sex in unique_sex:

                    # columns are separated for male and female rates
                    if sex == 1:
                        column_suffix = 'M'
<<<<<<< HEAD
                        sex = "Male"  # TODO robs a moron. Either force numerics in rate tables or strings.
=======
                        sex = "Male" # TODO robs a moron. Either force numerics in rate tables or strings.
>>>>>>> fb88a61d
                    else:
                        column_suffix = 'F'
                        sex = "Female"

                    for age in range(age_start, age_end):

                        # cater for particular cases (age less than 1 and more than 100).
                        if age == -1:
                            column = column_suffix + 'B.0'
                        elif age == 100:
                            column = column_suffix + '100.101p'
                        else:
                            # columns parsed to the rigth name (eg 'M.50.51' for a male between 50 and 51 yo)
                            column = column_suffix + str(age) + '.' + str(age + 1)

                        if sub_loc_eth_df[column].shape[0] == 1:
                            value = sub_loc_eth_df[column].values[0]
                        else:
                            value = 0
                            print('Problem, more or less than one value in this category')

                        # create the rate row.
                        dict = {'region': loc, 'ethnicity': eth, 'age_start': age, 'age_end': age + 1, 'sex': sex,
                                'year_start': year_start, 'year_end': year_end, 'mean_value': value}
                        list_dic.append(dict)

        return pd.DataFrame(list_dic)

    @staticmethod
    def compute_migration_rates(df_migration_numbers, df_population_total, year_start, year_end, age_start, age_end,
                                unique_sex=[1, 2], normalize=True):
        """Function that computes the migration (this can be immigration or emigration) rates based on the an input dataframe containing the total values of
         migration seen and an input dataframe containing the total population values. The rate is the ratio between both and its retuned as a rate
          table in a format readable for vivarium public health.

          Parameters:
          df_migration_numbers (dataframe): Input dataframe with total emigration values produced by LEEDS
          df_population_total (dataframe): Input dataframe with total population values produced by LEEDS

          year_start (int): Year for the interpolation to start
          year_end (int): Year for the interpolation to finish
          age_start (int): Minimum age observed in the rate table
          age_end (int): Maximum age observed in the rate table
          unique_sex (list of ints): Sex of indivuals to be considered
          normalize (True/False): divide by the number of population

          Returns:
          df (dataframe): A dataframe with the right vph format.
          """

        # get the unique values observed on the rate data
        unique_locations = np.unique(df_migration_numbers['LAD.code'])
        unique_ethnicity = np.unique(df_migration_numbers['ETH.group'])

        # loop over the observed values to fill the ne dataframe
        list_dic = []
        for loc in unique_locations:

            sub_loc_df = df_migration_numbers[df_migration_numbers['LAD.code'] == loc]
            sub_loc_df_total = df_population_total[df_population_total['LAD'] == loc]

            for eth in unique_ethnicity:

                sub_loc_eth_df = sub_loc_df[sub_loc_df['ETH.group'] == eth]
                sub_loc_eth_df_total = sub_loc_df_total[
                    (sub_loc_df_total['ETH'] == eth + "_UK") | (sub_loc_df_total['ETH'] == eth + "_NonUK")]

                for sex in unique_sex:

                    # columns are separated for male and female rates
                    if sex == 1:
                        column_suffix = 'M'
                    else:
                        column_suffix = 'F'

                    for age in range(age_start, age_end):

                        # cater for particular cases (age less than 1 and more than 100).
                        if age == -1:
                            column = column_suffix + 'B.0'
                            colum_total = 'B'
                        elif age == 100:
                            column = column_suffix + '100.101p'
                        else:
                            # columns parsed to the rigth name (eg 'M.50.51' for a male between 50 and 51 yo)
                            column = column_suffix + str(age) + '.' + str(age + 1)
                            colum_total = column_suffix + str(age)

                        if sub_loc_eth_df[column].shape[0] == 1 and sub_loc_eth_df_total[colum_total].sum() != 0:
                            if normalize:
                                value = sub_loc_eth_df[column].values[0] / sub_loc_eth_df_total[colum_total].sum()
                            else:
                                value = sub_loc_eth_df[column].values[0]
                        else:
                            value = 0

                        # create the rate row.
                        dict = {'location': loc, 'ethnicity': eth, 'age_start': age, 'age_end': age + 1, 'sex': sex,
                                'year_start': year_start, 'year_end': year_end, 'mean_value': value}
                        list_dic.append(dict)

        return pd.DataFrame(list_dic)<|MERGE_RESOLUTION|>--- conflicted
+++ resolved
@@ -80,11 +80,8 @@
                     # columns are separated for male and female rates
                     if sex == 1:
                         column_suffix = 'M'
-<<<<<<< HEAD
                         sex = "Male"  # TODO robs a moron. Either force numerics in rate tables or strings.
-=======
-                        sex = "Male" # TODO robs a moron. Either force numerics in rate tables or strings.
->>>>>>> fb88a61d
+
                     else:
                         column_suffix = 'F'
                         sex = "Female"
