#!/usr/bin/env python3
"""Script for initiating and running an Minos microsimulation."""
import logging
import os
from pathlib import Path

import pandas as pd

from vivarium import InteractiveContext

import minos.utils as utils

from minos.modules.mortality import Mortality
from minos.modules.replenishment import Replenishment
from minos.modules.add_new_birth_cohorts import FertilityAgeSpecificRates
<<<<<<< HEAD
from minos.modules.income import Income
from minos.modules.housing import Housing
=======
from minos.modules.depression import Depression
from minos.modules.employment import Employment
from minos.modules.housing import Housing
from minos.modules.income import Income

>>>>>>> 813481cc

def RunPipeline(config, start_population_size, run_output_dir):
    """ Run the daedalus Microsimulation pipeline

   Parameters
    ----------
    config : ConfigTree
        Config file to run the pipeline
    start_population_size: int
        Size of the starting population
    Returns
    --------
     A dataframe with the resulting simulation
    """
    # Start population size added to config.
    config.update({
        'population': {
            'population_size': start_population_size,
        }}, source=str(Path(__file__).resolve()))

    components = []
    # Check each of the modules is present.
    # TODO: python 3.10 will have case switching which makes this much prettier in terms of module initiation.

    #components = [eval(x) for x in config.components]

    # last one in first one off. any module that requires another should be BELOW IT in this order.
    if "FertilityAgeSpecificRates()" in config.components:
        components.append(FertilityAgeSpecificRates())
    if "Mortality()" in config.components:
        components.append(Mortality())
    if "Replenishment()" in config.components:
        components.append(Replenishment())
    if "Housing()" in config.components:
        components.append(Housing())
    if "Income()" in config.components:
        components.append(Income())
<<<<<<< HEAD
    logging.info("Succesfully loaded all modules.")
=======


    # Run write_config method for each class loading required attributes to the yaml.
    for component in components:
        print(f"Written Config for: {component}")
        config = component.write_config(config)

    logging.info("Final YAML config file written.")
>>>>>>> 813481cc

    # Initiate vivarium simulation object but DO NOT setup yet.
    simulation = InteractiveContext(components=components,
                                    configuration=config,
                                    plugin_configuration=utils.base_plugins(),
                                    setup=False)

    # Use pre_setup method for each module.
    # Do anything needed for each module's setup that cannot be done until the InteractiveContext object is created.
    # For example, some modules require persistent rate table data.
    # It is loaded into the simulation object at pre setup.

    # If this looks confusing look at the daedalus run script.
    # https://github.com/alan-turing-institute/daedalus/blob/master/daedalus/VphSpenserPipeline/RunPipeline.py
    # lines 55-101 are much more modular/flexible than before.
    # Its done this way in Daedalus because the vivarium_public_health modules are from a separate package.
    # Even then these classes could be appended with pre_setup functions.
    # This isn't the case with Minos as each module is bespoke and can be given a pre_setup method.
    # Basically, this is very pedantic but easier if a lot more preamble is needed later.

    # Run pre-setup method for each module.
    for component in components:
        print(f"Presetup done for: {component}")
        simulation = component.pre_setup(config, simulation)

    # Print start time for entire simulation.
    print('Start simulation setup')
    utils.get_time()
    logging.info('Start simulation setup')
    logging.info(utils.get_time())

    # Run setup method for each module.
    simulation.setup()

    # Print time when modules are setup and the simulation starts.
    print('Start running simulation')
    utils.get_time()
    logging.info(print('Start running simulation'))
    logging.info(utils.get_time())

    # output files path
    file_out_dir = os.path.join(config.output_dir, run_output_dir, 'AM_simulation')
    os.makedirs(file_out_dir)

    # Loop over years in the model duration. Step the model forwards a year and save data/metrics.
    for year in range(1, config.time.num_years + 1):

        # Step forwards a year in monthly increments.
        simulation.run_for(duration=pd.Timedelta(days=365.25))

        # Print time when year finished running.
        print(f'Finished running simulation for year: {year}')
        utils.get_time()
        logging.info(print(f'Finished running simulation for year: {year}'))
        logging.info(utils.get_time())

        # get population dataframe.
        pop = simulation.get_population()

        # Assign age brackets to the individuals.
        pop = utils.get_age_bucket(pop)

        # File name and save.
        output_data_filename = 'AM_simulation_year_' + str(year) + '.csv'
        pop.to_csv(os.path.join(file_out_dir, output_data_filename))

        print('In year: ', config.time.start.year + year)
        # Print some summary stats on the simulation.
        print('alive', len(pop[pop['alive'] == 'alive']))

        # Print metrics for desired module.
        # TODO: this can be extended towards a generalised metrics method for each module.
        if 'Mortality()' in config.components:
            print('dead', len(pop[pop['alive'] == 'dead']))
        if 'FertilityAgeSpecificRates()' in config.components:
            print('New children', len(pop[pop['parent_id'] != -1]))

    return simulation<|MERGE_RESOLUTION|>--- conflicted
+++ resolved
@@ -13,16 +13,11 @@
 from minos.modules.mortality import Mortality
 from minos.modules.replenishment import Replenishment
 from minos.modules.add_new_birth_cohorts import FertilityAgeSpecificRates
-<<<<<<< HEAD
-from minos.modules.income import Income
-from minos.modules.housing import Housing
-=======
-from minos.modules.depression import Depression
-from minos.modules.employment import Employment
+#from minos.modules.depression import Depression
+#from minos.modules.employment import Employment
 from minos.modules.housing import Housing
 from minos.modules.income import Income
 
->>>>>>> 813481cc
 
 def RunPipeline(config, start_population_size, run_output_dir):
     """ Run the daedalus Microsimulation pipeline
@@ -60,9 +55,6 @@
         components.append(Housing())
     if "Income()" in config.components:
         components.append(Income())
-<<<<<<< HEAD
-    logging.info("Succesfully loaded all modules.")
-=======
 
 
     # Run write_config method for each class loading required attributes to the yaml.
@@ -71,7 +63,6 @@
         config = component.write_config(config)
 
     logging.info("Final YAML config file written.")
->>>>>>> 813481cc
 
     # Initiate vivarium simulation object but DO NOT setup yet.
     simulation = InteractiveContext(components=components,
