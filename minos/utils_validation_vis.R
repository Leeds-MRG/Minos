--- conflicted
+++ resolved
@@ -114,7 +114,6 @@
   return(violin_long)
 }
 
-<<<<<<< HEAD
 density_ridges <- function(data, v, save=FALSE, save.path=NULL, filename.tag=NULL)
 {
   data_plot <- data[, c("time", v)]
@@ -154,7 +153,6 @@
   }
   return(output_plot)
 }
-=======
 # 
 marg_dist_densigram_plot_oneyear <- function(observed, 
                                              predicted,
@@ -380,4 +378,3 @@
     stat_qq() +
     labs(title = paste0(var, ': Q-Q'))
 }
->>>>>>> fc83019a
