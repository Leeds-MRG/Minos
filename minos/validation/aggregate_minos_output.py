--- conflicted
+++ resolved
@@ -13,11 +13,7 @@
     'converts a filename to a pandas dataframe'
     df = pd.read_csv(filename, low_memory=False)
     if subset_func:
-<<<<<<< HEAD
-     df = subset_func(df)
-=======
        df = subset_func(df)
->>>>>>> dbd1ebf9
     return agg_method(df[v])
 
 def aggregate_variables_by_year(source, years, tag, v, method, subset_func):
@@ -54,10 +50,6 @@
     for year in years:
         files = glob.glob(os.path.join(source, f"*{year}.csv")) # grab all files at source with suffix year.csv.
 
-<<<<<<< HEAD
-        with Pool() as pool:
-            aggregated_means = pool.starmap(aggregate_csv, zip(files, repeat(v), repeat(method), repeat(subset_func)))
-=======
         # 2018 is special case - not simulated yet and therefore doesn't have any of the tags for subset functions
         # Therefore we are just going to get everyone alive for now
         if year == 2018:
@@ -69,7 +61,6 @@
             with Pool() as pool:
                 aggregated_means = pool.starmap(aggregate_csv,
                                                 zip(files, repeat(v), repeat(method), repeat(subset_func)))
->>>>>>> dbd1ebf9
 
         new_df = pd.DataFrame(aggregated_means)
         new_df.columns = [v]
@@ -170,12 +161,7 @@
         with open(f"{batch_source}/config_file.yml", "r") as stream:
             config = yaml.safe_load(stream)
             start_year = config['time']['start']['year']
-<<<<<<< HEAD
-            end_year =  config['time']['end']['year']
-            years = np.arange(start_year+1, end_year+1) # don't use first year as variables all identical.
-=======
             end_year = config['time']['end']['year']
             years = np.arange(start_year, end_year)
->>>>>>> dbd1ebf9
         #print(batch_source, years)
         df = main(batch_source, years, tag, v, method, subset_function)