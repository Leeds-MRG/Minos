---
title: "MINOS Handover Plots"
output:
  html_document:
    toc: true
    toc_float: true
    collapsed: false
    number_sections: true
    df_print: paged
    code_folding: hide
---

This notebook shows the handover plots for all pathways in the MINOS microsimulation model.

Handover plots are not strictly statistical validation, but more a type of 'sanity check' for transitioned variables. A handover plot shows the 'handover' from input data to predicted outcomes, and allows us to see at a glance if the predicted outputs are following the same trends seen in the input data.

# SETUP

```{r "setup", include=FALSE}

require(tidyverse)
require(ggplot2)
require(ggridges) # for densities over time plots. 
require(knitr)
require(here)
require(dplyr)
require(tidyr)
require(purrr)
require(gghighlight)

#workingDir <- "/home/luke/Documents/WORK/MINOS/"
workingDir <- normalizePath('../')
knitr::opts_knit$set(root.dir = workingDir)
knitr::opts_chunk$set(
  warning = FALSE,
  message = FALSE
)
rm(workingDir)
```

Source utils for some functions.

```{r}
source(here::here('minos', 'utils_datain.R'))
source(here::here('minos', 'utils_validation_vis.R'))
source(here::here('minos', 'validation', 'utils.r'))
```

## Data

```{r}
# Read raw datafiles in
raw.files <- list.files(here::here('data', 'final_US'), pattern='[0-9]{4}_US_cohort.csv', full.names = TRUE)
raw.dat <- do.call(rbind, lapply(raw.files, read.csv)) 

out.path <- here::here('output', 'default_config/')
base.dat <- read_singular_local_out(out.path, 'baseline', drop.dead = TRUE)
```

## Constants

```{r}
start.year <- 2021
save.path <- here::here("plots", "handovers", 'default')
create.if.not.exists(save.path)

shall.we.save <- FALSE
```

# PATHWAYS

## Income

```{r}
# first figure out how to plot final_US
# start with hh_income

handover_boxplots(raw.dat, base.dat, 'hh_income')
handover_lineplots(raw.dat, base.dat, "hh_income")
```

### Spaghetti

```{r}
raw.inc <- raw.dat %>%
  select(pidp, age, time, hh_income)
base.inc <- base.dat %>%
  select(pidp, age, time, hh_income)

income.spag <- rbind(raw.inc, base.inc)

density_ridges(income.spag, 'hh_income',
               save=TRUE, 
               save.path=save.path)

pidp_sample <- sample(unique(income.spag$pidp), size=nrow(raw.inc)/10, replace=FALSE)
income.spag.sample <- income.spag[which(income.spag$pidp %in% pidp_sample), ]
spaghetti_plot(income.spag.sample, 'hh_income',
               save = shall.we.save,
               save.path = save.path)
spaghetti_highlight_max_plot(income.spag.sample, 'hh_income',
               save = shall.we.save,
               save.path = save.path)

rm(raw.inc, base.inc, income.spag)
```


## SF12

```{r}
# sf12 boxplot handovers
handover_boxplots(raw.dat, base.dat, 'SF_12')
handover_lineplots(raw.dat, base.dat, "SF_12")
# 
# raw.sf12 <- raw.dat %>% 
#   dplyr::select(pidp, time, SF_12) %>%
#   group_by(time) %>%
#   summarise(sf12 = mean(SF_12, na.rm = TRUE)) %>%
#   mutate(source = 'final_US')
# 
# base.sf12 <- base.dat %>%
#   dplyr::select(pidp, time, SF_12) %>%
#   group_by(time) %>%
#   summarise(sf12 = mean(SF_12, na.rm = TRUE)) %>%
#   mutate(source = 'baseline_output')
# 
# # merge before plot
# sf12 <- rbind(raw.sf12, base.sf12)
# 
# # Now plot
# ggplot(data = sf12, mapping = aes(x = time, y = sf12, group = source, colour = source)) +
#   geom_smooth() +
#   #geom_line() +
#   geom_vline(xintercept=start.year, linetype='dotted') +
#   labs(title = 'Mental Wellbeing (SF12)', subtitle = 'Full Sample') +
#   xlab('Year') +
#   ylab('SF12')
# 
# ## Try a version where final_US is limited to only those present from wave 1 
# # onwards because the sample refreshments are messing with the plot
# raw.sf12.wave1 <- raw.dat$pidp[raw.dat$time == 2009]
# 
# raw.sf12.2 <- raw.dat %>% 
#   dplyr::select(pidp, time, SF_12) %>%
#   filter(pidp %in% raw.sf12.wave1) %>%
#   group_by(time) %>%
#   summarise(sf12 = mean(SF_12, na.rm = TRUE)) %>%
#   mutate(source = 'final_US')
# 
# base.sf12.2 <- base.dat %>%
#   dplyr::select(pidp, time, SF_12) %>%
#   filter(pidp %in% raw.sf12.wave1) %>%
#   group_by(time) %>%
#   summarise(sf12 = mean(SF_12, na.rm = TRUE)) %>%
#   mutate(source = 'baseline_output')
# 
# sf12.2 <- rbind(raw.sf12.2, base.sf12.2)
# 
# # Now plot
# ggplot(data = sf12.2, mapping = aes(x = time, y = sf12, group = source, colour = source)) +
#   geom_line() +
#   geom_vline(xintercept=start.year, linetype='dotted') +
#   labs(title = 'Mental Wellbeing (SF12 MCS)') +
#   xlab('Year') +
#   ylab('SF12')
# 
# if (shall.we.save) {
#   ggsave(filename = 'SF12_wav1.png',
#        plot = last_plot(),
#        path = save.path)
# }
# 
# rm(raw.sf12, base.sf12, sf12, raw.sf12.wave1, raw.sf12.2, base.sf12.2, sf12.2)
```

### Spaghetti

```{r}
raw.sf12 <- raw.dat %>%
  select(pidp, age, time, SF_12)
base.sf12 <- base.dat %>%
  select(pidp, age, time, SF_12)

sf12.spag <- rbind(raw.sf12, base.sf12)

sf12.spag.sample <- sf12.spag[which(sf12.spag$pidp %in% pidp_sample), ]
spaghetti_plot(sf12.spag.sample, 'SF_12',
               save = shall.we.save,
               save.path = save.path)
spaghetti_highlight_max_plot(sf12.spag.sample, 'SF_12',
               save = shall.we.save,
               save.path = save.path)
  
density_ridges(sf12.spag, "SF_12", 
               save = T, 
               save.path = save.path)

rm(raw.sf12, base.sf12, sf12.spag)
```


## Financial Situation

```{r}
raw.financial_situation <- raw.dat %>%
  dplyr::select(pidp, time, financial_situation) %>%
  group_by(time, financial_situation) %>%
  count() %>%
  mutate(source = 'final_US')

base.financial_situation <- base.dat %>%
  dplyr::select(pidp, time, financial_situation) %>%
  group_by(time, financial_situation) %>%
  count() %>%
  mutate(source = 'baseline_output')



# merge before plot
financial_situation <- rbind(raw.financial_situation, base.financial_situation)
financial_situation$financial_situation <- as.factor(financial_situation$financial_situation)

# Now plot
ggplot(data = financial_situation, mapping = aes(x = time, y = n, group = financial_situation, colour = financial_situation)) +
  geom_line() +
  geom_vline(xintercept=start.year, linetype='dotted') +
  labs(title = 'Financial Situation', subtitle = 'Counts by Level') +
  xlab('Year') +
  ylab('Count')

financial_situation.norm <- financial_situation %>%
  group_by(time) %>%
  mutate(total = sum(n)) %>%
  mutate(prct = (n / total))

ggplot(data = financial_situation.norm, mapping = aes(x = time, y = prct, fill=financial_situation)) +
  geom_bar(stat = 'identity') +
  geom_vline(xintercept=start.year, linetype='dotted') +
  labs(title = 'Financial situation') +
  xlab('Year') +
  ylab('Proportion')

if (shall.we.save) {
  ggsave(filename = 'financial_situation.png',
       plot = last_plot(),
       path = save.path)
}

rm(raw.financial_situation, base.financial_situation, financial_situation, financial_situation.norm)
```

## Housing Quality

```{r}
raw.housing <- raw.dat %>%
  dplyr::select(pidp, time, housing_quality) %>%
  group_by(time, housing_quality) %>%
  count() %>%
  mutate(source = 'final_US')

base.housing <- base.dat %>%
  dplyr::select(pidp, time, housing_quality) %>%
  group_by(time, housing_quality) %>%
  count() %>%
  mutate(source = 'baseline_output')

# merge before plot
housing <- rbind(raw.housing, base.housing)
housing$housing_quality <- as.factor(housing$housing_quality)

# Now plot
ggplot(data = housing, mapping = aes(x = time, y = n, group = housing_quality, colour = housing_quality)) +
  geom_line() +
  geom_vline(xintercept=start.year, linetype='dotted') +
  labs(title = 'Housing Quality', subtitle = 'Counts by Level') +
  xlab('Year') +
  ylab('Count')

housing.norm <- housing %>%
  group_by(time) %>%
  mutate(total = sum(n)) %>%
  mutate(prct = (n / total))

ggplot(data = housing.norm, mapping = aes(x = time, y = prct, fill=housing_quality)) +
  geom_bar(stat = 'identity') +
  geom_vline(xintercept=start.year, linetype='dotted') +
  labs(title = 'Housing Quality') +
  xlab('Year') +
  ylab('Proportion')

if (shall.we.save) {
  ggsave(filename = 'housing_quality.png',
       plot = last_plot(),
       path = save.path)
}

rm(raw.housing, base.housing, housing, housing.norm)
```

### Spaghetti

```{r}
# raw.s <- raw.dat %>%
#   select(pidp, age, time, housing_quality)
# base.s <- base.dat %>%
#   select(pidp, age, time, housing_quality)
# 
# spag <- rbind(raw.s, base.s)
# 
# spaghetti_plot(spag, 'housing_quality',
#                save = shall.we.save,
#                save.path = save.path)
# 
# rm(raw.s, base.s, spag)
```

## Neighbourhood Safety

```{r}
raw.neighbour <- raw.dat %>%
  dplyr::select(pidp, time, neighbourhood_safety) %>%
  group_by(time, neighbourhood_safety) %>%
  count() %>%
  mutate(source = 'final_US')

base.neighbour <- base.dat %>%
  dplyr::select(pidp, time, neighbourhood_safety) %>%
  group_by(time, neighbourhood_safety) %>%
  count() %>%
  mutate(source = 'baseline_output')

# merge before plot
neighbour <- rbind(raw.neighbour, base.neighbour)
neighbour$neighbourhood_safety <- as.factor(neighbour$neighbourhood_safety)

# Now plot
ggplot(data = neighbour, mapping = aes(x = time, y = n, group = neighbourhood_safety, colour = neighbourhood_safety)) +
  geom_line() +
  geom_vline(xintercept=start.year, linetype='dotted') +
  labs(title = 'Neighbourhood Safety', subtitle = 'Counts by level') +
  xlab('Year') +
  ylab('Count')

neighbour.norm <- neighbour %>%
  group_by(time) %>%
  filter(neighbourhood_safety != -9) %>%
  mutate(total = sum(n)) %>%
  mutate(prct = (n / total))

ggplot(data = neighbour.norm, mapping = aes(x = time, y = prct, fill=neighbourhood_safety)) +
  geom_bar(stat = 'identity') +
  geom_vline(xintercept=start.year, linetype='dotted') +
  labs(title = 'Neighbourhood Safety') +
  xlab('Year') +
  ylab('Proportion')

if (shall.we.save) {
  ggsave(filename = 'neighbourhood_safety.png',
       plot = last_plot(),
       path = save.path)
}

#rm(raw.neighbour, base.neighbour, neighbour, neighbour.norm)
```

### Spaghetti

```{r}
# raw.s <- raw.dat %>%
#   select(pidp, age, time, neighbourhood_safety)
# base.s <- base.dat %>%
#   select(pidp, age, time, neighbourhood_safety)
# 
# spag <- rbind(raw.s, base.s)
# 
# spaghetti_plot(spag, 'neighbourhood_safety',
#                save = shall.we.save,
#                save.path = save.path)
# 
# rm(raw.s, base.s, spag)
```

## Loneliness

```{r}
raw.loneliness <- raw.dat %>%
  dplyr::select(pidp, time, loneliness) %>%
  group_by(time, loneliness) %>%
  count() %>%
  mutate(source = 'final_US')

base.loneliness <- base.dat %>%
  dplyr::select(pidp, time, loneliness) %>%
  group_by(time, loneliness) %>%
  count() %>%
  mutate(source = 'baseline_output')

# merge before plot
loneliness <- rbind(raw.loneliness, base.loneliness)
loneliness$loneliness <- as.factor(loneliness$loneliness)

# Now plot
ggplot(data = loneliness, mapping = aes(x = time, y = n, group = loneliness, colour = loneliness)) +
  geom_line() +
  geom_vline(xintercept=start.year, linetype='dotted') +
  labs(title = 'Loneliness', subtitle = 'Counts by level') +
  xlab('Year') +
  ylab('Count')

loneliness.norm <- loneliness %>%
  group_by(time) %>%
  filter(loneliness != -9) %>%
  mutate(total = sum(n)) %>%
  mutate(prct = (n / total))

ggplot(data = loneliness.norm, mapping = aes(x = time, y = prct, fill=loneliness)) +
  geom_bar(stat = 'identity') +
  geom_vline(xintercept=start.year, linetype='dotted') +
  labs(title = 'Loneliness') +
  xlab('Year') +
  ylab('Proportion')

if (shall.we.save) {
  ggsave(filename = 'loneliness.png',
       plot = last_plot(),
       path = save.path)
}

rm(raw.loneliness, base.loneliness, loneliness, loneliness.norm)
```

### Spaghetti

```{r}
# raw.s <- raw.dat %>%
#   select(pidp, age, time, loneliness)
# base.s <- base.dat %>%
#   select(pidp, age, time, loneliness)
# 
# spag <- rbind(raw.s, base.s)
# 
# spaghetti_plot(spag, 'loneliness',
#                save = shall.we.save,
#                save.path = save.path)
# 
# rm(raw.s, base.s, spag)
```

## Nutrition Quality

TODO: Drop negative values ONLY from waves with no data i.e. not 7,9,11

```{r}
#  nutriton quality line/boxplots.
handover_boxplots(raw.dat, base.dat, 'nutrition_quality')
handover_lineplots(raw.dat, base.dat, 'nutrition_quality')


# Try a version where final_US is limited to only those present from wave 1
# onwards because the sample refreshments are messing with the plot
# raw.wave1 <- raw.dat$pidp[raw.dat$time == 2009]
# 
# raw.nut2 <- raw.dat %>%
#   dplyr::select(pidp, time, nutrition_quality) %>%
#   filter(pidp %in% raw.wave1) %>%
#   filter(nutrition_quality >= 0) %>%
#   group_by(time) %>%
#   summarise(nutrition_quality = mean(nutrition_quality, na.rm = TRUE)) %>%
#   mutate(source = 'final_US')
# 
# base.nut2 <- base.dat %>%
#   dplyr::select(pidp, time, nutrition_quality) %>%
#   filter(pidp %in% raw.wave1) %>%
#   group_by(time) %>%
#   summarise(nutrition_quality = mean(nutrition_quality, na.rm = TRUE)) %>%
#   mutate(source = 'baseline_output')
# 
# nutrition_quality2 <- rbind(raw.nut2, base.nut2)
# 
# # Now plot
# ggplot(data = nutrition_quality2, mapping = aes(x = time, y = nutrition_quality, group = source, colour = source)) +
#   geom_line() +
#   geom_vline(xintercept=start.year, linetype='dotted') +
#   labs(title = 'Nutrition Quality') +
#   xlab('Year') +
#   ylab('Nutrition Quality')
# 
# if (shall.we.save) {
#   ggsave(filename = 'nutrition_quality_wav1.png',
#        plot = last_plot(),
#        path = save.path)
# }
# 
# rm(raw.nut, base.nut, nutrition_quality, raw.wave1, raw.nut2, base.nut2,
#     nutrition_quality2)
```

### Spaghetti

```{r}
# raw.nut <- raw.dat %>%
#   select(pidp, age, time, nutrition_quality)
# base.nut <- base.dat %>%
#   select(pidp, age, time, nutrition_quality)
# 
# nut.spag <- rbind(raw.nut, base.nut)
# 
# spaghetti_plot(nut.spag, 'nutrition_quality',
#                save = shall.we.save,
#                save.path = save.path)
# 
# 
# density_ridges(nut.spag, "nutrition_quality", 
#                save = T, 
#                save.path = save.path)
# 
# rm(raw.nut, base.nut, nut.spag)
```

## Physical Health

NOTE: At present, physical health is not predicted or transitioned.

```{r}
# first figure out how to plot final_US
# start with hh_income
raw.phealth <- raw.dat %>%
  dplyr::select(pidp, time, phealth) %>%
  filter(time > 2009) %>%
  group_by(time) %>%
  summarise(phealth = mean(phealth, na.rm = TRUE)) %>%
  mutate(source = 'final_US')

base.phealth <- base.dat %>%
  dplyr::select(pidp, time, phealth) %>%
  filter(time > 2009) %>%
  group_by(time) %>%
  summarise(phealth = mean(phealth, na.rm = TRUE)) %>%
  mutate(source = 'baseline_output')

# merge before plot
phealth <- rbind(raw.phealth, base.phealth)

# Now plot
ggplot(data = phealth, mapping = aes(x = time, y = phealth, group = source, colour = source)) +
  geom_line() +
  geom_vline(xintercept=start.year, linetype='dotted') +
  labs(title = 'Physical Health', subtitle = 'Full Sample') +
  xlab('Year') +
  ylab('Average')

## Try a version where final_US is limited to only those present from wave 1
# onwards because the sample refreshments are messing with the plot
raw.wave1 <- raw.dat$pidp[raw.dat$time == 2009]

raw.phealth2 <- raw.dat %>%
  dplyr::select(pidp, time, phealth) %>%
  filter(time > 2009) %>%
  filter(pidp %in% raw.wave1) %>%
  group_by(time) %>%
  summarise(phealth = mean(phealth, na.rm = TRUE)) %>%
  mutate(source = 'final_US')

base.phealth2 <- base.dat %>%
  dplyr::select(pidp, time, phealth) %>%
  filter(time > 2009) %>%
  filter(pidp %in% raw.wave1) %>%
  group_by(time) %>%
  summarise(phealth = mean(phealth, na.rm = TRUE)) %>%
  mutate(source = 'baseline_output')

phealth2 <- rbind(raw.phealth2, base.phealth2)

# Now plot
ggplot(data = phealth2, mapping = aes(x = time, y = phealth, group = source, colour = source)) +
  geom_line() +
  geom_vline(xintercept=start.year, linetype='dotted') +
  labs(title = 'Physical Health') +
  xlab('Year') +
  ylab('Average')

if (shall.we.save) {
  ggsave(filename = 'physical_health_wav1.png',
       plot = last_plot(),
       path = save.path)
}

#raw.phealth.check <- raw.dat %>%
#  select(pidp, time, phealth) %>%
#  filter(time > 2009) %>%
#  filter(pidp %in% raw.wave1)

#base.phealth.check <- base.dat %>%
#  select(pidp, time, phealth) %>%
#  filter(time > 2009) %>%
#  filter(pidp %in% raw.wave1)

rm(raw.phealth, base.phealth, phealth, raw.wave1, raw.phealth2, base.phealth2, phealth2)
#rm(raw.phealth.check, base.phealth.check)
```

### Spaghetti

```{r}
# raw.s <- raw.dat %>%
#   select(pidp, age, time, phealth)
# base.s <- base.dat %>%
#   select(pidp, age, time, phealth)
# 
# spag <- rbind(raw.s, base.s)
# 
# spaghetti_plot(spag, 'phealth',
#              save = shall.we.save,
#              save.path = save.path)
# 
# rm(raw.s, base.s, spag)
```

## Education

```{r}
prepped.list <- validation_prep_ordinal(raw.dat, base.dat, 'education_state')

var <- prepped.list$var
norm <- prepped.list$norm

tit <- 'Education State'

# Now plot
ggplot(data = var, mapping = aes(x = time, y = n, group = education_state, colour = education_state)) +
  geom_line() +
  geom_vline(xintercept=start.year, linetype='dotted') +
  labs(title = tit, subtitle = 'Counts by Level') +
  xlab('Year') +
  ylab('Count')

ggplot(data = norm, mapping = aes(x = time, y = prct, fill=education_state)) +
  geom_bar(stat = 'identity') +
  geom_vline(xintercept=start.year, linetype='dotted') +
  labs(title = tit) +
  xlab('Year') +
  ylab('Proportion')

if (shall.we.save) {
  ggsave(filename = 'education_state.png',
         plot = last_plot(),
         path = save.path)
}


rm(prepped.list, var, norm, tit)
```



```{r}
pivoted <- combine_and_pivot_long(df1 = base.dat,
                                       df1.name = 'simulated',
                                       df2 = raw.dat,
                                       df2.name = 'raw',
                                       var = 'education_state')

cv_ordinal_plots(pivoted.df = pivoted,
                 var = 'education_state',
                 save = shall.we.save,
                 save.path = save.path)
```

### Spaghetti

```{r}
# raw.s <- raw.dat %>%
#   select(pidp, age, time, education_state)
# base.s <- base.dat %>%
#   select(pidp, age, time, education_state)
# 
# spag <- rbind(raw.s, base.s)
# 
# spaghetti_plot(spag, 'education_state',
#                save = shall.we.save,
#                save.path = save.path)
# 
# rm(raw.s, base.s, spag)
```

## nkids Household

```{r}
handover_boxplots(raw.dat, base.dat, 'nkids')
handover_lineplots(raw.dat, base.dat, 'nkids')
```

```{r}
raw.s <- raw.dat %>%
  select(pidp, age, time, nkids)
base.s <- base.dat %>%
  select(pidp, age, time, nkids)

spag <- rbind(raw.s, base.s)

spaghetti_plot(spag, 'nkids',
               save = shall.we.save,
               save.path = save.path)

rm(raw.s, base.s, spag)
```

## nkids Max

```{r}
# first figure out how to plot final_US
# start with hh_income
raw.nkids_max <- raw.dat %>%
  dplyr::select(pidp, time, nkids) %>%
  group_by(time) %>%
  summarise(max_nkids = max(nkids)) %>%
  mutate(source = 'final_US')

base.nkids_max <- base.dat %>%
  dplyr::select(pidp, time, nkids) %>%
  group_by(time) %>%
  summarise(max_nkids = max(nkids)) %>%
  mutate(source = 'baseline_output')

# merge before plot
max_nkids <- rbind(raw.nkids_max, base.nkids_max)

# Now plot
ggplot(data = max_nkids, mapping = aes(x = time, y = max_nkids, group = source, colour = source)) +
  geom_line() +
  geom_vline(xintercept=start.year, linetype='dotted') +
  labs(title = 'Max nkids', subtitle = 'Full Sample') +
  xlab('Year') +
  ylab('Average')
```

## Parity

```{r}
base.parity <- base.dat %>%
  filter(sex == "Female")

raw.parity <- raw.dat %>%
  filter(sex == "Female")

prepped.list <- validation_prep_ordinal(raw.parity, base.parity, 'nkids_ind')

var <- prepped.list$var
norm <- prepped.list$norm

tit <- 'Parity (total no. of children)'

# Now plot
ggplot(data = var, mapping = aes(x = time, y = n, group = nkids_ind, colour = nkids_ind)) +
  geom_line() +
  geom_vline(xintercept=start.year, linetype='dotted') +
  labs(title = tit, subtitle = 'Counts by Level') +
  xlab('Year') +
  ylab('Count')

ggplot(data = norm, mapping = aes(x = time, y = prct, fill=nkids_ind)) +
  geom_bar(stat = 'identity') +
  geom_vline(xintercept=start.year, linetype='dotted') +
  labs(title = tit) +
  xlab('Year') +
  ylab('Proportion')

if (shall.we.save) {
  ggsave(filename = 'parity.png',
         plot = last_plot(),
         path = save.path)
}


rm(prepped.list, var, norm, tit)
```
```{r}
pivoted <- combine_and_pivot_long(df1 = base.parity,
                                  df1.name = 'simulated', 
                                  df2 = raw.parity, 
                                  df2.name = 'raw', 
                                  var = 'nkids_ind')

cv_ordinal_plots(pivoted.df = pivoted, 
                 var = 'nkids_ind',
                 save = shall.we.save,
                 save.path = save.path)
```


### Spaghetti

```{r}
raw.s <- raw.parity %>%
  select(pidp, age, time, nkids_ind)
base.s <- base.parity %>%
  select(pidp, age, time, nkids_ind)

spag <- rbind(raw.s, base.s)

spaghetti_plot(spag, 'nkids_ind',
               save = shall.we.save,
               save.path = save.path)

rm(raw.s, base.s, spag)
```

## Hourly Wage

```{r}
handover_boxplots(raw.dat, base.dat, 'hourly_wage')
handover_lineplots(raw.dat, base.dat, 'hourly_wage')
```

```{r}
raw.s <- raw.dat %>%
  select(pidp, age, time, hourly_wage)
base.s <- base.dat %>%
  select(pidp, age, time, hourly_wage)

spag <- rbind(raw.s, base.s)

spaghetti_plot(spag, 'hourly_wage',
               save = shall.we.save,
               save.path = save.path)

# now a version limited to 0-100
spag <- spag %>%
  filter(hourly_wage <= 300)
spaghetti_plot(spag, 'hourly_wage',
               save = shall.we.save,
               save.path = save.path)

rm(raw.s, base.s, spag)
```

```{r}
# some basic statistics about hourly_wage variable
print("Some basic statistics on hourly_wage. These are all for 2020.")
raw.2020 <- raw.dat %>% filter(time == 2020)
print('All living people in 2020')
print(paste0("Number of people alive in 2020: ", nrow(raw.2020)))
# number individuals with an hourly_wage > 0
print('People not in work')
print(paste0("Number of individuals not in paid work: ", sum(!raw.2020$S7_labour_state %in% c('FT Employed', 'PT Employed'))))
print(paste0("Number of individuals with hourly_wage == 0: ", sum(raw.2020$hourly_wage == 0)))

# Number in work
print('People in work')
print(paste0("Number of individuals in paid work: ", sum(raw.2020$S7_labour_state %in% c('FT Employed', 'PT Employed'))))
print(paste0("Number of individuals with hourly_wage > 0: ", sum(raw.2020$hourly_wage > 0)))

# Extreme hourly_wage values
print('Extreme hourly wage values: HIGH')
print(paste0("Number of individuals with hourly_wage > 30: ", sum(raw.2020$hourly_wage > 30)))
print(paste0("Number of individuals with hourly_wage > 50: ", sum(raw.2020$hourly_wage > 50)))
print(paste0("Number of individuals with hourly_wage > 100: ", sum(raw.2020$hourly_wage > 100)))
print(paste0("Number of individuals with hourly_wage > 500: ", sum(raw.2020$hourly_wage > 500)))
print(paste0("Number of individuals with hourly_wage > 1000: ", sum(raw.2020$hourly_wage > 1000)))
print(paste0("Number of individuals with hourly_wage > 2000: ", sum(raw.2020$hourly_wage > 2000)))

raw.2020.work <- raw.2020 %>% filter(hourly_wage > 0)
print('Extreme hourly wage values: LOW (non-zero)')
print(paste0("Number of individuals with hourly_wage < 20: ", sum(raw.2020.work$hourly_wage < 20)))
print(paste0("Number of individuals with hourly_wage < 10: ", sum(raw.2020.work$hourly_wage < 10)))
print(paste0("Number of individuals with hourly_wage < 5: ", sum(raw.2020.work$hourly_wage < 5)))
print(paste0("Number of individuals with hourly_wage < 1: ", sum(raw.2020.work$hourly_wage < 1)))
```

## S7 Labour State

```{r}
prepped.list <- validation_prep_ordinal(raw.dat, base.dat, 'S7_labour_state')

lab.state <- prepped.list$var
lab.state.norm <- prepped.list$norm

# Now plot
ggplot(data = lab.state, mapping = aes(x = time, y = n, group = S7_labour_state, colour = S7_labour_state)) +
  geom_line() +
  geom_vline(xintercept=start.year, linetype='dotted') +
  labs(title = 'S7 Labour State', subtitle = 'Counts by Level') +
  xlab('Year') +
  ylab('Count')

ggplot(data = lab.state.norm, mapping = aes(x = time, y = prct, fill=S7_labour_state)) +
  geom_bar(stat = 'identity') +
  geom_vline(xintercept=start.year, linetype='dotted') +
  labs(title = 'S7 Labour State') +
  xlab('Year') +
  ylab('Proportion')

if (shall.we.save) {
  ggsave(filename = 'S7_labour_state.png',
         plot = last_plot(),
         path = save.path)
}


rm(prepped.list, lab.state, lab.state.norm)
```



```{r}
pivoted <- combine_and_pivot_long(df1 = base.dat, 
                                       df1.name = 'simulated', 
                                       df2 = raw.dat, 
                                       df2.name = 'raw', 
                                       var = 'S7_labour_state')

cv_ordinal_plots(pivoted.df = pivoted, 
                 var = 'S7_labour_state',
                 save = shall.we.save,
                 save.path = save.path)
```

## Child Ages

```{r}
raw.child.ages <- raw.dat %>%
  dplyr::select(pidp, hidp, time, "child_ages", "nkids") %>%
  filter(time > 2013) %>%
  group_by(time, hidp) %>%
  summarise(child_ages = find_mode(child_ages))

r.s<- strsplit(raw.child.ages$child_ages, "_")

raw.child.ages.expanded <- data.frame(time = rep(raw.child.ages$time, sapply(r.s, length)), expanded_child_ages = unlist(r.s))
raw.child.ages.expanded <- raw.child.ages.expanded %>%
  group_by(time, expanded_child_ages) %>%
  summarise(age_counts = n()) %>%
  mutate(source = 'final_US') %>%
  filter(expanded_child_ages <= 16)

base.child.ages <- base.dat %>%
  dplyr::select(pidp, hidp, time, "child_ages", "nkids") %>%
  filter(time > 2009) %>%
  group_by(time, hidp) %>%
  summarise(child_ages = find_mode(child_ages))

b.s<- strsplit(base.child.ages$child_ages, "_")

base.child.ages.expanded <- data.frame(time = rep(base.child.ages$time, sapply(b.s, length)), expanded_child_ages = unlist(b.s))
base.child.ages.expanded <- base.child.ages.expanded %>%
  group_by(time, expanded_child_ages) %>%
  summarise(age_counts = n()) %>%
  mutate(source = 'baseline')

combined <- rbind(raw.child.ages.expanded, base.child.ages.expanded)
  
ggplot(data = combined, mapping = aes(x = time, y = age_counts, group = expanded_child_ages, colour =  factor(as.numeric(expanded_child_ages)))) +
  geom_line() +
  geom_vline(xintercept = start.year) +
  labs(title = "Child Age Counts Over Time", subtitle = 'Counts by Level') +
  scale_colour_viridis_d() +
  xlab('Year') +
  ylab('Count')

ggplot(data = combined, mapping = aes(x = factor(as.numeric(expanded_child_ages)), y = age_counts, group = factor(time), colour = factor(time))) +
  geom_line() +
  geom_vline(xintercept = start.year) +
  labs(title = "Child Age Counts Over Time", subtitle = 'Counts by Level') +
  scale_colour_viridis_d() +
  xlab('Year') +
  ylab('Count')

base.child.ages.nkids <- base.dat %>%
  group_by(time, hidp) %>%
  summarise(nkids_counts = mean(nkids)) %>%
  group_by(time) %>%
  summarise(nkids_by_year = sum(nkids_counts)) %>%
  mutate(source = 'baseline')

raw.child.ages.nkids <- raw.dat %>%
  group_by(time, hidp) %>%
  summarise(nkids_counts = mean(nkids)) %>%
  group_by(time) %>%
  summarise(nkids_by_year = sum(nkids_counts)) %>%
  mutate(source = 'final_US')

combined.nkids <- rbind(base.child.ages.nkids, raw.child.ages.nkids)

ggplot(data = combined.nkids, mapping = aes(x = time, y = nkids_by_year, group = source, colour = source)) +
  geom_line() +
  labs(title = "nkids Count Over Time", subtitle = 'Counts by Level') +
  xlab('Year') +
  ylab('Count')

```


<<<<<<< HEAD
## ncigs

```{r}
handover_boxplots(raw.dat, base.dat, 'ncigs')
handover_lineplots(raw.dat, base.dat, "ncigs")
raw.ncigs <- raw.dat %>%
  select(pidp, age, time, ncigs)
base.ncigs <- base.dat %>%
  select(pidp, age, time, ncigs)
ncigs.spag <- rbind(raw.ncigs, base.ncigs)
shall.we.save <- F
pidp_sample <- sample(unique(ncigs.spag$pidp), size=nrow(raw.dat)/10, replace=FALSE)
ncigs.spag.sample <- ncigs.spag[which(ncigs.spag$pidp %in% pidp_sample), ]
spaghetti_plot(ncigs.spag.sample, 'ncigs',
               save = shall.we.save,
               save.path = save.path)
spaghetti_highlight_max_plot(ncigs.spag.sample, 'ncigs',
               save = shall.we.save,
               save.path = save.path)
  
zip_density_ridges(ncigs.spag, "ncigs", 
               save = shall.we.save, 
               save.path = save.path)
rm(raw.ncigs, base.ncigs, ncigs.spag)
```

## ncigs non-zero
=======
## Number of cars

```{r}
raw.ncars <- raw.dat %>%
  dplyr::select(pidp, time, ncars) %>%
  select(ncars >= 0) %>%
  group_by(time, ncars) %>%
  count() %>%
  mutate(source = 'final_US')

base.ncars <- base.dat %>%
  dplyr::select(pidp, time, ncars) %>%
  select(ncars >= 0) %>%
  group_by(time, ncars) %>%
  count() %>%
  mutate(source = 'baseline_output')

# merge before plot
ncars <- rbind(raw.ncars, base.ncars)
ncars$ncars <- as.factor(ncars$ncars)

# Now plot
ggplot(data = ncars, mapping = aes(x = time, y = n, group = ncars, colour = ncars)) +
  geom_line() +
  geom_vline(xintercept=start.year, linetype='dotted') +
  labs(title = 'Number of Cars', subtitle = 'Counts by Level') +
  xlab('Year') +
  ylab('Count')

ncars.norm <- ncars %>%
  group_by(time) %>%
  mutate(total = sum(n)) %>%
  mutate(prct = (n / total))

ggplot(data = ncars.norm, mapping = aes(x = time, y = prct, fill=ncars)) +
  geom_bar(stat = 'identity') +
  geom_vline(xintercept=start.year, linetype='dotted') +
  labs(title = 'Number of Cars') +
  xlab('Year') +
  ylab('Proportion')

if (shall.we.save) {
  ggsave(filename = 'ncars.png',
       plot = last_plot(),
       path = save.path)
}

rm(raw.ncars, base.ncars, ncars, ncars.norm)
```

>>>>>>> cea808b1

```{r}

raw.ncigs <- raw.dat %>%
  filter(ncigs>0) %>%
  select(pidp, age, time, ncigs)
base.ncigs <- base.dat %>%
  filter(ncigs>0) %>%
  select(pidp, age, time, ncigs)

ncigs.spag <- rbind(raw.ncigs, base.ncigs) # get all smokers.
shall.we.save <- F
pidp_sample <- sample(unique(ncigs.spag$pidp), size=nrow(raw.dat)/100, replace=FALSE)
ncigs.spag.sample <- ncigs.spag[which(ncigs.spag$pidp %in% pidp_sample), ]
spaghetti_plot(ncigs.spag.sample, 'ncigs',
               save = shall.we.save,
               save.path = save.path)
spaghetti_highlight_max_plot(ncigs.spag.sample, 'ncigs',
               save = shall.we.save,
               save.path = save.path)
  
zip_density_ridges(ncigs.spag, "ncigs", 
               save = shall.we.save, 
               save.path = save.path)
rm(raw.ncigs, base.ncigs, ncigs.spag)
```


<|MERGE_RESOLUTION|>--- conflicted
+++ resolved
@@ -991,7 +991,59 @@
 ```
 
 
-<<<<<<< HEAD
+## Number of cars
+
+```{r}
+raw.ncars <- raw.dat %>%
+  dplyr::select(pidp, time, ncars) %>%
+  select(ncars >= 0) %>%
+  group_by(time, ncars) %>%
+  count() %>%
+  mutate(source = 'final_US')
+
+base.ncars <- base.dat %>%
+  dplyr::select(pidp, time, ncars) %>%
+  select(ncars >= 0) %>%
+  group_by(time, ncars) %>%
+  count() %>%
+  mutate(source = 'baseline_output')
+
+# merge before plot
+ncars <- rbind(raw.ncars, base.ncars)
+ncars$ncars <- as.factor(ncars$ncars)
+
+# Now plot
+ggplot(data = ncars, mapping = aes(x = time, y = n, group = ncars, colour = ncars)) +
+  geom_line() +
+  geom_vline(xintercept=start.year, linetype='dotted') +
+  labs(title = 'Number of Cars', subtitle = 'Counts by Level') +
+  xlab('Year') +
+  ylab('Count')
+
+ncars.norm <- ncars %>%
+  group_by(time) %>%
+  mutate(total = sum(n)) %>%
+  mutate(prct = (n / total))
+
+ggplot(data = ncars.norm, mapping = aes(x = time, y = prct, fill=ncars)) +
+  geom_bar(stat = 'identity') +
+  geom_vline(xintercept=start.year, linetype='dotted') +
+  labs(title = 'Number of Cars') +
+  xlab('Year') +
+  ylab('Proportion')
+
+if (shall.we.save) {
+  ggsave(filename = 'ncars.png',
+       plot = last_plot(),
+       path = save.path)
+}
+
+rm(raw.ncars, base.ncars, ncars, ncars.norm)
+```
+
+
+```{r}
+
 ## ncigs
 
 ```{r}
@@ -1019,58 +1071,6 @@
 ```
 
 ## ncigs non-zero
-=======
-## Number of cars
-
-```{r}
-raw.ncars <- raw.dat %>%
-  dplyr::select(pidp, time, ncars) %>%
-  select(ncars >= 0) %>%
-  group_by(time, ncars) %>%
-  count() %>%
-  mutate(source = 'final_US')
-
-base.ncars <- base.dat %>%
-  dplyr::select(pidp, time, ncars) %>%
-  select(ncars >= 0) %>%
-  group_by(time, ncars) %>%
-  count() %>%
-  mutate(source = 'baseline_output')
-
-# merge before plot
-ncars <- rbind(raw.ncars, base.ncars)
-ncars$ncars <- as.factor(ncars$ncars)
-
-# Now plot
-ggplot(data = ncars, mapping = aes(x = time, y = n, group = ncars, colour = ncars)) +
-  geom_line() +
-  geom_vline(xintercept=start.year, linetype='dotted') +
-  labs(title = 'Number of Cars', subtitle = 'Counts by Level') +
-  xlab('Year') +
-  ylab('Count')
-
-ncars.norm <- ncars %>%
-  group_by(time) %>%
-  mutate(total = sum(n)) %>%
-  mutate(prct = (n / total))
-
-ggplot(data = ncars.norm, mapping = aes(x = time, y = prct, fill=ncars)) +
-  geom_bar(stat = 'identity') +
-  geom_vline(xintercept=start.year, linetype='dotted') +
-  labs(title = 'Number of Cars') +
-  xlab('Year') +
-  ylab('Proportion')
-
-if (shall.we.save) {
-  ggsave(filename = 'ncars.png',
-       plot = last_plot(),
-       path = save.path)
-}
-
-rm(raw.ncars, base.ncars, ncars, ncars.norm)
-```
-
->>>>>>> cea808b1
 
 ```{r}
 
