---
title: "MINOS Handover Plots"
output:
  html_document:
    toc: true
    toc_float: true
    collapsed: false
    number_sections: true
    df_print: paged
    code_folding: hide
---

This notebook shows the handover plots for all pathways in the MINOS microsimulation model.

Handover plots are not strictly statistical validation, but more a type of 'sanity check' for transitioned variables. A handover plot shows the 'handover' from input data to predicted outcomes, and allows us to see at a glance if the predicted outputs are following the same trends seen in the input data.

# SETUP

```{r "setup", include=FALSE}

require(tidyverse)
require(ggplot2)
require(ggridges) # for densities over time plots. 
require(knitr)
require(here)
require(dplyr)
require(tidyr)
require(purrr)
require(gghighlight)

#workingDir <- "/home/luke/Documents/WORK/MINOS/"
workingDir <- normalizePath('../')
knitr::opts_knit$set(root.dir = workingDir)
knitr::opts_chunk$set(
  warning = FALSE,
  message = FALSE
)
rm(workingDir)
```

Source utils for some functions.

```{r}
source(here::here('minos', 'utils_datain.R'))
source(here::here('minos', 'utils_validation_vis.R'))
source(here::here('minos', 'validation', 'utils.r'))
```

## Data

```{r}
# Read raw datafiles in
raw.files <- list.files(here::here('data', 'final_US'), pattern='[0-9]{4}_US_cohort.csv', full.names = TRUE)
raw.dat <- do.call(rbind, lapply(raw.files, read.csv)) 

out.path <- here::here('output', 'default_config/')
base.dat <- read_singular_local_out(out.path, 'baseline', drop.dead = TRUE)
```

## Constants

```{r}
start.year <- 2020
save.path <- here::here("plots", "handovers", 'default')
create.if.not.exists(save.path)

shall.we.save <- FALSE
```

# PATHWAYS

## Income

```{r}
# first figure out how to plot final_US
# start with hh_income

handover_boxplots(raw.dat, base.dat, 'hh_income')
handover_lineplots(raw.dat, base.dat, "hh_income")
```

### Spaghetti

```{r}
raw.inc <- raw.dat %>%
  select(pidp, age, time, hh_income)
base.inc <- base.dat %>%
  select(pidp, age, time, hh_income)

income.spag <- rbind(raw.inc, base.inc)

density_ridges(income.spag, 'hh_income',
               save=TRUE, 
               save.path=save.path)

pidp_sample <- sample(unique(income.spag$pidp), size=nrow(raw.inc)/10, replace=FALSE)
income.spag.sample <- income.spag[which(income.spag$pidp %in% pidp_sample), ]
spaghetti_plot(income.spag.sample, 'hh_income',
               save = shall.we.save,
               save.path = save.path)
spaghetti_highlight_max_plot(income.spag.sample, 'hh_income',
               save = shall.we.save,
               save.path = save.path)

rm(raw.inc, base.inc, income.spag)
```


## SF12

```{r}
# sf12 boxplot handovers
handover_boxplots(raw.dat, base.dat, 'SF_12')
handover_lineplots(raw.dat, base.dat, "SF_12")
# 
# raw.sf12 <- raw.dat %>% 
#   dplyr::select(pidp, time, SF_12) %>%
#   group_by(time) %>%
#   summarise(sf12 = mean(SF_12, na.rm = TRUE)) %>%
#   mutate(source = 'final_US')
# 
# base.sf12 <- base.dat %>%
#   dplyr::select(pidp, time, SF_12) %>%
#   group_by(time) %>%
#   summarise(sf12 = mean(SF_12, na.rm = TRUE)) %>%
#   mutate(source = 'baseline_output')
# 
# # merge before plot
# sf12 <- rbind(raw.sf12, base.sf12)
# 
# # Now plot
# ggplot(data = sf12, mapping = aes(x = time, y = sf12, group = source, colour = source)) +
#   geom_smooth() +
#   #geom_line() +
#   geom_vline(xintercept=start.year, linetype='dotted') +
#   labs(title = 'Mental Wellbeing (SF12)', subtitle = 'Full Sample') +
#   xlab('Year') +
#   ylab('SF12')
# 
# ## Try a version where final_US is limited to only those present from wave 1 
# # onwards because the sample refreshments are messing with the plot
# raw.sf12.wave1 <- raw.dat$pidp[raw.dat$time == 2009]
# 
# raw.sf12.2 <- raw.dat %>% 
#   dplyr::select(pidp, time, SF_12) %>%
#   filter(pidp %in% raw.sf12.wave1) %>%
#   group_by(time) %>%
#   summarise(sf12 = mean(SF_12, na.rm = TRUE)) %>%
#   mutate(source = 'final_US')
# 
# base.sf12.2 <- base.dat %>%
#   dplyr::select(pidp, time, SF_12) %>%
#   filter(pidp %in% raw.sf12.wave1) %>%
#   group_by(time) %>%
#   summarise(sf12 = mean(SF_12, na.rm = TRUE)) %>%
#   mutate(source = 'baseline_output')
# 
# sf12.2 <- rbind(raw.sf12.2, base.sf12.2)
# 
# # Now plot
# ggplot(data = sf12.2, mapping = aes(x = time, y = sf12, group = source, colour = source)) +
#   geom_line() +
#   geom_vline(xintercept=start.year, linetype='dotted') +
#   labs(title = 'Mental Wellbeing (SF12 MCS)') +
#   xlab('Year') +
#   ylab('SF12')
# 
# if (shall.we.save) {
#   ggsave(filename = 'SF12_wav1.png',
#        plot = last_plot(),
#        path = save.path)
# }
# 
# rm(raw.sf12, base.sf12, sf12, raw.sf12.wave1, raw.sf12.2, base.sf12.2, sf12.2)
```

### Spaghetti

```{r}
raw.sf12 <- raw.dat %>%
  select(pidp, age, time, SF_12)
base.sf12 <- base.dat %>%
  select(pidp, age, time, SF_12)

sf12.spag <- rbind(raw.sf12, base.sf12)

sf12.spag.sample <- sf12.spag[which(sf12.spag$pidp %in% pidp_sample), ]
spaghetti_plot(sf12.spag.sample, 'SF_12',
               save = shall.we.save,
               save.path = save.path)
spaghetti_highlight_max_plot(sf12.spag.sample, 'SF_12',
               save = shall.we.save,
               save.path = save.path)
  
density_ridges(sf12.spag, "SF_12", 
               save = T, 
               save.path = save.path)

rm(raw.sf12, base.sf12, sf12.spag)
```


## Financial Situation

```{r}
raw.financial_situation <- raw.dat %>%
  dplyr::select(pidp, time, financial_situation) %>%
  group_by(time, financial_situation) %>%
  count() %>%
  mutate(source = 'final_US')

base.financial_situation <- base.dat %>%
  dplyr::select(pidp, time, financial_situation) %>%
  group_by(time, financial_situation) %>%
  count() %>%
  mutate(source = 'baseline_output')



# merge before plot
financial_situation <- rbind(raw.financial_situation, base.financial_situation)
financial_situation$financial_situation <- as.factor(financial_situation$financial_situation)

# Now plot
ggplot(data = financial_situation, mapping = aes(x = time, y = n, group = financial_situation, colour = financial_situation)) +
  geom_line() +
  geom_vline(xintercept=start.year, linetype='dotted') +
  labs(title = 'Financial Situation', subtitle = 'Counts by Level') +
  xlab('Year') +
  ylab('Count')

financial_situation.norm <- financial_situation %>%
  group_by(time) %>%
  mutate(total = sum(n)) %>%
  mutate(prct = (n / total))

ggplot(data = financial_situation.norm, mapping = aes(x = time, y = prct, fill=financial_situation)) +
  geom_bar(stat = 'identity') +
  geom_vline(xintercept=start.year, linetype='dotted') +
  labs(title = 'Financial situation') +
  xlab('Year') +
  ylab('Proportion')

if (shall.we.save) {
  ggsave(filename = 'financial_situation.png',
       plot = last_plot(),
       path = save.path)
}

rm(raw.financial_situation, base.financial_situation, financial_situation, financial_situation.norm)
```

## Housing Quality

```{r}
raw.housing <- raw.dat %>%
  dplyr::select(pidp, time, housing_quality) %>%
  group_by(time, housing_quality) %>%
  count() %>%
  mutate(source = 'final_US')

base.housing <- base.dat %>%
  dplyr::select(pidp, time, housing_quality) %>%
  group_by(time, housing_quality) %>%
  count() %>%
  mutate(source = 'baseline_output')

# merge before plot
housing <- rbind(raw.housing, base.housing)
housing$housing_quality <- as.factor(housing$housing_quality)

# Now plot
ggplot(data = housing, mapping = aes(x = time, y = n, group = housing_quality, colour = housing_quality)) +
  geom_line() +
  geom_vline(xintercept=start.year, linetype='dotted') +
  labs(title = 'Housing Quality', subtitle = 'Counts by Level') +
  xlab('Year') +
  ylab('Count')

housing.norm <- housing %>%
  group_by(time) %>%
  mutate(total = sum(n)) %>%
  mutate(prct = (n / total))

ggplot(data = housing.norm, mapping = aes(x = time, y = prct, fill=housing_quality)) +
  geom_bar(stat = 'identity') +
  geom_vline(xintercept=start.year, linetype='dotted') +
  labs(title = 'Housing Quality') +
  xlab('Year') +
  ylab('Proportion')

if (shall.we.save) {
  ggsave(filename = 'housing_quality.png',
       plot = last_plot(),
       path = save.path)
}

rm(raw.housing, base.housing, housing, housing.norm)
```

### Spaghetti

```{r}
# raw.s <- raw.dat %>%
#   select(pidp, age, time, housing_quality)
# base.s <- base.dat %>%
#   select(pidp, age, time, housing_quality)
# 
# spag <- rbind(raw.s, base.s)
# 
# spaghetti_plot(spag, 'housing_quality',
#                save = shall.we.save,
#                save.path = save.path)
# 
# rm(raw.s, base.s, spag)
```

## Neighbourhood Safety

```{r}
raw.neighbour <- raw.dat %>%
  dplyr::select(pidp, time, neighbourhood_safety) %>%
  group_by(time, neighbourhood_safety) %>%
  count() %>%
  mutate(source = 'final_US')

base.neighbour <- base.dat %>%
  dplyr::select(pidp, time, neighbourhood_safety) %>%
  group_by(time, neighbourhood_safety) %>%
  count() %>%
  mutate(source = 'baseline_output')

# merge before plot
neighbour <- rbind(raw.neighbour, base.neighbour)
neighbour$neighbourhood_safety <- as.factor(neighbour$neighbourhood_safety)

# Now plot
ggplot(data = neighbour, mapping = aes(x = time, y = n, group = neighbourhood_safety, colour = neighbourhood_safety)) +
  geom_line() +
  geom_vline(xintercept=start.year, linetype='dotted') +
  labs(title = 'Neighbourhood Safety', subtitle = 'Counts by level') +
  xlab('Year') +
  ylab('Count')

neighbour.norm <- neighbour %>%
  group_by(time) %>%
  filter(neighbourhood_safety != -9) %>%
  mutate(total = sum(n)) %>%
  mutate(prct = (n / total))

ggplot(data = neighbour.norm, mapping = aes(x = time, y = prct, fill=neighbourhood_safety)) +
  geom_bar(stat = 'identity') +
  geom_vline(xintercept=start.year, linetype='dotted') +
  labs(title = 'Neighbourhood Safety') +
  xlab('Year') +
  ylab('Proportion')

if (shall.we.save) {
  ggsave(filename = 'neighbourhood_safety.png',
       plot = last_plot(),
       path = save.path)
}

#rm(raw.neighbour, base.neighbour, neighbour, neighbour.norm)
```

### Spaghetti

```{r}
# raw.s <- raw.dat %>%
#   select(pidp, age, time, neighbourhood_safety)
# base.s <- base.dat %>%
#   select(pidp, age, time, neighbourhood_safety)
# 
# spag <- rbind(raw.s, base.s)
# 
# spaghetti_plot(spag, 'neighbourhood_safety',
#                save = shall.we.save,
#                save.path = save.path)
# 
# rm(raw.s, base.s, spag)
```

## Loneliness

```{r}
raw.loneliness <- raw.dat %>%
  dplyr::select(pidp, time, loneliness) %>%
  group_by(time, loneliness) %>%
  count() %>%
  mutate(source = 'final_US')

base.loneliness <- base.dat %>%
  dplyr::select(pidp, time, loneliness) %>%
  group_by(time, loneliness) %>%
  count() %>%
  mutate(source = 'baseline_output')

# merge before plot
loneliness <- rbind(raw.loneliness, base.loneliness)
loneliness$loneliness <- as.factor(loneliness$loneliness)

# Now plot
ggplot(data = loneliness, mapping = aes(x = time, y = n, group = loneliness, colour = loneliness)) +
  geom_line() +
  geom_vline(xintercept=start.year, linetype='dotted') +
  labs(title = 'Loneliness', subtitle = 'Counts by level') +
  xlab('Year') +
  ylab('Count')

loneliness.norm <- loneliness %>%
  group_by(time) %>%
  filter(loneliness != -9) %>%
  mutate(total = sum(n)) %>%
  mutate(prct = (n / total))

ggplot(data = loneliness.norm, mapping = aes(x = time, y = prct, fill=loneliness)) +
  geom_bar(stat = 'identity') +
  geom_vline(xintercept=start.year, linetype='dotted') +
  labs(title = 'Loneliness') +
  xlab('Year') +
  ylab('Proportion')

if (shall.we.save) {
  ggsave(filename = 'loneliness.png',
       plot = last_plot(),
       path = save.path)
}

rm(raw.loneliness, base.loneliness, loneliness, loneliness.norm)
```

### Spaghetti

```{r}
# raw.s <- raw.dat %>%
#   select(pidp, age, time, loneliness)
# base.s <- base.dat %>%
#   select(pidp, age, time, loneliness)
# 
# spag <- rbind(raw.s, base.s)
# 
# spaghetti_plot(spag, 'loneliness',
#                save = shall.we.save,
#                save.path = save.path)
# 
# rm(raw.s, base.s, spag)
```

## Nutrition Quality

TODO: Drop negative values ONLY from waves with no data i.e. not 7,9,11

```{r}
#  nutriton quality line/boxplots.
handover_boxplots(raw.dat, base.dat, 'nutrition_quality')
handover_lineplots(raw.dat, base.dat, 'nutrition_quality')


# Try a version where final_US is limited to only those present from wave 1
# onwards because the sample refreshments are messing with the plot
# raw.wave1 <- raw.dat$pidp[raw.dat$time == 2009]
# 
# raw.nut2 <- raw.dat %>%
#   dplyr::select(pidp, time, nutrition_quality) %>%
#   filter(pidp %in% raw.wave1) %>%
#   filter(nutrition_quality >= 0) %>%
#   group_by(time) %>%
#   summarise(nutrition_quality = mean(nutrition_quality, na.rm = TRUE)) %>%
#   mutate(source = 'final_US')
# 
# base.nut2 <- base.dat %>%
#   dplyr::select(pidp, time, nutrition_quality) %>%
#   filter(pidp %in% raw.wave1) %>%
#   group_by(time) %>%
#   summarise(nutrition_quality = mean(nutrition_quality, na.rm = TRUE)) %>%
#   mutate(source = 'baseline_output')
# 
# nutrition_quality2 <- rbind(raw.nut2, base.nut2)
# 
# # Now plot
# ggplot(data = nutrition_quality2, mapping = aes(x = time, y = nutrition_quality, group = source, colour = source)) +
#   geom_line() +
#   geom_vline(xintercept=start.year, linetype='dotted') +
#   labs(title = 'Nutrition Quality') +
#   xlab('Year') +
#   ylab('Nutrition Quality')
# 
# if (shall.we.save) {
#   ggsave(filename = 'nutrition_quality_wav1.png',
#        plot = last_plot(),
#        path = save.path)
# }
# 
# rm(raw.nut, base.nut, nutrition_quality, raw.wave1, raw.nut2, base.nut2,
#     nutrition_quality2)
```

### Spaghetti

```{r}
# raw.nut <- raw.dat %>%
#   select(pidp, age, time, nutrition_quality)
# base.nut <- base.dat %>%
#   select(pidp, age, time, nutrition_quality)
# 
# nut.spag <- rbind(raw.nut, base.nut)
# 
# spaghetti_plot(nut.spag, 'nutrition_quality',
#                save = shall.we.save,
#                save.path = save.path)
# 
# 
# density_ridges(nut.spag, "nutrition_quality", 
#                save = T, 
#                save.path = save.path)
# 
# rm(raw.nut, base.nut, nut.spag)
```

## Physical Health

NOTE: At present, physical health is not predicted or transitioned.

```{r}
# first figure out how to plot final_US
# start with hh_income
raw.phealth <- raw.dat %>%
  dplyr::select(pidp, time, phealth) %>%
  filter(time > 2009) %>%
  group_by(time) %>%
  summarise(phealth = mean(phealth, na.rm = TRUE)) %>%
  mutate(source = 'final_US')

base.phealth <- base.dat %>%
  dplyr::select(pidp, time, phealth) %>%
  filter(time > 2009) %>%
  group_by(time) %>%
  summarise(phealth = mean(phealth, na.rm = TRUE)) %>%
  mutate(source = 'baseline_output')

# merge before plot
phealth <- rbind(raw.phealth, base.phealth)

# Now plot
ggplot(data = phealth, mapping = aes(x = time, y = phealth, group = source, colour = source)) +
  geom_line() +
  geom_vline(xintercept=start.year, linetype='dotted') +
  labs(title = 'Physical Health', subtitle = 'Full Sample') +
  xlab('Year') +
  ylab('Average')

## Try a version where final_US is limited to only those present from wave 1
# onwards because the sample refreshments are messing with the plot
raw.wave1 <- raw.dat$pidp[raw.dat$time == 2009]

raw.phealth2 <- raw.dat %>%
  dplyr::select(pidp, time, phealth) %>%
  filter(time > 2009) %>%
  filter(pidp %in% raw.wave1) %>%
  group_by(time) %>%
  summarise(phealth = mean(phealth, na.rm = TRUE)) %>%
  mutate(source = 'final_US')

base.phealth2 <- base.dat %>%
  dplyr::select(pidp, time, phealth) %>%
  filter(time > 2009) %>%
  filter(pidp %in% raw.wave1) %>%
  group_by(time) %>%
  summarise(phealth = mean(phealth, na.rm = TRUE)) %>%
  mutate(source = 'baseline_output')

phealth2 <- rbind(raw.phealth2, base.phealth2)

# Now plot
ggplot(data = phealth2, mapping = aes(x = time, y = phealth, group = source, colour = source)) +
  geom_line() +
  geom_vline(xintercept=start.year, linetype='dotted') +
  labs(title = 'Physical Health') +
  xlab('Year') +
  ylab('Average')

if (shall.we.save) {
  ggsave(filename = 'physical_health_wav1.png',
       plot = last_plot(),
       path = save.path)
}

#raw.phealth.check <- raw.dat %>%
#  select(pidp, time, phealth) %>%
#  filter(time > 2009) %>%
#  filter(pidp %in% raw.wave1)

#base.phealth.check <- base.dat %>%
#  select(pidp, time, phealth) %>%
#  filter(time > 2009) %>%
#  filter(pidp %in% raw.wave1)

rm(raw.phealth, base.phealth, phealth, raw.wave1, raw.phealth2, base.phealth2, phealth2)
#rm(raw.phealth.check, base.phealth.check)
```

### Spaghetti

```{r}
# raw.s <- raw.dat %>%
#   select(pidp, age, time, phealth)
# base.s <- base.dat %>%
#   select(pidp, age, time, phealth)
# 
# spag <- rbind(raw.s, base.s)
# 
# spaghetti_plot(spag, 'phealth',
#              save = shall.we.save,
#              save.path = save.path)
# 
# rm(raw.s, base.s, spag)
```

## Education

```{r}
prepped.list <- validation_prep_ordinal(raw.dat, base.dat, 'education_state')

var <- prepped.list$var
norm <- prepped.list$norm

tit <- 'Education State'

# Now plot
ggplot(data = var, mapping = aes(x = time, y = n, group = education_state, colour = education_state)) +
  geom_line() +
  geom_vline(xintercept=start.year, linetype='dotted') +
  labs(title = tit, subtitle = 'Counts by Level') +
  xlab('Year') +
  ylab('Count')

ggplot(data = norm, mapping = aes(x = time, y = prct, fill=education_state)) +
  geom_bar(stat = 'identity') +
  geom_vline(xintercept=start.year, linetype='dotted') +
  labs(title = tit) +
  xlab('Year') +
  ylab('Proportion')

if (shall.we.save) {
  ggsave(filename = 'education_state.png',
         plot = last_plot(),
         path = save.path)
}


rm(prepped.list, var, norm, tit)
```



```{r}
pivoted <- combine_and_pivot_long(df1 = base.dat,
                                       df1.name = 'simulated',
                                       df2 = raw.dat,
                                       df2.name = 'raw',
                                       var = 'education_state')

cv_ordinal_plots(pivoted.df = pivoted,
                 var = 'education_state',
                 save = shall.we.save,
                 save.path = save.path)
```

### Spaghetti

```{r}
# raw.s <- raw.dat %>%
#   select(pidp, age, time, education_state)
# base.s <- base.dat %>%
#   select(pidp, age, time, education_state)
# 
# spag <- rbind(raw.s, base.s)
# 
# spaghetti_plot(spag, 'education_state',
#                save = shall.we.save,
#                save.path = save.path)
# 
# rm(raw.s, base.s, spag)
```

## Parity

```{r}
base.parity <- base.dat %>%
  filter(sex == "Female")

raw.parity <- raw.dat %>%
  filter(sex == "Female")

prepped.list <- validation_prep_ordinal(raw.parity, base.parity, 'nkids_ind')

var <- prepped.list$var
norm <- prepped.list$norm

tit <- 'Parity (total no. of children)'

# Now plot
ggplot(data = var, mapping = aes(x = time, y = n, group = nkids_ind, colour = nkids_ind)) +
  geom_line() +
  geom_vline(xintercept=start.year, linetype='dotted') +
  labs(title = tit, subtitle = 'Counts by Level') +
  xlab('Year') +
  ylab('Count')

ggplot(data = norm, mapping = aes(x = time, y = prct, fill=nkids_ind)) +
  geom_bar(stat = 'identity') +
  geom_vline(xintercept=start.year, linetype='dotted') +
  labs(title = tit) +
  xlab('Year') +
  ylab('Proportion')

if (shall.we.save) {
  ggsave(filename = 'parity.png',
         plot = last_plot(),
         path = save.path)
}


rm(prepped.list, var, norm, tit)
```
```{r}
pivoted <- combine_and_pivot_long(df1 = base.parity,
                                  df1.name = 'simulated', 
                                  df2 = raw.parity, 
                                  df2.name = 'raw', 
                                  var = 'nkids_ind')

cv_ordinal_plots(pivoted.df = pivoted, 
                 var = 'nkids_ind',
                 save = shall.we.save,
                 save.path = save.path)
```


### Spaghetti

```{r}
raw.s <- raw.parity %>%
  select(pidp, age, time, nkids_ind)
base.s <- base.parity %>%
  select(pidp, age, time, nkids_ind)

spag <- rbind(raw.s, base.s)

spaghetti_plot(spag, 'nkids_ind',
               save = shall.we.save,
               save.path = save.path)

rm(raw.s, base.s, spag)
```

<<<<<<< HEAD
## Hourly Wage

```{r}
handover_boxplots(raw.dat, base.dat, 'hourly_wage')
handover_lineplots(raw.dat, base.dat, 'hourly_wage')
```

```{r}
raw.s <- raw.dat %>%
  select(pidp, age, time, hourly_wage)
base.s <- base.dat %>%
  select(pidp, age, time, hourly_wage)

spag <- rbind(raw.s, base.s)

spaghetti_plot(spag, 'hourly_wage',
               save = shall.we.save,
               save.path = save.path)

# now a version limited to 0-100
spag <- spag %>%
  filter(hourly_wage <= 300)
spaghetti_plot(spag, 'hourly_wage',
               save = shall.we.save,
               save.path = save.path)

rm(raw.s, base.s, spag)
```

```{r}
# some basic statistics about hourly_wage variable
print("Some basic statistics on hourly_wage. These are all for 2020.")
raw.2020 <- raw.dat %>% filter(time == 2020)
print('All living people in 2020')
print(paste0("Number of people alive in 2020: ", nrow(raw.2020)))
# number individuals with an hourly_wage > 0
print('People not in work')
print(paste0("Number of individuals not in paid work: ", sum(!raw.2020$S7_labour_state %in% c('FT Employed', 'PT Employed'))))
print(paste0("Number of individuals with hourly_wage == 0: ", sum(raw.2020$hourly_wage == 0)))

# Number in work
print('People in work')
print(paste0("Number of individuals in paid work: ", sum(raw.2020$S7_labour_state %in% c('FT Employed', 'PT Employed'))))
print(paste0("Number of individuals with hourly_wage > 0: ", sum(raw.2020$hourly_wage > 0)))

# Extreme hourly_wage values
print('Extreme hourly wage values: HIGH')
print(paste0("Number of individuals with hourly_wage > 30: ", sum(raw.2020$hourly_wage > 30)))
print(paste0("Number of individuals with hourly_wage > 50: ", sum(raw.2020$hourly_wage > 50)))
print(paste0("Number of individuals with hourly_wage > 100: ", sum(raw.2020$hourly_wage > 100)))
print(paste0("Number of individuals with hourly_wage > 500: ", sum(raw.2020$hourly_wage > 500)))
print(paste0("Number of individuals with hourly_wage > 1000: ", sum(raw.2020$hourly_wage > 1000)))
print(paste0("Number of individuals with hourly_wage > 2000: ", sum(raw.2020$hourly_wage > 2000)))

raw.2020.work <- raw.2020 %>% filter(hourly_wage > 0)
print('Extreme hourly wage values: LOW (non-zero)')
print(paste0("Number of individuals with hourly_wage < 20: ", sum(raw.2020.work$hourly_wage < 20)))
print(paste0("Number of individuals with hourly_wage < 10: ", sum(raw.2020.work$hourly_wage < 10)))
print(paste0("Number of individuals with hourly_wage < 5: ", sum(raw.2020.work$hourly_wage < 5)))
print(paste0("Number of individuals with hourly_wage < 1: ", sum(raw.2020.work$hourly_wage < 1)))
=======

## Child Ages

```{r}
base.child.ages <- base.dat %>%
  dplyr::select(pidp, hidp, time, "child_ages", "nkids") %>%
  filter(time > 2009) %>%
  group_by(time, hidp) %>%
  summarise(child_ages = find_mode(child_ages))

s<- strsplit(base.child.ages$child_ages, "_")

base.child.ages.expanded <- data.frame(time = rep(base.child.ages$time, sapply(s, length)), expanded_child_ages = unlist(s))
base.child.ages.expanded <- base.child.ages.expanded %>%
  group_by(time, expanded_child_ages) %>%
  summarise(age_counts = n())
  
ggplot(data = base.child.ages.expanded, mapping = aes(x = time, y = age_counts, group = expanded_child_ages, colour =  factor(as.numeric(expanded_child_ages)))) +
  geom_line() +
  labs(title = "Child Age Counts Over Time", subtitle = 'Counts by Level') +
  scale_colour_viridis_d() +
  xlab('Year') +
  ylab('Count')

ggplot(data = base.child.ages.expanded, mapping = aes(x = factor(as.numeric(expanded_child_ages)), y = age_counts, group = factor(time), colour = factor(time))) +
  geom_line() +
  labs(title = "Child Age Counts Over Time", subtitle = 'Counts by Level') +
  scale_colour_viridis_d() +
  xlab('Year') +
  ylab('Count')

base.child.ages.nkids <- base.dat %>%
  group_by(time, hidp) %>%
  summarise(nkids_counts = mean(nkids)) %>%
  group_by(time) %>%
  summarise(nkids_by_year = sum(nkids_counts))

ggplot(data = base.child.ages.nkids, mapping = aes(x = time, y = nkids_by_year)) +
  geom_line() +
  labs(title = "nkids Count Over Time", subtitle = 'Counts by Level') +
  xlab('Year') +
  ylab('Count')
>>>>>>> 667bd519

```
<|MERGE_RESOLUTION|>--- conflicted
+++ resolved
@@ -755,7 +755,6 @@
 rm(raw.s, base.s, spag)
 ```
 
-<<<<<<< HEAD
 ## Hourly Wage
 
 ```{r}
@@ -816,7 +815,7 @@
 print(paste0("Number of individuals with hourly_wage < 10: ", sum(raw.2020.work$hourly_wage < 10)))
 print(paste0("Number of individuals with hourly_wage < 5: ", sum(raw.2020.work$hourly_wage < 5)))
 print(paste0("Number of individuals with hourly_wage < 1: ", sum(raw.2020.work$hourly_wage < 1)))
-=======
+```
 
 ## Child Ages
 
@@ -859,6 +858,5 @@
   labs(title = "nkids Count Over Time", subtitle = 'Counts by Level') +
   xlab('Year') +
   ylab('Count')
->>>>>>> 667bd519
-
-```
+
+```
