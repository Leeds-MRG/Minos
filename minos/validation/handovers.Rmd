---
title: "MINOS Handover Plots"
output:
  html_document:
    toc: true
    toc_float: true
    collapsed: false
    number_sections: true
    df_print: paged
    code_folding: hide
---

This notebook shows the handover plots for all pathways in the MINOS microsimulation model.

Handover plots are not strictly statistical validation, but more a type of 'sanity check' for transitioned variables. A handover plot shows the 'handover' from input data to predicted outcomes, and allows us to see at a glance if the predicted outputs are following the same trends seen in the input data.

# SETUP

```{r "setup", include=FALSE}

require(tidyverse)
require(ggplot2)
require(ggridges) # for densities over time plots. 
require(knitr)
require(here)
<<<<<<< HEAD
require(dplyr)
require(tidyr)
require(purrr)
=======
require(gghighlight)
>>>>>>> 2d8d3ea0

#workingDir <- "/home/luke/Documents/WORK/MINOS/"
workingDir <- normalizePath('../')
knitr::opts_knit$set(root.dir = workingDir)
knitr::opts_chunk$set(
  warning = FALSE,
  message = FALSE
)
rm(workingDir)
```

Source utils for some functions.

```{r}
source(here::here('minos', 'utils_datain.R'))
source(here::here('minos', 'utils_validation_vis.R'))
source(here::here('minos', 'validation', 'utils.r'))
```

## Data

```{r}
# Read raw datafiles in
raw.files <- list.files(here::here('data', 'final_US'), pattern='[0-9]{4}_US_cohort.csv', full.names = TRUE)
raw.dat <- do.call(rbind, lapply(raw.files, read.csv)) 

out.path <- here::here('output', 'default_config/')
base.dat <- read_singular_local_out(out.path, 'baseline', drop.dead = TRUE)
```

## Constants

```{r}
start.year <- 2020
save.path <- here::here("plots", "handovers", 'default')
create.if.not.exists(save.path)

shall.we.save <- FALSE
```


# PATHWAYS

## Income

```{r}
# first figure out how to plot final_US
# start with hh_income

handover_boxplots(raw.dat, base.dat, 'hh_income')
handover_lineplots(raw.dat, base.dat, "hh_income")

# raw.income2 <- raw.dat %>% 
#               dplyr::select(pidp, time, hh_income) %>%
#               filter(pidp %in% raw.income.wave1)
# 
# base.income <-  base.income2 <- base.dat %>%
#                                 dplyr::select(pidp, time, hh_income) %>%
#                                 filter(pidp %in% raw.income.wave1)
# 
# handover_lineplots(raw.d)
# ## Try a version where final_US is limited to only those present from wave 1 
# # onwards because the sample refreshments are messing with the plot
# raw.income.wave1 <- raw.dat$pidp[raw.dat$time == 2009]
# 
# raw.income2 <- raw.dat %>% 
#   dplyr::select(pidp, time, hh_income) %>%
#   filter(pidp %in% raw.income.wave1) %>%
#   group_by(time) %>%
#   summarise(income = mean(hh_income, na.rm = TRUE)) %>%
#   mutate(source = 'final_US')
# 
# base.income2 <- base.dat %>%
#   dplyr::select(pidp, time, hh_income) %>%
#   filter(pidp %in% raw.income.wave1) %>%
#   group_by(time) %>%
#   summarise(income = mean(hh_income, na.rm = TRUE)) %>%
#   mutate(source = 'baseline_output')
# 
# income2 <- rbind(raw.income2, base.income2)
# 
# # Now plot
# ggplot(data = income2, mapping = aes(x = time, y = income, group = source, colour = source)) +
#   geom_line() +
#   geom_vline(xintercept=start.year, linetype='dotted') +
#   labs(title = 'Household Income') +
#   xlab('Year') +
#   ylab('Income')
# 
# if (shall.we.save) {
#   ggsave(filename = 'hh_income_wav1.png',
#        plot = last_plot(),
#        path = save.path)
# }
# 
# raw.income.check <- raw.dat %>% 
#   dplyr::select(pidp, time, hh_income) %>%
#   filter(pidp %in% raw.income.wave1)
# 
# base.income.check <- base.dat %>%
#   dplyr::select(pidp, time, hh_income) %>%
#   filter(pidp %in% raw.income.wave1)
# 
# rm(raw.income, base.income, income, raw.income.wave1, raw.income2, base.income2, 
#    raw.income.check, base.income.check)
```

### Spaghetti

```{r}
raw.inc <- raw.dat %>%
  select(pidp, age, time, hh_income)
base.inc <- base.dat %>%
  select(pidp, age, time, hh_income)

income.spag <- rbind(raw.inc, base.inc)

density_ridges(income.spag, 'hh_income',
               save=TRUE, 
               save.path=save.path)

pidp_sample <- sample(unique(income.spag$pidp), size=nrow(raw.inc)/10, replace=FALSE)
income.spag.sample <- income.spag[which(income.spag$pidp %in% pidp_sample), ]
spaghetti_plot(income.spag.sample, 'hh_income',
               save = shall.we.save,
               save.path = save.path)
spaghetti_highlight_max_plot(income.spag.sample, 'hh_income',
               save = shall.we.save,
               save.path = save.path)

rm(raw.inc, base.inc, income.spag)
```


## SF12

```{r}
# sf12 boxplot handovers
handover_boxplots(raw.dat, base.dat, 'SF_12')
handover_lineplots(raw.dat, base.dat, "SF_12")
# 
# raw.sf12 <- raw.dat %>% 
#   dplyr::select(pidp, time, SF_12) %>%
#   group_by(time) %>%
#   summarise(sf12 = mean(SF_12, na.rm = TRUE)) %>%
#   mutate(source = 'final_US')
# 
# base.sf12 <- base.dat %>%
#   dplyr::select(pidp, time, SF_12) %>%
#   group_by(time) %>%
#   summarise(sf12 = mean(SF_12, na.rm = TRUE)) %>%
#   mutate(source = 'baseline_output')
# 
# # merge before plot
# sf12 <- rbind(raw.sf12, base.sf12)
# 
# # Now plot
# ggplot(data = sf12, mapping = aes(x = time, y = sf12, group = source, colour = source)) +
#   geom_smooth() +
#   #geom_line() +
#   geom_vline(xintercept=start.year, linetype='dotted') +
#   labs(title = 'Mental Wellbeing (SF12)', subtitle = 'Full Sample') +
#   xlab('Year') +
#   ylab('SF12')
# 
# ## Try a version where final_US is limited to only those present from wave 1 
# # onwards because the sample refreshments are messing with the plot
# raw.sf12.wave1 <- raw.dat$pidp[raw.dat$time == 2009]
# 
# raw.sf12.2 <- raw.dat %>% 
#   dplyr::select(pidp, time, SF_12) %>%
#   filter(pidp %in% raw.sf12.wave1) %>%
#   group_by(time) %>%
#   summarise(sf12 = mean(SF_12, na.rm = TRUE)) %>%
#   mutate(source = 'final_US')
# 
# base.sf12.2 <- base.dat %>%
#   dplyr::select(pidp, time, SF_12) %>%
#   filter(pidp %in% raw.sf12.wave1) %>%
#   group_by(time) %>%
#   summarise(sf12 = mean(SF_12, na.rm = TRUE)) %>%
#   mutate(source = 'baseline_output')
# 
# sf12.2 <- rbind(raw.sf12.2, base.sf12.2)
# 
# # Now plot
# ggplot(data = sf12.2, mapping = aes(x = time, y = sf12, group = source, colour = source)) +
#   geom_line() +
#   geom_vline(xintercept=start.year, linetype='dotted') +
#   labs(title = 'Mental Wellbeing (SF12 MCS)') +
#   xlab('Year') +
#   ylab('SF12')
# 
# if (shall.we.save) {
#   ggsave(filename = 'SF12_wav1.png',
#        plot = last_plot(),
#        path = save.path)
# }
# 
# rm(raw.sf12, base.sf12, sf12, raw.sf12.wave1, raw.sf12.2, base.sf12.2, sf12.2)
```

### Spaghetti

```{r}
raw.sf12 <- raw.dat %>%
  select(pidp, age, time, SF_12)
base.sf12 <- base.dat %>%
  select(pidp, age, time, SF_12)

sf12.spag <- rbind(raw.sf12, base.sf12)

sf12.spag.sample <- sf12.spag[which(sf12.spag$pidp %in% pidp_sample), ]
spaghetti_plot(sf12.spag.sample, 'SF_12',
               save = shall.we.save,
               save.path = save.path)
spaghetti_highlight_max_plot(sf12.spag.sample, 'SF_12',
               save = shall.we.save,
               save.path = save.path)
  
density_ridges(sf12.spag, "SF_12", 
               save = T, 
               save.path = save.path)

rm(raw.sf12, base.sf12, sf12.spag)
```


## Financial Situation

```{r}
raw.financial_situation <- raw.dat %>%
  dplyr::select(pidp, time, financial_situation) %>%
  group_by(time, financial_situation) %>%
  count() %>%
  mutate(source = 'final_US')

base.financial_situation <- base.dat %>%
  dplyr::select(pidp, time, financial_situation) %>%
  group_by(time, financial_situation) %>%
  count() %>%
  mutate(source = 'baseline_output')



# merge before plot
financial_situation <- rbind(raw.financial_situation, base.financial_situation)
financial_situation$financial_situation <- as.factor(financial_situation$financial_situation)

# Now plot
ggplot(data = financial_situation, mapping = aes(x = time, y = n, group = financial_situation, colour = financial_situation)) +
  geom_line() +
  geom_vline(xintercept=start.year, linetype='dotted') +
  labs(title = 'Financial Situation', subtitle = 'Counts by Level') +
  xlab('Year') +
  ylab('Count')

financial_situation.norm <- financial_situation %>%
  group_by(time) %>%
  mutate(total = sum(n)) %>%
  mutate(prct = (n / total))

ggplot(data = financial_situation.norm, mapping = aes(x = time, y = prct, fill=financial_situation)) +
  geom_bar(stat = 'identity') +
  geom_vline(xintercept=start.year, linetype='dotted') +
  labs(title = 'Financial situation') +
  xlab('Year') +
  ylab('Proportion')

if (shall.we.save) {
  ggsave(filename = 'financial_situation.png',
       plot = last_plot(),
       path = save.path)
}

rm(raw.financial_situation, base.financial_situation, financial_situation, financial_situation.norm)
```

## Housing Quality

```{r}
raw.housing <- raw.dat %>%
  dplyr::select(pidp, time, housing_quality) %>%
  group_by(time, housing_quality) %>%
  count() %>%
  mutate(source = 'final_US')

base.housing <- base.dat %>%
  dplyr::select(pidp, time, housing_quality) %>%
  group_by(time, housing_quality) %>%
  count() %>%
  mutate(source = 'baseline_output')

# merge before plot
housing <- rbind(raw.housing, base.housing)
housing$housing_quality <- as.factor(housing$housing_quality)

# Now plot
ggplot(data = housing, mapping = aes(x = time, y = n, group = housing_quality, colour = housing_quality)) +
  geom_line() +
  geom_vline(xintercept=start.year, linetype='dotted') +
  labs(title = 'Housing Quality', subtitle = 'Counts by Level') +
  xlab('Year') +
  ylab('Count')

housing.norm <- housing %>%
  group_by(time) %>%
  mutate(total = sum(n)) %>%
  mutate(prct = (n / total))

ggplot(data = housing.norm, mapping = aes(x = time, y = prct, fill=housing_quality)) +
  geom_bar(stat = 'identity') +
  geom_vline(xintercept=start.year, linetype='dotted') +
  labs(title = 'Housing Quality') +
  xlab('Year') +
  ylab('Proportion')

if (shall.we.save) {
  ggsave(filename = 'housing_quality.png',
       plot = last_plot(),
       path = save.path)
}

rm(raw.housing, base.housing, housing, housing.norm)
```

### Spaghetti

```{r}
raw.s <- raw.dat %>%
  select(pidp, age, time, housing_quality)
base.s <- base.dat %>%
  select(pidp, age, time, housing_quality)

spag <- rbind(raw.s, base.s)

spaghetti_plot(spag, 'housing_quality',
               save = shall.we.save,
               save.path = save.path)

rm(raw.s, base.s, spag)
```

## Neighbourhood Safety

```{r}
raw.neighbour <- raw.dat %>%
  dplyr::select(pidp, time, neighbourhood_safety) %>%
  group_by(time, neighbourhood_safety) %>%
  count() %>%
  mutate(source = 'final_US')

base.neighbour <- base.dat %>%
  dplyr::select(pidp, time, neighbourhood_safety) %>%
  group_by(time, neighbourhood_safety) %>%
  count() %>%
  mutate(source = 'baseline_output')

# merge before plot
neighbour <- rbind(raw.neighbour, base.neighbour)
neighbour$neighbourhood_safety <- as.factor(neighbour$neighbourhood_safety)

# Now plot
ggplot(data = neighbour, mapping = aes(x = time, y = n, group = neighbourhood_safety, colour = neighbourhood_safety)) +
  geom_line() +
  geom_vline(xintercept=start.year, linetype='dotted') +
  labs(title = 'Neighbourhood Safety', subtitle = 'Counts by level') +
  xlab('Year') +
  ylab('Count')

neighbour.norm <- neighbour %>%
  group_by(time) %>%
  filter(neighbourhood_safety != -9) %>%
  mutate(total = sum(n)) %>%
  mutate(prct = (n / total))

ggplot(data = neighbour.norm, mapping = aes(x = time, y = prct, fill=neighbourhood_safety)) +
  geom_bar(stat = 'identity') +
  geom_vline(xintercept=start.year, linetype='dotted') +
  labs(title = 'Neighbourhood Safety') +
  xlab('Year') +
  ylab('Proportion')

if (shall.we.save) {
  ggsave(filename = 'neighbourhood_safety.png',
       plot = last_plot(),
       path = save.path)
}

#rm(raw.neighbour, base.neighbour, neighbour, neighbour.norm)
```

### Spaghetti

```{r}
raw.s <- raw.dat %>%
  select(pidp, age, time, neighbourhood_safety)
base.s <- base.dat %>%
  select(pidp, age, time, neighbourhood_safety)

spag <- rbind(raw.s, base.s)

spaghetti_plot(spag, 'neighbourhood_safety',
               save = shall.we.save,
               save.path = save.path)

rm(raw.s, base.s, spag)
```

## Loneliness

```{r}
raw.loneliness <- raw.dat %>%
  dplyr::select(pidp, time, loneliness) %>%
  group_by(time, loneliness) %>%
  count() %>%
  mutate(source = 'final_US')

base.loneliness <- base.dat %>%
  dplyr::select(pidp, time, loneliness) %>%
  group_by(time, loneliness) %>%
  count() %>%
  mutate(source = 'baseline_output')

# merge before plot
loneliness <- rbind(raw.loneliness, base.loneliness)
loneliness$loneliness <- as.factor(loneliness$loneliness)

# Now plot
ggplot(data = loneliness, mapping = aes(x = time, y = n, group = loneliness, colour = loneliness)) +
  geom_line() +
  geom_vline(xintercept=start.year, linetype='dotted') +
  labs(title = 'Loneliness', subtitle = 'Counts by level') +
  xlab('Year') +
  ylab('Count')

loneliness.norm <- loneliness %>%
  group_by(time) %>%
  filter(loneliness != -9) %>%
  mutate(total = sum(n)) %>%
  mutate(prct = (n / total))

ggplot(data = loneliness.norm, mapping = aes(x = time, y = prct, fill=loneliness)) +
  geom_bar(stat = 'identity') +
  geom_vline(xintercept=start.year, linetype='dotted') +
  labs(title = 'Loneliness') +
  xlab('Year') +
  ylab('Proportion')

if (shall.we.save) {
  ggsave(filename = 'loneliness.png',
       plot = last_plot(),
       path = save.path)
}

rm(raw.loneliness, base.loneliness, loneliness, loneliness.norm)
```

### Spaghetti

```{r}
raw.s <- raw.dat %>%
  select(pidp, age, time, loneliness)
base.s <- base.dat %>%
  select(pidp, age, time, loneliness)

spag <- rbind(raw.s, base.s)

spaghetti_plot(spag, 'loneliness',
               save = shall.we.save,
               save.path = save.path)

rm(raw.s, base.s, spag)
```

## Nutrition Quality

TODO: Drop negative values ONLY from waves with no data i.e. not 7,9,11

```{r}
#  nutriton quality line/boxplots.
handover_boxplots(raw.dat, base.dat, 'nutrition_quality')
handover_lineplots(raw.dat, base.dat, 'nutrition_quality')


# Try a version where final_US is limited to only those present from wave 1
# onwards because the sample refreshments are messing with the plot
# raw.wave1 <- raw.dat$pidp[raw.dat$time == 2009]
# 
# raw.nut2 <- raw.dat %>%
#   dplyr::select(pidp, time, nutrition_quality) %>%
#   filter(pidp %in% raw.wave1) %>%
#   filter(nutrition_quality >= 0) %>%
#   group_by(time) %>%
#   summarise(nutrition_quality = mean(nutrition_quality, na.rm = TRUE)) %>%
#   mutate(source = 'final_US')
# 
# base.nut2 <- base.dat %>%
#   dplyr::select(pidp, time, nutrition_quality) %>%
#   filter(pidp %in% raw.wave1) %>%
#   group_by(time) %>%
#   summarise(nutrition_quality = mean(nutrition_quality, na.rm = TRUE)) %>%
#   mutate(source = 'baseline_output')
# 
# nutrition_quality2 <- rbind(raw.nut2, base.nut2)
# 
# # Now plot
# ggplot(data = nutrition_quality2, mapping = aes(x = time, y = nutrition_quality, group = source, colour = source)) +
#   geom_line() +
#   geom_vline(xintercept=start.year, linetype='dotted') +
#   labs(title = 'Nutrition Quality') +
#   xlab('Year') +
#   ylab('Nutrition Quality')
# 
# if (shall.we.save) {
#   ggsave(filename = 'nutrition_quality_wav1.png',
#        plot = last_plot(),
#        path = save.path)
# }
# 
# rm(raw.nut, base.nut, nutrition_quality, raw.wave1, raw.nut2, base.nut2,
#     nutrition_quality2)
```

### Spaghetti

```{r}
raw.nut <- raw.dat %>%
  select(pidp, age, time, nutrition_quality)
base.nut <- base.dat %>%
  select(pidp, age, time, nutrition_quality)

nut.spag <- rbind(raw.nut, base.nut)

spaghetti_plot(nut.spag, 'nutrition_quality',
               save = shall.we.save,
               save.path = save.path)


density_ridges(nut.spag, "nutrition_quality", 
               save = T, 
               save.path = save.path)

rm(raw.nut, base.nut, nut.spag)
```

## Physical Health

NOTE: At present, physical health is not predicted or transitioned.

```{r}
# first figure out how to plot final_US
# start with hh_income
raw.phealth <- raw.dat %>%
  dplyr::select(pidp, time, phealth) %>%
  filter(time > 2009) %>%
  group_by(time) %>%
  summarise(phealth = mean(phealth, na.rm = TRUE)) %>%
  mutate(source = 'final_US')

base.phealth <- base.dat %>%
  dplyr::select(pidp, time, phealth) %>%
  filter(time > 2009) %>%
  group_by(time) %>%
  summarise(phealth = mean(phealth, na.rm = TRUE)) %>%
  mutate(source = 'baseline_output')

# merge before plot
phealth <- rbind(raw.phealth, base.phealth)

# Now plot
ggplot(data = phealth, mapping = aes(x = time, y = phealth, group = source, colour = source)) +
  geom_line() +
  geom_vline(xintercept=start.year, linetype='dotted') +
  labs(title = 'Physical Health', subtitle = 'Full Sample') +
  xlab('Year') +
  ylab('Average')

## Try a version where final_US is limited to only those present from wave 1
# onwards because the sample refreshments are messing with the plot
raw.wave1 <- raw.dat$pidp[raw.dat$time == 2009]

raw.phealth2 <- raw.dat %>%
  dplyr::select(pidp, time, phealth) %>%
  filter(time > 2009) %>%
  filter(pidp %in% raw.wave1) %>%
  group_by(time) %>%
  summarise(phealth = mean(phealth, na.rm = TRUE)) %>%
  mutate(source = 'final_US')

base.phealth2 <- base.dat %>%
  dplyr::select(pidp, time, phealth) %>%
  filter(time > 2009) %>%
  filter(pidp %in% raw.wave1) %>%
  group_by(time) %>%
  summarise(phealth = mean(phealth, na.rm = TRUE)) %>%
  mutate(source = 'baseline_output')

phealth2 <- rbind(raw.phealth2, base.phealth2)

# Now plot
ggplot(data = phealth2, mapping = aes(x = time, y = phealth, group = source, colour = source)) +
  geom_line() +
  geom_vline(xintercept=start.year, linetype='dotted') +
  labs(title = 'Physical Health') +
  xlab('Year') +
  ylab('Average')

if (shall.we.save) {
  ggsave(filename = 'physical_health_wav1.png',
       plot = last_plot(),
       path = save.path)
}

#raw.phealth.check <- raw.dat %>%
#  select(pidp, time, phealth) %>%
#  filter(time > 2009) %>%
#  filter(pidp %in% raw.wave1)

#base.phealth.check <- base.dat %>%
#  select(pidp, time, phealth) %>%
#  filter(time > 2009) %>%
#  filter(pidp %in% raw.wave1)

rm(raw.phealth, base.phealth, phealth, raw.wave1, raw.phealth2, base.phealth2, phealth2)
#rm(raw.phealth.check, base.phealth.check)
```

### Spaghetti

```{r}
raw.s <- raw.dat %>%
  select(pidp, age, time, phealth)
base.s <- base.dat %>%
  select(pidp, age, time, phealth)

spag <- rbind(raw.s, base.s)

spaghetti_plot(spag, 'phealth',
             save = shall.we.save,
             save.path = save.path)

rm(raw.s, base.s, spag)
```

## Education

```{r}
prepped.list <- validation_prep_ordinal(raw.dat, base.dat, 'education_state')

var <- prepped.list$var
norm <- prepped.list$norm

tit <- 'Education State'

# Now plot
ggplot(data = var, mapping = aes(x = time, y = n, group = education_state, colour = education_state)) +
  geom_line() +
  geom_vline(xintercept=start.year, linetype='dotted') +
  labs(title = tit, subtitle = 'Counts by Level') +
  xlab('Year') +
  ylab('Count')

ggplot(data = norm, mapping = aes(x = time, y = prct, fill=education_state)) +
  geom_bar(stat = 'identity') +
  geom_vline(xintercept=start.year, linetype='dotted') +
  labs(title = tit) +
  xlab('Year') +
  ylab('Proportion')

if (shall.we.save) {
  ggsave(filename = 'education_state.png',
         plot = last_plot(),
         path = save.path)
}


rm(prepped.list, var, norm, tit)
```



```{r}
pivoted <- combine_and_pivot_long(df1 = base.dat,
                                       df1.name = 'simulated',
                                       df2 = raw.dat,
                                       df2.name = 'raw',
                                       var = 'education_state')

cv_ordinal_plots(pivoted.df = pivoted,
                 var = 'education_state',
                 save = shall.we.save,
                 save.path = save.path)
```

### Spaghetti

```{r}
raw.s <- raw.dat %>%
  select(pidp, age, time, education_state)
base.s <- base.dat %>%
  select(pidp, age, time, education_state)

spag <- rbind(raw.s, base.s)

spaghetti_plot(spag, 'education_state',
               save = shall.we.save,
               save.path = save.path)

rm(raw.s, base.s, spag)
```

<<<<<<< HEAD
## Parity

```{r}
base.parity <- base.dat %>%
  filter(sex == "Female")

raw.parity <- raw.dat %>%
  filter(sex == "Female")

prepped.list <- validation_prep_ordinal(raw.parity, base.parity, 'nkids_ind')

var <- prepped.list$var
norm <- prepped.list$norm

tit <- 'Parity (total no. of children)'

# Now plot
ggplot(data = var, mapping = aes(x = time, y = n, group = nkids_ind, colour = nkids_ind)) +
  geom_line() +
  geom_vline(xintercept=start.year, linetype='dotted') +
  labs(title = tit, subtitle = 'Counts by Level') +
  xlab('Year') +
  ylab('Count')

ggplot(data = norm, mapping = aes(x = time, y = prct, fill=nkids_ind)) +
  geom_bar(stat = 'identity') +
  geom_vline(xintercept=start.year, linetype='dotted') +
  labs(title = tit) +
  xlab('Year') +
  ylab('Proportion')

if (shall.we.save) {
  ggsave(filename = 'parity.png',
         plot = last_plot(),
         path = save.path)
}


rm(prepped.list, var, norm, tit)
```
```{r}
pivoted <- combine_and_pivot_long(df1 = base.parity,
                                  df1.name = 'simulated', 
                                  df2 = raw.parity, 
                                  df2.name = 'raw', 
                                  var = 'nkids_ind')

cv_ordinal_plots(pivoted.df = pivoted, 
                 var = 'nkids_ind',
                 save = shall.we.save,
                 save.path = save.path)
```


### Spaghetti

```{r}
raw.s <- raw.parity %>%
  select(pidp, age, time, nkids_ind)
base.s <- base.parity %>%
  select(pidp, age, time, nkids_ind)

spag <- rbind(raw.s, base.s)

spaghetti_plot(spag, 'nkids_ind',
               save = shall.we.save,
               save.path = save.path)

rm(raw.s, base.s, spag)
```

```{r}
raw.s <- raw.parity %>%
  select(pidp, age, time, nkids_ind_raw)
base.s <- base.parity %>%
  select(pidp, age, time, nkids_ind_raw)

spag <- rbind(raw.s, base.s)

spaghetti_plot(spag, 'nkids_ind_raw',
               save = shall.we.save,
               save.path = save.path)

rm(raw.s, base.s, spag)
```
=======
>>>>>>> 2d8d3ea0
<|MERGE_RESOLUTION|>--- conflicted
+++ resolved
@@ -23,13 +23,10 @@
 require(ggridges) # for densities over time plots. 
 require(knitr)
 require(here)
-<<<<<<< HEAD
 require(dplyr)
 require(tidyr)
 require(purrr)
-=======
 require(gghighlight)
->>>>>>> 2d8d3ea0
 
 #workingDir <- "/home/luke/Documents/WORK/MINOS/"
 workingDir <- normalizePath('../')
@@ -742,7 +739,6 @@
 rm(raw.s, base.s, spag)
 ```
 
-<<<<<<< HEAD
 ## Parity
 
 ```{r}
@@ -827,6 +823,4 @@
                save.path = save.path)
 
 rm(raw.s, base.s, spag)
-```
-=======
->>>>>>> 2d8d3ea0
+```