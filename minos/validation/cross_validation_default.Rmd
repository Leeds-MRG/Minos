---
title: "Cross-Validation Default"
output:
  html_document:
    toc: true
    toc_float: true
    collapsed: false
    number_sections: true
    df_print: paged
    code_folding: hide
---

# SETUP

```{r "setup", include=FALSE}

require(tidyverse)
require(ggplot2)
require(ggExtra)
require(here)
require(scales)
require(dplyr)
require(tidyr)
require(purrr)

#workingDir <- "/home/luke/Documents/WORK/MINOS/"
workingDir <- normalizePath('../')
knitr::opts_knit$set(root.dir = workingDir)
knitr::opts_chunk$set(
  warning = FALSE,
  message = FALSE
)
rm(workingDir)
```

```{r, include=FALSE}
source(here::here('minos', 'utils_datain.R'))
source(here::here('minos', 'utils_validation_vis.R'))
source(here::here('minos', 'validation', 'utils.r'))
#source(here::here('minos', 'utils_outcome_vis.R'))
```

## Data

```{r, include=FALSE}
# cross validation simulation output
#out.path <- 'Minos/output/cross_validation/'
out.path <- here::here('output', 'cv')
cv1 <- read_singular_local_out(here::here(out.path, 'default1/'), 'baseline', drop.dead = TRUE)
cv2 <- read_singular_local_out(here::here(out.path, 'default2/'), 'baseline', drop.dead = TRUE)
cv3 <- read_singular_local_out(here::here(out.path, 'default3/'), 'baseline', drop.dead = TRUE)
cv4 <- read_singular_local_out(here::here(out.path, 'default4/'), 'baseline', drop.dead = TRUE)
cv5 <- read_singular_local_out(here::here(out.path, 'default5/'), 'baseline', drop.dead = TRUE)

cvlist <- list(cv1, cv2, cv3, cv4, cv5)
cv <- do.call(rbind, cvlist)

# cv simulation batches
cv.simul.files1 <- list.files(here::here('data', 'final_US', 'cross_validation', 'batch1'),
                             pattern = '[0-9]{4}_US_cohort.csv',
                             full.names = TRUE)
raw1 <- do.call(rbind, lapply(cv.simul.files1, read.csv))
cv.simul.files2 <- list.files(here::here('data', 'final_US', 'cross_validation', 'batch2'),
                             pattern = '[0-9]{4}_US_cohort.csv',
                             full.names = TRUE)
raw2 <- do.call(rbind, lapply(cv.simul.files2, read.csv))
cv.simul.files3 <- list.files(here::here('data', 'final_US', 'cross_validation', 'batch3'),
                             pattern = '[0-9]{4}_US_cohort.csv',
                             full.names = TRUE)
raw3 <- do.call(rbind, lapply(cv.simul.files3, read.csv))
cv.simul.files4 <- list.files(here::here('data', 'final_US', 'cross_validation', 'batch4'),
                             pattern = '[0-9]{4}_US_cohort.csv',
                             full.names = TRUE)
raw4 <- do.call(rbind, lapply(cv.simul.files4, read.csv))
cv.simul.files5 <- list.files(here::here('data', 'final_US', 'cross_validation', 'batch5'),
                             pattern = '[0-9]{4}_US_cohort.csv',
                             full.names = TRUE)
raw5 <- do.call(rbind, lapply(cv.simul.files5, read.csv))

rawlist <- list(raw1, raw2, raw3, raw4, raw5)
raw.dat <- do.call(rbind, rawlist)
```

First things first, we need to make sure that we are comparing the exact same people from each dataset. Therefore, we need a step here to check the pidps from both, and remove anybody not in both datasets. We can also filter the years out of the raw data here, as we only care about years that have been simulated for comparison.

```{r, include=FALSE}
# pidp filter
#cv.pidps <- cv %>% select(pidp) %>% unique()
#raw.pidps <- raw %>% select(pidp) %>% unique()
#both.pidps <- intersect(cv.pidps, raw.pidps)

# year filter
cv.years <- cv %>% select(time) %>% unique()
cv.years <- cv.years[['time']]

#cv <- cv.dat %>% filter(pidp %in% both.pidps$pidp)
# getting only people who were in 2014 population. 
#who_2014_pidps <- raw.dat %>% filter(time %in% c(2014) & hh_income<10000) %>% select(pidp) %>% unique()
raw <- raw.dat %>% filter(time %in% cv.years)
#raw <- raw %>% filter (pidp %in% who_2014_pidps$pidp)

#rm(cv.pidps, raw.pidps, both.pidps, cv.years)
rm(cv.years)
```

For all analyses, results will be calculated on each output separately and pooled. For example, the mean hh_income over time will be calculated for each output run seperately, and the mean of these 5 means is what will be plotted. This will be plotted against the entire raw sample.

# hh_income

```{r}
cv.mean.plots(cv1, cv2, cv3, cv4, cv5, raw, 'hh_income')
multi_year_boxplots(raw, cv, 'hh_income')
snapshot_OP_plots(raw, cv, 'hh_income', target.years = c(2015, 2017, 2019, 2021))
q_q_comparison(raw, cv, 'hh_income')
```
```{r}
inc.14 <- marg_dist_densigram_plot_oneyear(observed = raw, 
                                 predicted = cv, 
                                 var = 'hh_income', 
                                 target.year = 2015)
print(inc.14)
```
```{r}
inc.16 <- marg_dist_densigram_plot_oneyear(observed = raw, 
                                 predicted = cv, 
                                 var = 'hh_income', 
                                 target.year = 2017)
print(inc.16)
```
```{r}
inc.18 <- marg_dist_densigram_plot_oneyear(observed = raw, 
                                 predicted = cv, 
                                 var = 'hh_income', 
                                 target.year = 2019)
print(inc.18)
```
```{r}
inc.20 <- marg_dist_densigram_plot_oneyear(observed = raw, 
                                 predicted = cv, 
                                 var = 'hh_income', 
                                 target.year = 2021)
print(inc.20)
rm(inc.14, inc.16, inc.18, inc.20)
```

# SF_12_MCS

```{r}
<<<<<<< HEAD
cv.mean.plots(cv1, cv2, cv3, cv4, cv5, raw, 'SF_12_MCS')
multi_year_boxplots(raw, cv, 'SF_12_MCS')
snapshot_OP_plots(raw, cv, 'SF_12_MCS', target.years = c(2014, 2016, 2018, 2020))
q_q_comparison(raw, cv, 'SF_12_MCS')
=======
cv.mean.plots(cv1, cv2, cv3, cv4, cv5, raw, 'SF_12')
multi_year_boxplots(raw, cv, 'SF_12')
snapshot_OP_plots(raw, cv, 'SF_12', target.years = c(2015, 2017, 2019, 2021))
q_q_comparison(raw, cv, 'SF_12')
>>>>>>> 021a0754
```
```{r}
sf12.14 <- marg_dist_densigram_plot_oneyear(observed = raw, 
                                 predicted = cv, 
<<<<<<< HEAD
                                 var = 'SF_12_MCS', 
                                 target.year = 2014)
=======
                                 var = 'SF_12', 
                                 target.year = 2015)
>>>>>>> 021a0754
print(sf12.14)
```
```{r}
sf12.16 <- marg_dist_densigram_plot_oneyear(observed = raw, 
                                 predicted = cv, 
<<<<<<< HEAD
                                 var = 'SF_12_MCS', 
                                 target.year = 2016)
=======
                                 var = 'SF_12', 
                                 target.year = 2017)
>>>>>>> 021a0754
print(sf12.16)
```
```{r}
sf12.18 <- marg_dist_densigram_plot_oneyear(observed = raw, 
                                 predicted = cv, 
<<<<<<< HEAD
                                 var = 'SF_12_MCS', 
                                 target.year = 2018)
=======
                                 var = 'SF_12', 
                                 target.year = 2019)
>>>>>>> 021a0754
print(sf12.18)
```
```{r}
sf12.20 <- marg_dist_densigram_plot_oneyear(observed = raw, 
                                 predicted = cv, 
<<<<<<< HEAD
                                 var = 'SF_12_MCS', 
                                 target.year = 2020)
print(sf12.20)
rm(sf12.14, sf12.16, sf12.18, sf12.20)
```

# SF_12_PCS

```{r}
cv.mean.plots(cv1, cv2, cv3, cv4, cv5, raw, 'SF_12_PCS')
multi_year_boxplots(raw, cv, 'SF_12_PCS')
snapshot_OP_plots(raw, cv, 'SF_12_PCS', target.years = c(2014, 2016, 2018, 2020))
q_q_comparison(raw, cv, 'SF_12_PCS')
```
```{r}
sf12.14 <- marg_dist_densigram_plot_oneyear(observed = raw, 
                                 predicted = cv, 
                                 var = 'SF_12_PCS', 
                                 target.year = 2014)
print(sf12.14)
```
```{r}
sf12.16 <- marg_dist_densigram_plot_oneyear(observed = raw, 
                                 predicted = cv, 
                                 var = 'SF_12_PCS', 
                                 target.year = 2016)
print(sf12.16)
```
```{r}
sf12.18 <- marg_dist_densigram_plot_oneyear(observed = raw, 
                                 predicted = cv, 
                                 var = 'SF_12_PCS', 
                                 target.year = 2018)
print(sf12.18)
```
```{r}
sf12.20 <- marg_dist_densigram_plot_oneyear(observed = raw, 
                                 predicted = cv, 
                                 var = 'SF_12_PCS', 
                                 target.year = 2020)
=======
                                 var = 'SF_12', 
                                 target.year = 2021)
>>>>>>> 021a0754
print(sf12.20)
rm(sf12.14, sf12.16, sf12.18, sf12.20)
```


# Housing Quality

```{r}
hous.pivoted <- combine_and_pivot_long(df1 = cv, 
                                       df1.name = 'simulated', 
                                       df2 = raw, 
                                       df2.name = 'raw', 
                                       var = 'housing_quality')

cv_ordinal_plots(pivoted.df = hous.pivoted, 
                 var = 'housing_quality',
                 save = FALSE)
rm(hous.pivoted)
```

# Neighbourhood Safety

```{r}
nhsafe.pivoted <- combine_and_pivot_long(df1 = cv, 
                                          df1.name = 'simulated', 
                                          df2 = raw, 
                                          df2.name = 'raw', 
                                          var = 'neighbourhood_safety')

cv_ordinal_plots(pivoted.df = nhsafe.pivoted, 
                 var = 'neighbourhood_safety',
                 save = FALSE)
rm(nhsafe.pivoted)
```

# Loneliness

```{r}
lnly.pivoted <- combine_and_pivot_long(df1 = cv, 
                                          df1.name = 'simulated', 
                                          df2 = raw, 
                                          df2.name = 'raw', 
                                          var = 'loneliness')

cv_ordinal_plots(pivoted.df = lnly.pivoted, 
                 var = 'loneliness',
                 save = FALSE)
rm(lnly.pivoted)
```

# Nutrition Quality

```{r}
cv.mean.plots(cv1, cv2, cv3, cv4, cv5, raw, 'nutrition_quality')
multi_year_boxplots(raw, cv, 'nutrition_quality')
q_q_comparison(raw, cv, 'nutrition_quality')
```

# Tobacco Use

```{r}
cv.mean.plots(cv1, cv2, cv3, cv4, cv5, raw, 'ncigs')
multi_year_boxplots(raw, cv, 'ncigs')
q_q_comparison(raw, cv, 'ncigs')
```

# Financial Situation

```{r}
fsit.pivoted <- combine_and_pivot_long(df1 = cv, 
                                          df1.name = 'simulated', 
                                          df2 = raw, 
                                          df2.name = 'raw', 
                                          var = 'financial_situation')

cv_ordinal_plots(pivoted.df = fsit.pivoted, 
                 var = 'financial_situation',
                 save = FALSE)
rm(fsit.pivoted)
```

# Heating

```{r}
heat.pivoted <- combine_and_pivot_long(df1 = cv, 
                                          df1.name = 'simulated', 
                                          df2 = raw, 
                                          df2.name = 'raw', 
                                          var = 'heating')

cv_ordinal_plots(pivoted.df = heat.pivoted, 
                 var = 'heating',
                 save = FALSE)
rm(heat.pivoted)
```

<<<<<<< HEAD
# Alcohol

```{r}
alc.pivoted <- combine_and_pivot_long(df1 = cv, 
                                          df1.name = 'simulated', 
                                          df2 = raw, 
                                          df2.name = 'raw', 
                                          var = 'auditc')

cv_ordinal_plots(pivoted.df = alc.pivoted, 
                 var = 'auditc',
                 save = FALSE)
rm(alc.pivoted)
```

# Physical Activity

```{r}
active.pivoted <- combine_and_pivot_long(df1 = cv, 
                                          df1.name = 'simulated', 
                                          df2 = raw, 
                                          df2.name = 'raw', 
                                          var = 'active')

cv_ordinal_plots(pivoted.df = active.pivoted, 
                 var = 'active',
                 save = FALSE)
rm(active.pivoted)
```

# Material Deprivation

```{r}
matdep.pivoted <- combine_and_pivot_long(df1 = cv, 
                                          df1.name = 'simulated', 
                                          df2 = raw, 
                                          df2.name = 'raw', 
                                          var = 'matdep')

cv_ordinal_plots(pivoted.df = matdep.pivoted, 
                 var = 'matdep',
                 save = FALSE)
rm(matdep.pivoted)
```

# Chronic Disease

```{r}
chron_disease.pivoted <- combine_and_pivot_long(df1 = cv, 
                                          df1.name = 'simulated', 
                                          df2 = raw, 
                                          df2.name = 'raw', 
                                          var = 'chron_disease')

cv_ordinal_plots(pivoted.df = chron_disease.pivoted, 
                 var = 'chron_disease',
                 save = FALSE)
rm(chron_disease.pivoted)
=======
# S7 Labour State

```{r}
labstate.pivoted <- combine_and_pivot_long(df1 = cv, 
                                          df1.name = 'simulated', 
                                          df2 = raw, 
                                          df2.name = 'raw', 
                                          var = 'S7_labour_state')

cv_ordinal_plots(pivoted.df = labstate.pivoted, 
                 var = 'S7_labour_state',
                 save = FALSE)
rm(labstate.pivoted)
>>>>>>> 021a0754
```

# SECONDARY VARS

## Marital Status

```{r}
mstat.pivoted <- combine_and_pivot_long(df1 = cv, 
                                          df1.name = 'simulated', 
                                          df2 = raw, 
                                          df2.name = 'raw', 
                                          var = 'marital_status')

cv_ordinal_plots(pivoted.df = mstat.pivoted, 
                 var = 'marital_status',
                 save = FALSE)
rm(mstat.pivoted)
```

## hhsize

```{r}
cv.mean.plots(cv1, cv2, cv3, cv4, cv5, raw, 'hhsize')
multi_year_boxplots(raw, cv, 'hhsize')
q_q_comparison(raw, cv, 'hhsize')
```

## housing tenure

```{r}
tenure.pivoted <- combine_and_pivot_long(df1 = cv, 
                                          df1.name = 'simulated', 
                                          df2 = raw, 
                                          df2.name = 'raw', 
                                          var = 'housing_tenure')

cv_ordinal_plots(pivoted.df = tenure.pivoted, 
                 var = 'housing_tenure',
                 save = FALSE)
rm(tenure.pivoted)
```

## Ethnicity

```{r}
ethnic.pivoted <- combine_and_pivot_long(df1 = cv, 
                                          df1.name = 'simulated', 
                                          df2 = raw, 
                                          df2.name = 'raw', 
                                          var = 'ethnicity')

cv_ordinal_plots(pivoted.df = ethnic.pivoted, 
                 var = 'ethnicity',
                 save = FALSE)

ethnic.piv.nowhite <- filter(ethnic.pivoted, ethnicity != 'WBI')

cv_ordinal_plots(pivoted.df = ethnic.piv.nowhite, 
                 var = 'ethnicity',
                 save = FALSE)

rm(ethnic.pivoted, ethnic.piv.nowhite)
```

## nkids Household

```{r}
cv.mean.plots(cv1, cv2, cv3, cv4, cv5, raw, 'nkids')
multi_year_boxplots(raw, cv, 'nkids')
q_q_comparison(raw, cv, 'nkids')
```

## nkids Max

```{r}
raw.nkids_max <- raw %>%
  dplyr::select(pidp, time, nkids) %>%
  group_by(time) %>%
  summarise(max_nkids = max(nkids)) %>%
  mutate(source = 'final_US')

cv.nkids_max <- cv %>%
  dplyr::select(pidp, time, nkids) %>%
  group_by(time) %>%
  summarise(max_nkids = max(nkids)) %>%
  mutate(source = 'baseline_output')

multi_year_boxplots(raw.nkids_max, cv.nkids_max, 'max_nkids')
```

## Parity

```{r}
cv.parity <- cv %>%
  filter(sex == "Female")

cv1.parity <- cv1 %>%
  filter(sex == "Female")

cv2.parity <- cv2 %>%
  filter(sex == "Female")

cv3.parity <- cv3 %>%
  filter(sex == "Female")

cv4.parity <- cv4 %>%
  filter(sex == "Female")

cv5.parity <- cv5 %>%
  filter(sex == "Female")

raw.parity <- raw %>%
  filter(sex == "Female")

cv.mean.plots(cv1.parity, cv2.parity, cv3.parity, cv4.parity, cv5.parity, raw.parity, 'nkids_ind')
multi_year_boxplots(raw.parity, cv.parity, 'nkids_ind')
q_q_comparison(raw.parity, cv.parity, 'nkids_ind')
```
```{r}
parity.pivoted <- combine_and_pivot_long(df1 = cv.parity,
                                         df1.name = 'simulated',
                                         df2 = raw.parity,
                                         df2.name = 'raw',
                                         var = 'nkids_ind')

cv_ordinal_plots(pivoted.df = parity.pivoted, 
                 var = 'nkids_ind',
                 save = FALSE)

rm(parity.pivoted)
```

## Job Sec

```{r}
jobsec.pivoted <- combine_and_pivot_long(df1 = cv, 
                                          df1.name = 'simulated', 
                                          df2 = raw, 
                                          df2.name = 'raw', 
                                          var = 'job_sec')

cv_ordinal_plots(pivoted.df = jobsec.pivoted, 
                 var = 'job_sec',
                 save = FALSE)
rm(jobsec.pivoted)
```

## Hourly Wage

```{r}
cv.mean.plots(cv1, cv2, cv3, cv4, cv5, raw, 'hourly_wage')
multi_year_boxplots(raw, cv, 'hourly_wage')
q_q_comparison(raw, cv, 'hourly_wage')
```

## Children Ageing

Children ageing is now calculated in MINOS. 

```{r}


format_child_age_data <- function(dataset) {
  formatted.age.data <- dataset %>%
                        dplyr::select(hidp, time, child_ages, pidp) %>%
                        filter(time >= 2014) %>%
                        group_by(time, pidp) %>%
                        summarise(child_ages = max(child_ages))
  
  split.ages <- strsplit(formatted.age.data$child_ages, "_")

  child.ages.expanded <- data.frame(time = rep(formatted.age.data$time, sapply(split.ages, length)), 
                                    #hidp= rep(formatted.age.data$hidp, sapply(split.ages, length)), 
                                    pidp= rep(formatted.age.data$pidp, sapply(split.ages, length)), 
                                    expanded_child_ages = as.numeric(unlist(split.ages)))
                                    
  #child.ages.expanded <- child.ages.expanded %>%
  #  group_by(pidp, time) %>%
  #  summarise(expanded_child_ages = median(expanded_child_ages))
  
  return (child.ages.expanded)
}

find_mode <- function(x) {
  u <- unique(x)
  tab <- tabulate(match(x, u))
  u[tab == max(tab)]
}

cv.child.ages <- format_child_age_data(cv)
cv1.child.ages <- format_child_age_data(cv1)
cv2.child.ages <- format_child_age_data(cv2)
cv3.child.ages <- format_child_age_data(cv3)
cv4.child.ages <- format_child_age_data(cv4)
cv5.child.ages <- format_child_age_data(cv5)
raw.child.ages <- format_child_age_data(raw.dat)
  

cv.mean.plots(cv1.child.ages, cv2.child.ages, cv3.child.ages, cv4.child.ages, cv5.child.ages, raw.child.ages, 'expanded_child_ages')
multi_year_boxplots(raw.child.ages, cv.child.ages, 'expanded_child_ages')
q_q_comparison(raw.child.ages, cv.child.ages, 'expanded_child_ages')


```


```{r} 
#nkids

format_nkids_data <- function(dataset) {
  dataset %>%
  group_by(hidp, time, pidp) %>%
  summarise(nkids = max(nkids)) %>%
  #group_by(time) %>%
  #summarise(nkids_by_year = sum(nkids_counts))
  return (dataset)
}


cv.nkids <- format_nkids_data(cv)
cv1.nkids <- format_nkids_data(cv1)
cv2.nkids <- format_nkids_data(cv2)
cv3.nkids <- format_nkids_data(cv3)
cv4.nkids <- format_nkids_data(cv4)
cv5.nkids <- format_nkids_data(cv5)
raw.nkids <- format_nkids_data(raw.dat)
  

cv.mean.plots(cv1.nkids, cv2.nkids, cv3.nkids, cv4.nkids, cv5.nkids, raw.nkids, 'nkids')
multi_year_boxplots(raw.nkids, cv.nkids, 'nkids')
q_q_comparison(raw.nkids, cv.nkids, 'nkids')
```<|MERGE_RESOLUTION|>--- conflicted
+++ resolved
@@ -146,60 +146,37 @@
 # SF_12_MCS
 
 ```{r}
-<<<<<<< HEAD
 cv.mean.plots(cv1, cv2, cv3, cv4, cv5, raw, 'SF_12_MCS')
 multi_year_boxplots(raw, cv, 'SF_12_MCS')
-snapshot_OP_plots(raw, cv, 'SF_12_MCS', target.years = c(2014, 2016, 2018, 2020))
+snapshot_OP_plots(raw, cv, 'SF_12_MCS', target.years = c(2015, 2017, 2019, 2021))
 q_q_comparison(raw, cv, 'SF_12_MCS')
-=======
-cv.mean.plots(cv1, cv2, cv3, cv4, cv5, raw, 'SF_12')
-multi_year_boxplots(raw, cv, 'SF_12')
-snapshot_OP_plots(raw, cv, 'SF_12', target.years = c(2015, 2017, 2019, 2021))
-q_q_comparison(raw, cv, 'SF_12')
->>>>>>> 021a0754
 ```
 ```{r}
 sf12.14 <- marg_dist_densigram_plot_oneyear(observed = raw, 
                                  predicted = cv, 
-<<<<<<< HEAD
                                  var = 'SF_12_MCS', 
-                                 target.year = 2014)
-=======
-                                 var = 'SF_12', 
                                  target.year = 2015)
->>>>>>> 021a0754
 print(sf12.14)
 ```
 ```{r}
 sf12.16 <- marg_dist_densigram_plot_oneyear(observed = raw, 
                                  predicted = cv, 
-<<<<<<< HEAD
                                  var = 'SF_12_MCS', 
-                                 target.year = 2016)
-=======
-                                 var = 'SF_12', 
                                  target.year = 2017)
->>>>>>> 021a0754
 print(sf12.16)
 ```
 ```{r}
 sf12.18 <- marg_dist_densigram_plot_oneyear(observed = raw, 
                                  predicted = cv, 
-<<<<<<< HEAD
                                  var = 'SF_12_MCS', 
-                                 target.year = 2018)
-=======
-                                 var = 'SF_12', 
                                  target.year = 2019)
->>>>>>> 021a0754
 print(sf12.18)
 ```
 ```{r}
 sf12.20 <- marg_dist_densigram_plot_oneyear(observed = raw, 
                                  predicted = cv, 
-<<<<<<< HEAD
                                  var = 'SF_12_MCS', 
-                                 target.year = 2020)
+                                 target.year = 2021)
 print(sf12.20)
 rm(sf12.14, sf12.16, sf12.18, sf12.20)
 ```
@@ -209,39 +186,35 @@
 ```{r}
 cv.mean.plots(cv1, cv2, cv3, cv4, cv5, raw, 'SF_12_PCS')
 multi_year_boxplots(raw, cv, 'SF_12_PCS')
-snapshot_OP_plots(raw, cv, 'SF_12_PCS', target.years = c(2014, 2016, 2018, 2020))
+snapshot_OP_plots(raw, cv, 'SF_12_PCS', target.years = c(2015, 2017, 2019, 2021))
 q_q_comparison(raw, cv, 'SF_12_PCS')
 ```
 ```{r}
 sf12.14 <- marg_dist_densigram_plot_oneyear(observed = raw, 
                                  predicted = cv, 
                                  var = 'SF_12_PCS', 
-                                 target.year = 2014)
+                                 target.year = 2015)
 print(sf12.14)
 ```
 ```{r}
 sf12.16 <- marg_dist_densigram_plot_oneyear(observed = raw, 
                                  predicted = cv, 
                                  var = 'SF_12_PCS', 
-                                 target.year = 2016)
+                                 target.year = 2017)
 print(sf12.16)
 ```
 ```{r}
 sf12.18 <- marg_dist_densigram_plot_oneyear(observed = raw, 
                                  predicted = cv, 
                                  var = 'SF_12_PCS', 
-                                 target.year = 2018)
+                                 target.year = 2019)
 print(sf12.18)
 ```
 ```{r}
 sf12.20 <- marg_dist_densigram_plot_oneyear(observed = raw, 
                                  predicted = cv, 
                                  var = 'SF_12_PCS', 
-                                 target.year = 2020)
-=======
-                                 var = 'SF_12', 
                                  target.year = 2021)
->>>>>>> 021a0754
 print(sf12.20)
 rm(sf12.14, sf12.16, sf12.18, sf12.20)
 ```
@@ -338,7 +311,6 @@
 rm(heat.pivoted)
 ```
 
-<<<<<<< HEAD
 # Alcohol
 
 ```{r}
@@ -397,7 +369,8 @@
                  var = 'chron_disease',
                  save = FALSE)
 rm(chron_disease.pivoted)
-=======
+```
+
 # S7 Labour State
 
 ```{r}
@@ -411,7 +384,6 @@
                  var = 'S7_labour_state',
                  save = FALSE)
 rm(labstate.pivoted)
->>>>>>> 021a0754
 ```
 
 # SECONDARY VARS
