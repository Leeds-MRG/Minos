--- conflicted
+++ resolved
@@ -11,19 +11,12 @@
   miss.vals <- c(-9, -8, -7, -3, -2, -1)
   # get only the columns we want a rename
   df1 <- df1 %>%
-<<<<<<< HEAD
-    select('pidp', 'time', var) %>%
+    select('pidp', 'time', all_of(var)) %>%
     filter(!var %in% miss.vals) %>%
     set_names(c('pidp', 'time', df1.name))
   df2 <- df2 %>%
-    select('pidp', 'time', var) %>%
+    select('pidp', 'time', all_of(var)) %>%
     filter(!var %in% miss.vals) %>%
-=======
-    select('pidp', 'time', all_of(var)) %>%
-    set_names(c('pidp', 'time', df1.name))
-  df2 <- df2 %>%
-    select('pidp', 'time', all_of(var)) %>%
->>>>>>> fc83019a
     set_names(c('pidp', 'time', df2.name))
   # merge on pidp and time
   merged <- merge(df1, df2, by = c('pidp', 'time'), all=TRUE)
