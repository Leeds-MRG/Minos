--- conflicted
+++ resolved
@@ -139,7 +139,6 @@
   return(df)
 }
 
-<<<<<<< HEAD
 # Function to plot both count and proportion comparisons between raw and 
 # simulated data using cross-validation outputs.
 cv_ordinal_plots <- function(pivoted.df, var, save=FALSE, save.path) {
@@ -199,91 +198,3 @@
   }
 }
 
-
-read_and_collapse_MINOS_batch_output <- function(scenario_out_path, year, var.list) {
-  # This function will read all files from a batch run of MINOS for a specific 
-  # year, select only a list of variables we are interested in, and collapse
-  # them into a single dataframe with a `run_id` variable to denote individual
-  # runs.
-  
-  # This function will likely use a LOT of memory, so we're going to remove 
-  # objects wherever we can to avoid problems
-  
-  # Create file strings using year from args
-  target.pattern <- paste0('[0-9]*_run_id_', year, '.csv')
-  filepath.list <- list.files(path = scenario_out_path,
-                              pattern = target.pattern,
-                              full.names = TRUE)
-  
-  # generate sequence of run IDs from length of the filepath.list
-  num.run.ids <- length(filepath.list)
-  run.id.vector <- 1:num.run.ids
-  
-  # read each file in the list and store in a different list
-  loaded.file.list <- lapply(filepath.list, read.csv)
-  rm(filepath.list, num.run.ids)
-  
-  # subset with vars from var.list
-  subsetted.file.list <- lapply(loaded.file.list, function(x) select(x, all_of(var.list)))
-  rm(loaded.file.list)
-  
-  # add a run_id variable to each df in the list
-  augmented.list <- Map(cbind, subsetted.file.list, run_id = run.id.vector)
-  rm(subsetted.file.list, run.id.vector)
-  
-  # finally coalesce into a single df
-  final <- do.call(rbind, augmented.list)
-  rm(augmented.list)
-  
-  return(final)
-}
-
-
-
-collapse_multiple_out_to_summary <- function(big.out) {
-  ## NOTE
-  # This function will only work for an output file with a specific set of 
-  # variables. This is less than perfect but not worth the time to 
-  # generalise at present (12/1/23)
-  
-  grouped <- big.out %>% 
-    group_by(pidp) %>%
-    summarise(SF_12 = mean(SF_12),
-              hh_income = mean(hh_income),
-              housing_quality = median(housing_quality),
-              neighbourhood_safety = median(neighbourhood_safety),
-              loneliness = median(loneliness),
-              phealth = mean(phealth),
-              ncigs = mean(ncigs),
-              nutrition_quality = mean(nutrition_quality))
-  
-  return(grouped)
-}
-
-
-get_summary_out <- function(scenario_out_path, year, var.list) {
-  
-  big.out <- read_and_collapse_MINOS_batch_output(scenario_out_path, year, var.list)
-  
-  grouped <- big.out %>% 
-    group_by(pidp) %>%
-    summarise(SF_12 = mean(SF_12),
-              hh_income = mean(hh_income),
-              housing_quality = median(housing_quality),
-              neighbourhood_safety = median(neighbourhood_safety),
-              loneliness = median(loneliness),
-              phealth = mean(phealth),
-              ncigs = mean(ncigs),
-              nutrition_quality = mean(nutrition_quality))
-  
-  return(grouped)
-}
-
-
-
-
-
-
-
-=======
->>>>>>> ffa1848d
