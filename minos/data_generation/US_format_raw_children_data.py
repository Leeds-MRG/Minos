""" For now this file is simple. Extract from children datasets, get their ages and hidps. See how this lines up with indresp dataset and how much
missing data (if any) there is.

"""

import US_utils
import pandas as pd
import numpy as np


def main(input_raw_data, year):

<<<<<<< HEAD

=======
>>>>>>> bc8473cb
    # download children datasets in one at a time
    child_name = US_utils.US_file_name(year, "../UKDA-6614-stata/stata/stata13_se/", "child")    # get hidp, pidp, and age.
    child_data = US_utils.load_file(child_name)

    # format child data.
    attribute_columns = US_utils.wave_prefix(['hidp', 'age_dv'], year)
    child_data = child_data[attribute_columns]
    child_data.columns = ['hidp', 'age']
    child_data['is_child'] = True
    child_data['is_adult'] = False
    child_data['time'] = year

    # assign adults from indresp data as adults. over 16s.
    #US_data = pd.read_csv(f"data/composite_US/{year}_US_cohort.csv")
    input_raw_data['is_child'] = False
    input_raw_data['is_adult'] = True
    #collaped_children_US_with_children = collaped_children_US.merge(child_data, 'inner', on='hidp')
    collapsed_children_US_with_children = pd.concat([input_raw_data, child_data])

    # removing orphans.
    # calculating number of adults per hidp.
    # if 0 adults in the house the children are orphans?
    #orphans = collapsed_children_US_with_children.groupby(['hidp']).filter(lambda x : sum(x['is_adult']) == 0)
    collapsed_children_US_with_children = collapsed_children_US_with_children.groupby('hidp').filter(lambda x : sum(x['is_adult']) > 0)


    # sanity check for number of child rows vs declared nkids
    actual_children = collapsed_children_US_with_children.groupby(['hidp'])['is_child'].sum()
    declared_children = collapsed_children_US_with_children.groupby(['hidp'])['nkids'].max()
    # print(sum(np.abs(actual_children - declared_children))) # Sum absolute error. lower is better.

    # grab children
    # join ages into a string seperated by -
    final_US_with_children = collapsed_children_US_with_children.sort_values(by=['hidp', 'age'], ascending =True)
    final_US_with_children['age'] = final_US_with_children['age'].astype(str)
    chained_ages = final_US_with_children.loc[final_US_with_children['is_child'] == True, ].groupby('hidp', as_index=False)['age'].apply('_'.join)

    # merge chained child ages back onto adults in the dataframe. tidy up generated child rows and columns needed.
    collapsed_children_US = pd.merge(final_US_with_children, chained_ages, how='left', on='hidp')
    collapsed_children_US['child_ages'] = collapsed_children_US['age_y'] # sort out two age columns from the merge.
    # people with na child values either have no children or their children aren't present in the child data for some reason.
    # set everyone with no children and NA child ages to custom missing value "childless".
    # some households have positive nkids but their children aren't in the child dataset so can't determine their ages. set to missing (-9)
    # maybe need to estimate ages from age bins instead for these.
    # maybe these are all newborns? theres three in one year though. may be triplets but unlikely.
    collapsed_children_US['child_ages'] = collapsed_children_US.groupby(['hidp'])['child_ages'].transform('first')
    collapsed_children_US['nkids'] = collapsed_children_US.groupby(['hidp'])['nkids'].transform('max')

    # households with nkids >0 but no children in the child dataset?? assign better error values.
    who_children_not_in_data = (collapsed_children_US['child_ages'].isna()) & (collapsed_children_US['nkids']>0.0)
    collapsed_children_US.loc[who_children_not_in_data, 'nkids'] *= 0# force children to 0 for these 20 or so wierd households with children not in the dataset. (newborns?)
    who_childless = (collapsed_children_US['child_ages'].isna()) & (collapsed_children_US['nkids']==0.0)
    collapsed_children_US.loc[who_childless, 'child_ages'] = "childless"# no children in household.

    collapsed_children_US['age'] = collapsed_children_US['age_x']
    collapsed_children_US.reset_index(inplace=True, drop=True)
    collapsed_children_US = collapsed_children_US.loc[collapsed_children_US['is_adult'] == 1, ]
    collapsed_children_US = collapsed_children_US.drop(['age_x', 'age_y', 'is_adult', 'is_child'], axis=1)

    # save data
    #US_utils.save_file(collaped_children_US, "children_ages_US/", "", year)
    return collapsed_children_US


if __name__ == '__main__':

    years = [2020]
    file_names = [f"data/raw_US/{item}_US_cohort.csv" for item in years]
    data = US_utils.load_multiple_data(file_names)
    main(data, 2020)
<|MERGE_RESOLUTION|>--- conflicted
+++ resolved
@@ -10,10 +10,6 @@
 
 def main(input_raw_data, year):
 
-<<<<<<< HEAD
-
-=======
->>>>>>> bc8473cb
     # download children datasets in one at a time
     child_name = US_utils.US_file_name(year, "../UKDA-6614-stata/stata/stata13_se/", "child")    # get hidp, pidp, and age.
     child_data = US_utils.load_file(child_name)
