--- conflicted
+++ resolved
@@ -48,18 +48,13 @@
     summed_weights = summed_weights.rename(columns={'weight': 'sum_weight', 'year': 'time'})
 
     # merge the projection data and summed weights for reweighting
-<<<<<<< HEAD
     data = data.merge(projections,
                       how='left',
                       on=['time', 'sex', 'age', 'ethnicity'])
 
-    data = data.merge(summed_weights,
-                      how='left',
-                      on=['time', 'sex', 'age', 'ethnicity'])
-=======
-    data = data.merge(projections, on=['time', 'sex', 'age', 'ethnicity'])
-    reweighted_data = data.merge(summed_weights, on=['time', 'sex', 'age', 'ethnicity'])
->>>>>>> 8ce33081
+    reweighted_data = data.merge(summed_weights,
+                                 how='left',
+                                 on=['time', 'sex', 'age', 'ethnicity'])
 
     # re-assign original ages after topcoding age var
     reweighted_data['age'] = reweighted_data['age_orig']
