#!/usr/bin/env python3
# -*- coding: utf-8 -*-
"""
This script reweights input populations to MINOS to ensure the starting and replenishment populations are representative
now and into the future.

The two sources of data for reweighting populations are the midyear estimates from 2008 - 2020, and the principal
population projections from 2021 - 2070 (principal projections can be extended to 2120 but I doubt MINOS will ever
want to model that far into the future, ~50 years seems like a reasonable maximum but can be expanded if necessary).

Currently we take the 16 year olds from the final data file for 2018 (start date of the simulations), generate identical
copies of this population for every year of the simulation to 2070, then adjust the analysis weights (`weight` var) by
sex and ethnicity to ensure representative populations into the future.
"""

import pandas as pd
import numpy as np
import argparse
import US_utils


def reweight_stock(data, projections):
    """

    Parameters
    ----------
    US_2018 : pandas.DataFrame
        Datafile derived from Understanding Society 2018 including all ages
    projections : pandas.DataFrame
        Datafile containing counts by age and sex from 2008 - 2070 (2008-2020 from midyear estimates, 2021 - 2070 from
        principal population projections.
    ethpop : pandas.DataFrame
        Datafile containing counts by ethnic group and age for 2011. Would be good to get these projected into the future.
    Returns
    -------
    expanded_repl : pandas.DataFrame
        Expanded dataset reweighted by sex
    """
    print('Reweighting by age, sex, and ethnic group...')

    # data in projections has age top-coded at 90. To avoid issues with these groups we need to create a new var
    # with a top-coded age also, then set these ages back later
    data['age_orig'] = data['age']
    data.loc[data['age'] > 90, 'age'] = 90

    # first group_by sex and year and sum weight for totals, then rename before merge
    summed_weights = data.groupby(['sex', 'time', 'age', 'ethnicity'])['weight'].sum().reset_index()
    summed_weights = summed_weights.rename(columns={'weight': 'sum_weight', 'year': 'time'})

    # merge the projection data and summed weights for reweighting
    data = data.merge(projections,
                      how='left',
                      on=['time', 'sex', 'age', 'ethnicity'])

    reweighted_data = data.merge(summed_weights,
                                 how='left',
                                 on=['time', 'sex', 'age', 'ethnicity'])

    # re-assign original ages after topcoding age var
    reweighted_data['age'] = reweighted_data['age_orig']

    # now reweight new population file
    reweighted_data['weight'] = (reweighted_data['weight'] * reweighted_data['count']) / reweighted_data['sum_weight']
    # drop extra columns
    reweighted_data.drop(labels=['count', 'sum_weight', 'age_orig'],
                         inplace=True,
                         axis=1)

    # Now rescale the new weights to range(0,1). The previous large weights broke some of the transition
    # models, specifically the zero-inflated poisson for ncigs
    #TODO: There is another method of rescaling using the numpy.ptp() method that might be faster. Maybe worth looking into (see link below)
    # https://stackoverflow.com/questions/38103467/rescaling-to-0-1-certain-columns-from-pandas-python-dataframe
    reweighted_data['weight'] = (reweighted_data['weight'] - min(reweighted_data['weight'])) / (max(reweighted_data['weight']) - min(reweighted_data['weight']))

    return reweighted_data


def wave_data_copy(data, var, copy_year, paste_year, var_type):
    """
    Unfortunately due to some of the variables we rely on not being available in all waves, we have to take a copy of
    some information and paste it onto another year. Due to the current aim (24/02/23) being to include wave 12 of data
    and use wave 12 (2020 in our timescale) as the kick off point, we need to copy nutrition_quality onto this wave.
    Nutrition_quality is available every second wave, so we will copy wave 11 data onto wave 12. I also don't want to
    lose any of the new respondents in wave 12 that don't have a nutrition_quality value, so I might impute those people
    with the mean of the population.

    Parameters
    ----------
    data : pd.dataframe
        Dataframe of all variables across all years
    var : str
        String variable we want to copy onto another year
    copy_year : int
        Year to copy data from
    paste_year : int
        Year to paste data to

    Returns
    -------
    data_merged : pd.dataframe
        Final dataset with {var} copied from {copy_year} to {paste_year}
    """
    print(f"Copying wave {copy_year} {var} onto wave {paste_year} sample...")

    # get temporary dataframe of pidp, time, and nutrition_quality from 2019
    tmp = data.loc[data['time'] == copy_year][['pidp', 'time', var]]
    # change time to 2018 for tmp
    tmp['time'] = paste_year

    # replace -9 values in paste_year with Nonetype
    data.loc[data['time'] == paste_year, var] = None

    # now merge and combine the two separate nutrition_quality columns (now with suffix') into one col
    data_merged = data.merge(right=tmp,
                             how='left',
                             on=['pidp', 'time'])

    # set up merge labels
    var_x = var + '_x'
    var_y = var + '_y'

    data_merged[var] = -9
    data_merged.loc[data_merged['time'] != paste_year, var] = data_merged[var_x]
    data_merged.loc[data_merged['time'] == paste_year, var] = data_merged[var_y]
    # drop intermediate columns
    data_merged.drop(labels=[var_x, var_y], axis=1, inplace=True)

    # last step is to impute the still missing with the mean value. Without this we would have to drop all the
    # missing values, meaning anybody not in wave 11 would be removed. This is dodgy because we don't know who should be
    # missing, but I don't know what else to do
    # data_merged[var][(data_merged['time'] == paste_year) & (data_merged[var].isna())] = round(data_merged[var][data_merged['time'] == paste_year].mean())
    if var_type == 'continuous':
        data_merged.loc[(data_merged['time'] == paste_year) & (data_merged[var].isna()), var] = \
            data_merged.loc[data_merged['time'] == paste_year, var].median()
    elif var_type == 'ordinal':
        data_merged.loc[(data_merged['time'] == paste_year) & (data_merged[var].isna()), var] = \
            data_merged.loc[data_merged['time'] == paste_year, var].value_counts().index[0]

    return data_merged


# def generate_stock(projections, cross_validation):
#     maxyr = US_utils.get_data_maxyr()
#
#     print('Generating stock population...')
#     #years = np.arange(2009, maxyr)
#     years = np.arange(2018, maxyr)
#     #file_names = [f"data/complete_US/{item}_US_cohort.csv" for item in years]
#     file_names = [f"data/imputed_complete_US/{item}_US_cohort.csv" for item in years]
#     data = US_utils.load_multiple_data(file_names)
#
#     # TODO: We reweight the stock population only because reweighting the repl generates very different values to those
#     #   we started with (started with mean ~1, ended with mean in the thousands). We could however trust the analysis
#     #   weight from the survey and just transform the replenishing population weights to bring the mean back to ~1.
#     data = reweight_stock(data, projections)
#
#     # Needs a max_educ column despite it not being important for the majority of people
#     # Will be used in the future for the 16-25 year olds at the beginning of the simulation
#     data['max_educ'] = data['education_state']
#
#     # # copy 2017 loneliness data onto 2014 for cross-validation runs
#     # data = wave_data_copy(data,
#     #                       var='loneliness',
#     #                       copy_year=2017,
#     #                       paste_year=2015,
#     #                       var_type='ordinal')
#     # # copy wave 11 nutrition_quality onto wave 12
#     # data = wave_data_copy(data,
#     #                       var='nutrition_quality',
#     #                       copy_year=2019,
#     #                       paste_year=2020)
#     # # copy wave 7 nutrition_quality onto wave 6
#     # data = wave_data_copy(data,
#     #                       var='nutrition_quality',
#     #                       copy_year=2015,
#     #                       paste_year=2014)
#     data = wave_data_copy(data,
#                           var='neighbourhood_safety',
#                           copy_year=2020,
#                           paste_year=2021,
#                           var_type='ordinal')
#     # data = wave_data_copy(data,
#     #                       var='neighbourhood_safety',
#     #                       copy_year=2014,
#     #                       paste_year=2015,
#     #                       var_type='ordinal')
#     data = wave_data_copy(data,
#                           var='S7_neighbourhood_safety',
#                           copy_year=2020,
#                           paste_year=2021,
#                           var_type='ordinal')
#     # data = wave_data_copy(data,
#     #                       var='S7_neighbourhood_safety',
#     #                       copy_year=2014,
#     #                       paste_year=2015,
#     #                       var_type='ordinal')
#
#     # Set loneliness and ncigs as int
#     data['loneliness'] = data['loneliness'].astype('int64')
#     data['ncigs'] = data['ncigs'].astype('int64')
#     data['neighbourhood_safety'] = data['neighbourhood_safety'].astype('int64')
#     data['nutrition_quality'] = data['nutrition_quality'].astype('int64')
#     #data['housing_quality'] = data['housing_quality'].astype('int64')
#
#     #US_utils.save_multiple_files(data, years, "data/final_US/", "")
#     US_utils.save_multiple_files(data, years, "data/imputed_final_US/", "")
#
#     # Cross Validation stuff
#     # Split pop in half with rng - half to transitions to fit models, half to simulate
#     if cross_validation:
#         # grab all unique pidps and take half at random
#         # TODO: the sample() function can take weights to return equally weighted samples. Problem being that we use
#         #   yearly sample weights. Need to either get longitudinal weights or take average of yearly. Or something else.
#         all_pidp = pd.Series(data['pidp'].unique())
#         #trans_samp = all_pidp.sample(frac=0.5, random_state=1)  # random_state is for seeding and reproducibility
#
#         # Shuffle the pidps randomly and split into 5 chunks
#         shuffled = all_pidp.sample(frac=1, random_state=1)
#         split = np.array_split(shuffled, 5)
#
#         # Now create separate transition and simulation datasets and save them in subfolders of final_US
#         bat1 = data[data['pidp'].isin(split[0])]
#         bat2 = data[data['pidp'].isin(split[1])]
#         bat3 = data[data['pidp'].isin(split[2])]
#         bat4 = data[data['pidp'].isin(split[3])]
#         bat5 = data[data['pidp'].isin(split[4])]
#
#         US_utils.save_multiple_files(bat1, years, "data/imputed_final_US/cross_validation/batch1/", "")
#         US_utils.save_multiple_files(bat2, years, "data/imputed_final_US/cross_validation/batch2/", "")
#         US_utils.save_multiple_files(bat3, years, "data/imputed_final_US/cross_validation/batch3/", "")
#         US_utils.save_multiple_files(bat4, years, "data/imputed_final_US/cross_validation/batch4/", "")
#         US_utils.save_multiple_files(bat5, years, "data/imputed_final_US/cross_validation/batch5/", "")


def generate_transition_stock(projections, cross_validation):
    maxyr = US_utils.get_data_maxyr()

    print('Generating stock population...')
    years = np.arange(2009, maxyr)
    file_names = [f"data/complete_US/{item}_US_cohort.csv" for item in years]
    data = US_utils.load_multiple_data(file_names)

    # TODO: We reweight the stock population only because reweighting the repl generates very different values to those
    #   we started with (started with mean ~1, ended with mean in the thousands). We could however trust the analysis
    #   weight from the survey and just transform the replenishing population weights to bring the mean back to ~1.
    data = reweight_stock(data, projections)

    # Needs a max_educ column despite it not being important for the majority of people
    # Will be used in the future for the 16-25 year olds at the beginning of the simulation
    data['max_educ'] = data['education_state']

<<<<<<< HEAD
    # # copy 2017 loneliness data onto 2014 for cross-validation runs
    data = wave_data_copy(data,
                          var='loneliness',
                          copy_year=2017,
                          paste_year=2014,
                          var_type='ordinal')
    # copy wave 11 nutrition_quality onto wave 12
    data = wave_data_copy(data,
                          var='nutrition_quality',
                          copy_year=2019,
                          paste_year=2020,
                          var_type='continuous')
    # copy wave 7 nutrition_quality onto wave 6
    data = wave_data_copy(data,
                          var='nutrition_quality',
                          copy_year=2015,
                          paste_year=2014,
                          var_type='continuous')
=======
    # copy 2017 loneliness data onto 2014 for cross-validation runs
    # data = wave_data_copy(data,
    #                       var='loneliness',
    #                       copy_year=2017,
    #                       paste_year=2014,
    #                       var_type='ordinal')
    # # copy wave 11 nutrition_quality onto wave 12
    # data = wave_data_copy(data,
    #                       var='nutrition_quality',
    #                       copy_year=2019,
    #                       paste_year=2020,
    #                       var_type='continuous')
    # # copy wave 7 nutrition_quality onto wave 6
    # data = wave_data_copy(data,
    #                       var='nutrition_quality',
    #                       copy_year=2015,
    #                       paste_year=2014,
    #                       var_type='continuous')
    # # wave 6 neighbourhood_safety onto wave 7
    # data = wave_data_copy(data,
    #                       var='neighbourhood_safety',
    #                       copy_year=2014,
    #                       paste_year=2015,
    #                       var_type='ordinal')
>>>>>>> 276e8e6e

    # Set loneliness and ncigs as int
    ## HR 444
    # data['loneliness'] = data['loneliness'].astype('int64')
    # data['ncigs'] = data['ncigs'].astype('int64')
    # data['neighbourhood_safety'] = data['neighbourhood_safety'].astype('int64')
    # data['nutrition_quality'] = data['nutrition_quality'].astype('int64')
    ##
    #data['housing_quality'] = data['housing_quality'].astype('int64')

    US_utils.save_multiple_files(data, years, "data/final_US/", "")

    # Cross Validation stuff
    # Split pop in half with rng - half to transitions to fit models, half to simulate
    if cross_validation:
        # grab all unique pidps and take half at random
        # TODO: the sample() function can take weights to return equally weighted samples. Problem being that we use
        #   yearly sample weights. Need to either get longitudinal weights or take average of yearly. Or something else.
        all_pidp = pd.Series(data['pidp'].unique())
        #trans_samp = all_pidp.sample(frac=0.5, random_state=1)  # random_state is for seeding and reproducibility

        # Shuffle the pidps randomly and split into 5 chunks
        shuffled = all_pidp.sample(frac=1, random_state=1)
        split = np.array_split(shuffled, 5)

        # Now create separate transition and simulation datasets and save them in subfolders of final_US
        bat1 = data[data['pidp'].isin(split[0])]
        bat2 = data[data['pidp'].isin(split[1])]
        bat3 = data[data['pidp'].isin(split[2])]
        bat4 = data[data['pidp'].isin(split[3])]
        bat5 = data[data['pidp'].isin(split[4])]

        US_utils.save_multiple_files(bat1, years, "data/final_US/cross_validation/batch1/", "")
        US_utils.save_multiple_files(bat2, years, "data/final_US/cross_validation/batch2/", "")
        US_utils.save_multiple_files(bat3, years, "data/final_US/cross_validation/batch3/", "")
        US_utils.save_multiple_files(bat4, years, "data/final_US/cross_validation/batch4/", "")
        US_utils.save_multiple_files(bat5, years, "data/final_US/cross_validation/batch5/", "")


def generate_input_stock(projections, cross_validation):
    maxyr = US_utils.get_data_maxyr()

    print('Generating stock population...')
<<<<<<< HEAD
    years = np.arange(2018, maxyr)
=======
    years = np.arange(2015, maxyr)
>>>>>>> 276e8e6e
    file_names = [f"data/imputed_complete_US/{item}_US_cohort.csv" for item in years]
    data = US_utils.load_multiple_data(file_names)

    # TODO: We reweight the stock population only because reweighting the repl generates very different values to those
    #   we started with (started with mean ~1, ended with mean in the thousands). We could however trust the analysis
    #   weight from the survey and just transform the replenishing population weights to bring the mean back to ~1.
    data = reweight_stock(data, projections)

    # Needs a max_educ column despite it not being important for the majority of people
    # Will be used in the future for the 16-25 year olds at the beginning of the simulation
    data['max_educ'] = data['education_state']

<<<<<<< HEAD
    # # copy 2017 loneliness data onto 2014 for cross-validation runs
    # data = wave_data_copy(data,
    #                       var='loneliness',
    #                       copy_year=2017,
    #                       paste_year=2014,
    #                       var_type='ordinal')
    # # copy wave 11 nutrition_quality onto wave 12
=======
    # copy 2017 loneliness data onto 2015 for cross-validation runs
    # data = wave_data_copy(data,
    #                       var='loneliness',
    #                       copy_year=2017,
    #                       paste_year=2015,
    #                       var_type='ordinal')
    # copy wave 11 nutrition_quality onto wave 12
>>>>>>> 276e8e6e
    # data = wave_data_copy(data,
    #                       var='nutrition_quality',
    #                       copy_year=2019,
    #                       paste_year=2020,
    #                       var_type='continuous')
<<<<<<< HEAD
    # # copy wave 7 nutrition_quality onto wave
=======
    # copy wave 7 nutrition_quality onto wave
>>>>>>> 276e8e6e
    # data = wave_data_copy(data,
    #                       var='nutrition_quality',
    #                       copy_year=2015,
    #                       paste_year=2014,
    #                       var_type='continuous')
<<<<<<< HEAD
=======
    # wave 6 neighbourhood_safety onto wave 7
    # data = wave_data_copy(data,
    #                       var='neighbourhood_safety',
    #                       copy_year=2017,
    #                       paste_year=2015,
    #                       var_type='ordinal')
>>>>>>> 276e8e6e

    # Set loneliness and ncigs as int
    data['loneliness'] = data['loneliness'].astype(int)
    data['ncigs'] = data['ncigs'].astype('int64')
    data['neighbourhood_safety'] = data['neighbourhood_safety'].astype(int)
    data['nutrition_quality'] = data['nutrition_quality'].astype(int)
    #data['housing_quality'] = data['housing_quality'].astype(int)

    US_utils.save_multiple_files(data, years, "data/imputed_final_US/", "")

    # Cross Validation stuff
    # Split pop in half with rng - half to transitions to fit models, half to simulate
    if cross_validation:
        # grab all unique pidps and take half at random
        # TODO: the sample() function can take weights to return equally weighted samples. Problem being that we use
        #   yearly sample weights. Need to either get longitudinal weights or take average of yearly. Or something else.
        all_pidp = pd.Series(data['pidp'].unique())
        #trans_samp = all_pidp.sample(frac=0.5, random_state=1)  # random_state is for seeding and reproducibility

        # Shuffle the pidps randomly and split into 5 chunks
        shuffled = all_pidp.sample(frac=1, random_state=1)
        split = np.array_split(shuffled, 5)

        # Now create separate transition and simulation datasets and save them in subfolders of final_US
        bat1 = data[data['pidp'].isin(split[0])]
        bat2 = data[data['pidp'].isin(split[1])]
        bat3 = data[data['pidp'].isin(split[2])]
        bat4 = data[data['pidp'].isin(split[3])]
        bat5 = data[data['pidp'].isin(split[4])]

        US_utils.save_multiple_files(bat1, years, "data/imputed_final_US/cross_validation/batch1/", "")
        US_utils.save_multiple_files(bat2, years, "data/imputed_final_US/cross_validation/batch2/", "")
        US_utils.save_multiple_files(bat3, years, "data/imputed_final_US/cross_validation/batch3/", "")
        US_utils.save_multiple_files(bat4, years, "data/imputed_final_US/cross_validation/batch4/", "")
        US_utils.save_multiple_files(bat5, years, "data/imputed_final_US/cross_validation/batch5/", "")


def main():
    # Use argparse to select between normal and cross-validation
    parser = argparse.ArgumentParser(description="Dynamic Microsimulation",
                                     usage='use "%(prog)s --help" for more information')

    parser.add_argument("-c", "--cross_validation", dest='crossval', action='store_true', default=False,
                        help="Select cross-validation mode to produce cross-validation populations.")

    args = parser.parse_args()
    cross_validation = args.crossval

    # read in projected population counts from 2011-2061
    proj_file = "persistent_data/age-sex-ethnic_projections_2008-2061.csv"
    projections = pd.read_csv(proj_file)
    # rename and drop some columns to prepare
    projections = projections.drop(labels='Unnamed: 0', axis=1)
    projections = projections.rename(columns={'year': 'time'})

    #generate_stock(projections, cross_validation)
    generate_transition_stock(projections, cross_validation)
    generate_input_stock(projections, cross_validation)


if __name__ == "__main__":
    main()<|MERGE_RESOLUTION|>--- conflicted
+++ resolved
@@ -249,26 +249,6 @@
     # Will be used in the future for the 16-25 year olds at the beginning of the simulation
     data['max_educ'] = data['education_state']
 
-<<<<<<< HEAD
-    # # copy 2017 loneliness data onto 2014 for cross-validation runs
-    data = wave_data_copy(data,
-                          var='loneliness',
-                          copy_year=2017,
-                          paste_year=2014,
-                          var_type='ordinal')
-    # copy wave 11 nutrition_quality onto wave 12
-    data = wave_data_copy(data,
-                          var='nutrition_quality',
-                          copy_year=2019,
-                          paste_year=2020,
-                          var_type='continuous')
-    # copy wave 7 nutrition_quality onto wave 6
-    data = wave_data_copy(data,
-                          var='nutrition_quality',
-                          copy_year=2015,
-                          paste_year=2014,
-                          var_type='continuous')
-=======
     # copy 2017 loneliness data onto 2014 for cross-validation runs
     # data = wave_data_copy(data,
     #                       var='loneliness',
@@ -293,7 +273,6 @@
     #                       copy_year=2014,
     #                       paste_year=2015,
     #                       var_type='ordinal')
->>>>>>> 276e8e6e
 
     # Set loneliness and ncigs as int
     ## HR 444
@@ -337,11 +316,7 @@
     maxyr = US_utils.get_data_maxyr()
 
     print('Generating stock population...')
-<<<<<<< HEAD
-    years = np.arange(2018, maxyr)
-=======
     years = np.arange(2015, maxyr)
->>>>>>> 276e8e6e
     file_names = [f"data/imputed_complete_US/{item}_US_cohort.csv" for item in years]
     data = US_utils.load_multiple_data(file_names)
 
@@ -354,15 +329,6 @@
     # Will be used in the future for the 16-25 year olds at the beginning of the simulation
     data['max_educ'] = data['education_state']
 
-<<<<<<< HEAD
-    # # copy 2017 loneliness data onto 2014 for cross-validation runs
-    # data = wave_data_copy(data,
-    #                       var='loneliness',
-    #                       copy_year=2017,
-    #                       paste_year=2014,
-    #                       var_type='ordinal')
-    # # copy wave 11 nutrition_quality onto wave 12
-=======
     # copy 2017 loneliness data onto 2015 for cross-validation runs
     # data = wave_data_copy(data,
     #                       var='loneliness',
@@ -370,31 +336,23 @@
     #                       paste_year=2015,
     #                       var_type='ordinal')
     # copy wave 11 nutrition_quality onto wave 12
->>>>>>> 276e8e6e
     # data = wave_data_copy(data,
     #                       var='nutrition_quality',
     #                       copy_year=2019,
     #                       paste_year=2020,
     #                       var_type='continuous')
-<<<<<<< HEAD
-    # # copy wave 7 nutrition_quality onto wave
-=======
     # copy wave 7 nutrition_quality onto wave
->>>>>>> 276e8e6e
     # data = wave_data_copy(data,
     #                       var='nutrition_quality',
     #                       copy_year=2015,
     #                       paste_year=2014,
     #                       var_type='continuous')
-<<<<<<< HEAD
-=======
     # wave 6 neighbourhood_safety onto wave 7
     # data = wave_data_copy(data,
     #                       var='neighbourhood_safety',
     #                       copy_year=2017,
     #                       paste_year=2015,
     #                       var_type='ordinal')
->>>>>>> 276e8e6e
 
     # Set loneliness and ncigs as int
     data['loneliness'] = data['loneliness'].astype(int)
