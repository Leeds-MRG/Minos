"""
Previous version of this is upscaling on households and is problematic because its impossible to calculate new household IDs

Get household IDs
shuffle IDs using hashing mod 10**20 to give 20 digit IDs

for each new households ID
get everyone with the old household ID
assign them the new household ID
put them into the population

Probably some fancy way to do this pandas gruoping/merger.
left (right?) merge on hidp might be the simplest way to do this?

"""


import pandas as pd
from minos.data_generation.US_upscaling import subset_zone_ids, take_synthpop_sample, merge_with_spatial_attributes, get_spatial_attribute_data
import numpy as np
import US_utils
import argparse
from minos.data_generation.align_household_spatial_data import main as align_main

def merge_with_synthpop_households(synthpop, msim_data, merge_column="hidp"):
    """ Merge US data on synthetic pop individual data.

    Parameters
    ----------
    synthpop, msim_data : pd.DataFrame
        synthetic spatial population and US msim_data to merge.
        merge_column : str
            Which column to merge upon? usually pidp/hidp
    Returns
    -------
    merged_data : pd.DataFrame
        Merged synthetic US data with spatial component.
    """
    synthpop[f"new_{merge_column}"] = np.arange(synthpop.shape[0])
    synthpop[merge_column] = synthpop[merge_column].astype(int)
    merged_data = synthpop.merge(msim_data, how='left', on=merge_column)
    #merged_data[f"new_{merge_column}"] = merged_data[f'new_{merge_column}']
    return merged_data

def get_data_zones(region):
    """

    Parameters
    ----------
    region: str
        Region to return subset for
    Returns
    -------
    data_zones : list
        Provides a list of data zones to return.
    """

    if region == "glasgow":# get glasgow data zones, get Understanding Society data.
        data_zones = pd.read_csv("persistent_data/spatial_data/glasgow_data_zones.csv")["LSOA11CD"]  # glasgow data zone IDs.
    elif region == "scotland":
        data_zones = pd.read_csv("persistent_data/spatial_data/scotland_data_zones.csv")["LSOA11CD"]
        data_zones.columns = ['lsoa11cd'] # standardise column name for zone codes.
    elif region == "manchester":
        data_zones = pd.read_csv("persistent_data/spatial_data/manchester_lsoas.csv")["LSOA11CD"]
    elif region == "sheffield":
        data_zones = pd.read_csv("persistent_data/spatial_data/sheffield_lsoas.csv")["LSOA11CD"]
    elif region == "uk":
        data_zones = None
    else:
        print("Error! Invalid region defined for spatial subsetting.")
        raise ValueError

    return data_zones


def main(region, percentage = 100, bootstrapping=False, n=100_000):
    """
    1. Grab individual synthetic spatial population for UK.
    2. Take subset of spatial population in a specific subregion.
        Glasgow City region / GMCA/ Sheffield City Region / Scotland
    3. Merge synthetic population on real Understanding Society data to get populated individual rows with a spatial component.
    4.

    Parameters
    ----------

    bootstrapping : bool
        Do bootstrapping on top of synthetic sample to induce uncertainty?
    n : int
        number of boostrapping samples to take.
    """
    # get synthetic data.
    synthpop_file_path = "persistent_data/spatial_data/HH2011PopEst2020S_population.csv"
    try:
        synthpop_data = pd.read_csv(synthpop_file_path)  # this is individual population weighted data.
    except FileNotFoundError as e:
        print(e)
        print(f"Synthetic population file not found at {synthpop_file_path}. Please ask MINOS maintainers for access.")
        raise

    test_raw = pd.read_csv("data/imputed_final_US/2020_US_cohort.csv").shape[0]
    test_final = pd.read_csv("data/raw_US/2020_US_cohort.csv").shape[0]
    print(f"There are {test_raw-test_final} observations lost in preprocessing.")

    data_zones = get_data_zones(region)
    #US_data = pd.read_csv("data/final_US/2020_US_cohort.csv")  # only expanding on one year of US data for 2021.
    US_data = pd.read_csv("data/imputed_final_US/2020_US_cohort.csv")  # only expanding on one year of US data for 2021.
    if type(data_zones) == pd.core.series.Series:
        subsetted_synthpop_data = subset_zone_ids(synthpop_data, data_zones)
    else:
        subsetted_synthpop_data = synthpop_data # no subsetting for full UK population.

    # if bootstrapping sample from subsetted synthetic data with replacement.
    if bootstrapping:
        subsetted_synthpop_data = subsetted_synthpop_data.sample(n, replace=True)

    # merge synthetic and US data together.
    subsetted_synthpop_data['hidp'] = subsetted_synthpop_data['hhid']
    merged_data = merge_with_synthpop_households(subsetted_synthpop_data, US_data)
    merged_data = merged_data.dropna(axis=0, subset=["time"])  # remove rows that are missing in spatial data and aren't merged properly.
    print(f"{sum(merged_data['time'].value_counts())} rows out of {merged_data.shape[0]} successfully merged.")




    # scramble new hidp and pidp.
    merged_data['hidp'] = merged_data['new_hidp']  # replace old pidp.
    merged_data.drop(['new_hidp', 'hhid'], axis=1, inplace=True)  # removing old hidp columns
    merged_data['pidp'] = merged_data.index  # creating new pidps.

<<<<<<< HEAD
    n_samples = 10
=======
    print(f"Number of children is {int(sum(merged_data.groupby(by=['hidp'])['nkids'].max()))}")
    print(f"Number of adults is {merged_data.shape[0]}")

>>>>>>> 561b41b1
    # take subset of sample if desired. defaults to 100% for now.
    for i in range(n_samples):
        sampled_data = take_synthpop_sample(merged_data, percentage/100)
        print(f"Taking {percentage}% of sample giving {sampled_data.shape[0]} rows.")

        # merge with spatial_attributes
        # get simd_deciles
        sampled_data = merge_with_spatial_attributes(sampled_data, get_spatial_attribute_data(), "ZoneID")

        sampled_data['weight'] = 1  # force sample weights to 1. as this data is expanded weights no longer representative
        # but still updating weights helps with weighted aggregates later.

        US_utils.check_output_dir(f"data/scaled_{region}_US/")  # check save directory exists or create it.
        US_utils.save_file(sampled_data, f"data/scaled_{region}_US_{i+1}/", '', 2020)

    sampled_data = take_synthpop_sample(merged_data, percentage/100)
    print(f"Taking {percentage}% of sample giving {sampled_data.shape[0]} rows.")

    # merge with spatial_attributes
    # get simd_deciles
    sampled_data = merge_with_spatial_attributes(sampled_data, get_spatial_attribute_data(), "ZoneID")

    sampled_data['weight'] = 1  # force sample weights to 1. as this data is expanded weights no longer representative
    # but still updating weights helps with weighted aggregates later.

    sampled_data =align_main(sampled_data, region)

    US_utils.check_output_dir(f"data/scaled_{region}_US/")  # check save directory exists or create it.
    US_utils.save_file(sampled_data, f"data/scaled_{region}_US_{i+1}/", '', 2020)

if __name__ == '__main__':

    parser = argparse.ArgumentParser(description="Raw Data formatting from Understanding Society")
    parser.add_argument("-r", "--region", required=True, type=str,
                        help="""The region to subset for the UK synthetic population.
                              glasgow, scotland, manchester, sheffield, uk only for now.""")
    parser.add_argument("-p", "--percentage", required=False, type=int,
                        help="Percentage of synthetic population to use (e.g. 0-100%).")
    parser.add_argument("-b", "--do_bootstrapping", required=False, type=bool,
                        help="Bootstrapping the synthetic population to incudce uncertainty?")
    parser.add_argument("-s", "--bootstrap_sample_size", required=False, type=int,
                        help="How many bootstrap samples to take. Should only be used with do_bootstrapping above.")

    args = vars(parser.parse_args())
    print(args)
    region = args['region']
    if 'percentage' in args.keys():
        percentage = args['percentage']
    else:
        percentage = 100
    if 'do_bootstrapping' in args.keys():
        do_bootstrapping = args['do_bootstrapping']
    else:
        do_bootstrapping = False
    if "bootstrap_sample_size" in args.keys():
        bootstrap_sample_size = args['bootstrap_sample_size']
    else:
        bootstrap_sample_size = 1

    main(region, percentage, do_bootstrapping, bootstrap_sample_size)

<|MERGE_RESOLUTION|>--- conflicted
+++ resolved
@@ -128,13 +128,12 @@
     merged_data.drop(['new_hidp', 'hhid'], axis=1, inplace=True)  # removing old hidp columns
     merged_data['pidp'] = merged_data.index  # creating new pidps.
 
-<<<<<<< HEAD
+
     n_samples = 10
-=======
+
     print(f"Number of children is {int(sum(merged_data.groupby(by=['hidp'])['nkids'].max()))}")
     print(f"Number of adults is {merged_data.shape[0]}")
 
->>>>>>> 561b41b1
     # take subset of sample if desired. defaults to 100% for now.
     for i in range(n_samples):
         sampled_data = take_synthpop_sample(merged_data, percentage/100)
