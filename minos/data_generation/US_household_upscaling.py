"""
Previous version of this is upscaling on households and is problematic because its impossible to calculate new household IDs

Get household IDs
shuffle IDs using hashing mod 10**20 to give 20 digit IDs

for each new households ID
get everyone with the old household ID
assign them the new household ID
put them into the population

Probably some fancy way to do this pandas gruoping/merger.
left (right?) merge on hidp might be the simplest way to do this?

"""

import pandas as pd
from minos.data_generation.US_upscaling import subset_zone_ids, take_synthpop_sample, merge_with_spatial_attributes, \
    get_spatial_attribute_data
import numpy as np
import US_utils
import argparse


def merge_with_synthpop_households(synthpop, msim_data, merge_column="hidp"):
    """ Merge US data on synthetic pop individual data.

    Parameters
    ----------
    synthpop, msim_data : pd.DataFrame
        synthetic spatial population and US msim_data to merge.
    merge_column : str
        Which column to merge upon? usually pidp/hidp
    Returns
    -------
    merged_data : pd.DataFrame
        Merged synthetic US data with spatial component.
    """
    synthpop[f"new_{merge_column}"] = np.arange(synthpop.shape[0])
    synthpop[merge_column] = synthpop[merge_column].astype(int)
    msim_data[merge_column] = msim_data[merge_column].astype(int)
    merged_data = synthpop.merge(msim_data, how='left', on=merge_column)
    # merged_data[f"new_{merge_column}"] = merged_data[f'new_{merge_column}']
    return merged_data


def get_data_zones(region):
    """

    Parameters
    ----------
    region: str
        Region to return subset for
    Returns
    -------
    data_zones : list
        Provides a list of data zones to return.
    """

<<<<<<< HEAD
    if region == "glasgow":  # get glasgow data zones, get Understanding Society data.
        data_zones = pd.read_csv("persistent_data/spatial_data/glasgow_data_zones.csv")[
            "lsoa11cd"]  # glasgow data zone IDs.
    elif region == "scotland":
        data_zones = pd.read_csv("persistent_data/spatial_data/scotland_data_zones.csv")["DZ2011_Code"]
        data_zones.columns = ['lsoa11cd']  # standardise column name for zone codes.
=======
    if region == "glasgow":# get glasgow data zones, get Understanding Society data.
        data_zones = pd.read_csv("persistent_data/spatial_data/glasgow_data_zones.csv")["LSOA11CD"]  # glasgow data zone IDs.
    elif region == "scotland":
        data_zones = pd.read_csv("persistent_data/spatial_data/scotland_data_zones.csv")["LSOA11CD"]
        data_zones.columns = ['lsoa11cd'] # standardise column name for zone codes.
>>>>>>> 0d6677fc
    elif region == "manchester":
        data_zones = pd.read_csv("persistent_data/spatial_data/manchester_lsoas.csv")["LSOA11CD"]
    elif region == "sheffield":
        data_zones = pd.read_csv("persistent_data/spatial_data/sheffield_lsoas.csv")["LSOA11CD"]
    elif region == "uk":
        data_zones = None
    else:
        print("Error! Invalid region defined for spatial subsetting.")
        raise ValueError

    return data_zones


<<<<<<< HEAD
def main(region, percentage=100, bootstrapping=False, n=100_000):
=======
def main(region, percentage = 100, bootstrapping=False, n=100_000):
>>>>>>> 0d6677fc
    """
    1. Grab individual synthetic spatial population for UK.
    2. Take subset of spatial population in a specific subregion.
        Glasgow City region / GMCA/ Sheffield City Region / Scotland
    3. Merge synthetic population on real Understanding Society data to get populated individual rows with a spatial component.
    4.

    Parameters
    ----------

    percentage : int
        What percent of the synthetic population to use for subsetting
    bootstrapping : bool
        Do bootstrapping on top of synthetic sample to induce uncertainty?
    n : int
        number of boostrapping samples to take.
    """
    # get synthetic data.
    synthpop_file_path = "persistent_data/spatial_data/HH2011PopEst2020UK_population.csv"
    #synthpop_file_path = "persistent_data/spatial_data/HHSPUKL_population.csv"
    #synthpop_file_path = "persistent_data/spatial_data/IndSPUKL_population.csv"
    try:
        synthpop_data = pd.read_csv(synthpop_file_path)  # this is individual population weighted data.
    except FileNotFoundError as e:
        print(e)
        print(f"Synthetic population file not found at {synthpop_file_path}. Please ask MINOS maintainers for access.")
        raise

    data_zones = get_data_zones(region)
    US_data = pd.read_csv("data/final_US/2020_US_cohort.csv")  # only expanding on one year of US data for 2021.
    if type(data_zones) == pd.core.series.Series:
        subsetted_synthpop_data = subset_zone_ids(synthpop_data, data_zones)
    else:
        subsetted_synthpop_data = synthpop_data  # no subsetting for full UK population.

    # if bootstrapping sample from subsetted synthetic data with replacement.
    if bootstrapping:
        subsetted_synthpop_data = subsetted_synthpop_data.sample(n, replace=True)

    # merge synthetic and US data together.
    subsetted_synthpop_data['hidp'] = subsetted_synthpop_data['hhid']
    merged_data = merge_with_synthpop_households(subsetted_synthpop_data, US_data)
    merged_data = merged_data.dropna(axis=0, subset=[
        "time"])  # remove rows that are missing in spatial data and aren't merged properly.
    print(f"{sum(merged_data['time'].value_counts())} rows out of {merged_data.shape[0]} successfully merged.")

    # scramble new hidp and pidp.
    merged_data['hidp'] = merged_data['new_hidp']  # replace old pidp.
    merged_data.drop(['new_hidp', 'hhid'], axis=1, inplace=True)  # removing old hidp columns
    merged_data['pidp'] = merged_data.index  # creating new pidps.

    # take subset of sample if desired. defaults to 100% for now.
    sampled_data = take_synthpop_sample(merged_data, percentage / 100)
    print(f"Taking {percentage}% of sample giving {sampled_data.shape[0]} rows.")

    # merge with spatial_attributes
    # Get SIMD Deciles for Scottish data
    if region in ['scotland', 'glasgow']:
        sampled_data = merge_with_spatial_attributes(sampled_data, get_spatial_attribute_data(), "ZoneID")

    sampled_data['weight'] = 1  # force sample weights to 1. as this data is expanded weights no longer representative
    # but still updating weights helps with weighted aggregates later.

    # US_utils.check_output_dir(f"data/scaled_{region}_US/hh/")  # check save directory exists or create it.
    # US_utils.save_file(sampled_data, f"data/scaled_{region}_US/hh/", '', 2020)
    US_utils.check_output_dir(f"data/scaled_{region}_US/")  # check save directory exists or create it.
    US_utils.save_file(sampled_data, f"data/scaled_{region}_US/", '', 2020)


if __name__ == '__main__':

    parser = argparse.ArgumentParser(description="Raw Data formatting from Understanding Society")
    parser.add_argument("-r", "--region", required=True, type=str,
                        help="""The region to subset for the UK synthetic population.
                              glasgow, scotland, manchester, sheffield, uk only for now.""")
    parser.add_argument("-p", "--percentage", required=False, type=int,
                        help="Percentage of synthetic population to use (e.g. 0-100%).")
    parser.add_argument("-b", "--do_bootstrapping", required=False, type=bool,
                        help="Bootstrapping the synthetic population to incudce uncertainty?")
    parser.add_argument("-s", "--bootstrap_sample_size", required=False, type=int,
                        help="How many bootstrap samples to take. Should only be used with do_bootstrapping above.")

    args = vars(parser.parse_args())
    print(args)
    region = args['region']
    if 'percentage' in args.keys():
        percentage = args['percentage']
    else:
        percentage = 100
    if 'do_bootstrapping' in args.keys():
        do_bootstrapping = args['do_bootstrapping']
    else:
        do_bootstrapping = False
    if "bootstrap_sample_size" in args.keys():
        bootstrap_sample_size = args['bootstrap_sample_size']
    else:
        bootstrap_sample_size = 1

    main(region, percentage, do_bootstrapping, bootstrap_sample_size)<|MERGE_RESOLUTION|>--- conflicted
+++ resolved
@@ -57,20 +57,11 @@
         Provides a list of data zones to return.
     """
 
-<<<<<<< HEAD
-    if region == "glasgow":  # get glasgow data zones, get Understanding Society data.
-        data_zones = pd.read_csv("persistent_data/spatial_data/glasgow_data_zones.csv")[
-            "lsoa11cd"]  # glasgow data zone IDs.
-    elif region == "scotland":
-        data_zones = pd.read_csv("persistent_data/spatial_data/scotland_data_zones.csv")["DZ2011_Code"]
-        data_zones.columns = ['lsoa11cd']  # standardise column name for zone codes.
-=======
     if region == "glasgow":# get glasgow data zones, get Understanding Society data.
         data_zones = pd.read_csv("persistent_data/spatial_data/glasgow_data_zones.csv")["LSOA11CD"]  # glasgow data zone IDs.
     elif region == "scotland":
         data_zones = pd.read_csv("persistent_data/spatial_data/scotland_data_zones.csv")["LSOA11CD"]
         data_zones.columns = ['lsoa11cd'] # standardise column name for zone codes.
->>>>>>> 0d6677fc
     elif region == "manchester":
         data_zones = pd.read_csv("persistent_data/spatial_data/manchester_lsoas.csv")["LSOA11CD"]
     elif region == "sheffield":
@@ -84,11 +75,7 @@
     return data_zones
 
 
-<<<<<<< HEAD
 def main(region, percentage=100, bootstrapping=False, n=100_000):
-=======
-def main(region, percentage = 100, bootstrapping=False, n=100_000):
->>>>>>> 0d6677fc
     """
     1. Grab individual synthetic spatial population for UK.
     2. Take subset of spatial population in a specific subregion.
