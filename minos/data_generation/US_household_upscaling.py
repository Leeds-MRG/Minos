--- conflicted
+++ resolved
@@ -105,12 +105,7 @@
         raise
 
     data_zones = get_data_zones(region)
-<<<<<<< HEAD
-    US_data = pd.read_csv("data/final_US/2020_US_cohort.csv")  # only expanding on one year of US data for 2020.
-    # If region is not UK, subset the synthpop data to contain only that region (if UK then keep the whole file)
-=======
     US_data = pd.read_csv("data/final_US/2021_US_cohort.csv")  # only expanding on one year of US data for 2021.
->>>>>>> 021a0754
     if type(data_zones) == pd.core.series.Series:
         subsetted_synthpop_data = subset_zone_ids(synthpop_data, data_zones)
     else:
@@ -144,13 +139,10 @@
     sampled_data['weight'] = 1  # force sample weights to 1. as this data is expanded weights no longer representative
     # but still updating weights helps with weighted aggregates later.
 
-<<<<<<< HEAD
     US_utils.check_output_dir(f"data/scaled_{region}_US/hh/")  # check save directory exists or create it.
     US_utils.save_file(sampled_data, f"data/scaled_{region}_US/hh/", '', 2020)
-=======
-    US_utils.check_output_dir(f"data/scaled_{region}_US/")  # check save directory exists or create it.
-    US_utils.save_file(sampled_data, f"data/scaled_{region}_US/", '', 2021)
->>>>>>> 021a0754
+    # US_utils.check_output_dir(f"data/scaled_{region}_US/")  # check save directory exists or create it.
+    # US_utils.save_file(sampled_data, f"data/scaled_{region}_US/", '', 2021)
 
 
 if __name__ == '__main__':
