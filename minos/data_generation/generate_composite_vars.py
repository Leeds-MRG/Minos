--- conflicted
+++ resolved
@@ -1314,11 +1314,7 @@
 def generate_difference_variables(data):
     # creating difference in hh income for lmm difference models.
     data = data.sort_values(by=['time'])
-<<<<<<< HEAD
-    diff_columns = ["hh_income", "SF_12_MCS", "SF_12_PCS", "nutrition_quality", 'matdep']
-=======
-    diff_columns = ["hh_income", "SF_12", "nutrition_quality", "job_hours", 'hourly_wage']
->>>>>>> 021a0754
+    diff_columns = ["hh_income", "SF_12_MCS", "SF_12_PCS", "nutrition_quality", 'matdep', "job_hours", 'hourly_wage']
     diff_column_names = [item + "_diff" for item in diff_columns]
     data[diff_column_names] = data.groupby(["pidp"])[diff_columns].diff().fillna(0)
     data['nutrition_quality_diff'] = data['nutrition_quality_diff'].astype(int)
