--- conflicted
+++ resolved
@@ -902,7 +902,6 @@
     return data
 
 
-<<<<<<< HEAD
 def calculate_children(data,
                        parity_max=PARITY_MAX_DEFAULT):
     """
@@ -955,8 +954,6 @@
     return data
 
 
-
-=======
 def generate_difference_variables(data):
     # creating difference in hh income for lmm difference models.
     data = data.sort_values(by=['time'])
@@ -965,7 +962,7 @@
     data[diff_column_names] = data.groupby(["pidp"])[diff_columns].diff().fillna(0)
     return data
 
->>>>>>> 2d8d3ea0
+
 def main():
     maxyr = US_utils.get_data_maxyr()
     # first collect and load the datafiles for every year
@@ -989,11 +986,8 @@
     data = generate_marital_status(data)  # marital status
     data = generate_physical_health_score(data)  # physical health score
     data = calculate_equivalent_income(data)  # equivalent income
-<<<<<<< HEAD
     data = calculate_children(data)  # total number of biological children
-=======
     data = generate_difference_variables(data) # difference variables for longitudinal/difference models.
->>>>>>> 2d8d3ea0
 
     print('Finished composite generation. Saving data...')
     US_utils.save_multiple_files(data, years, "data/composite_US/", "")
