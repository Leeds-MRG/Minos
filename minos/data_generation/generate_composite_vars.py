#!/usr/bin/env python3
# -*- coding: utf-8 -*-
"""
This file generates composite variables for use in the SIPHER project investigating pathways to change in mental health.

Currently does not handle missing data for composites. This is done in R using the mice package. May be worth moving
these functions entirely into R. Some variables are imputed then combined and vice versa which makes this tricky.
"""

import pandas as pd
import numpy as np
import sys

from minos.data_generation import US_utils
# import US_missing_description as USmd

# suppressing a warning that isn't a problem
pd.options.mode.chained_assignment = None  # default='warn' #supress SettingWithCopyWarning

PARITY_MAX_DEFAULT = 10

def generate_composite_housing_quality(data):
    """
    Generate a composite housing quality variable from 6 variables found in Understanding Society (technically 7 as
    the heating variable is generated from a different variables in both BHPS and UKHLS that essentially measures
    the same thing).

    Information on the variables involved:
    - fridge_freezer    (cduse5)
    - washing_machine   (cduse6)
    - tumble_dryer      (cduse7)
    - dishwasher        (cduse8)
    - microwave         (cduse9)
    - heating           (BHPS - hsprbk & UKHLS - hheat)

    The composite variable (called housing_quality) will have 3 levels:
    - Yes to all    == 1
    - Yes to some   == 2
    - No to all     == 3

    *** CHANGE 13/12/21 ***
    The previous method of generating a housing_quality composite results in a heavily skewed variable. There are very
    few people in the 'No to all' category, which makes sense as having none of the list above would be a very low
    quality household. Instead, based on some input from SIPHER colleagues, we will make a slight change to the
    composite. We will define a 'core set' of the above variables, and categorise people based on their access to the
    core set and the additional variables.

    Core set:
    - fridge_freezer
    - washing_machine
    - adequate_heating

    The new composite will be:
    Missing 1+ core     == 1
    All core some bonus == 2
    All core all bonus  == 3

    Parameters
    ----------
    data : Pd.DataFrame
        A DataFrame containing corrected data from all years of Understanding Society (1990-2019)
    Returns
    -------
    data : Pd.DataFrame
        The same DataFrame now containing a composite housing quality variable
    """
    print('Generating composite for housing_quality...')

    # list both core and bonus vars
    core_list = ['fridge_freezer', 'washing_machine', 'heating']
    bonus_list = ['tumble_dryer', 'dishwasher', 'microwave']
    # data["housing_core_complete"] = (data.loc[:, core_list] >= 0).all(1)
    # data["housing_bonus_complete"] = (data.loc[:, bonus_list] >= 0).all(1)

    # sum up all non-negative values in both lists of vars
    data["housing_core_sum"] = data[core_list].gt(0).sum(axis=1)
    data["housing_bonus_sum"] = data[bonus_list].gt(0).sum(axis=1)

    # conditionally assign housing_quality var based on the housing sum values
    # first set conditions and values for 3 level var
    conditions = [
        (data["housing_core_sum"] >= 0) & (data["housing_core_sum"] < 3),  # less than full core
        (data["housing_core_sum"] == 3) & (data["housing_bonus_sum"] >= 0) & (data["housing_bonus_sum"] < 3),
        # all core some bonus
        (data["housing_core_sum"] == 3) & (data["housing_bonus_sum"] == 3),  # all core all bonus
    ]
    values = ['Low', 'Medium', 'High']

    # Now apply conditions with numpy.select(), solution found here: https://datagy.io/pandas-conditional-column/
    data["housing_quality"] = np.select(conditions, values)
    # Set to -9 if missing (currently when housing_quality == 0)
    data['housing_quality'][data['housing_quality'] == 0] = -9

    print('Generating composite for SIPHER 7 housing_quality...')
    ## ALSO generate SIPHER 7 version of this variable (simple sum of factors)
    data['S7_housing_quality'] = -9
    data['S7_housing_quality'][(data['housing_core_sum'] + data['housing_bonus_sum']) == 6] = 'Yes to all'
    data['S7_housing_quality'][(data['housing_core_sum'] + data['housing_bonus_sum']).isin(range(1, 6))] = 'Yes to some'
    data['S7_housing_quality'][(data['housing_core_sum'] + data['housing_bonus_sum']) == 0] = 'No to all'

    # drop cols we don't need
    data.drop(labels=['housing_core_sum', 'housing_bonus_sum', 'fridge_freezer', 'washing_machine',
                      'tumble_dryer', 'dishwasher', 'microwave',],# 'heating'],
              axis=1,
              inplace=True)

    return data


def calculate_hourly_wage(data):
    """
    Parameters
    ----------
    data : Pd.DataFrame
        A DataFrame containing corrected data from all years of Understanding Society (1990-2019)
    Returns
    -------
    data : Pd.DataFrame
        The same DataFrame now containing a calculated hourly wage variable
    """
    print('Calculating hourly wage...')

    # apply basrate (hourly_rate) if present and non-negative
    data["hourly_wage"] = data["hourly_rate"][data["hourly_rate"] >= 0]
    # Now calculate for salaried employees (monthly wage applied to weekly hours worked, so multiply hours by 4.2)
    # (4.2 because thats the average number of weeks in a month)
    data["hourly_wage"][(data["gross_paypm"] > 0) & (data["job_hours"] > 0)] = data["gross_paypm"] / (
                data["job_hours"] * 4.2)
    # Now calculate for self-employed (make sure s/emp pay not missing and hours worked over 0)
    # data["hourly_wage"][(~data["gross_pay_se"].isin([-8, -7])) & (data["job_hours_se"] > 0)] = data["gross_pay_se"] / (data["job_hours_se"] * 4)

    """
    KEEPING THIS BECAUSE IT MIGHT BE USEFUL ONE DAY!!!
    The code below in line comments is another attempt at calculating hourly wage, but trying to take into account and 
    be a bit clever with self employed people and small business owners. It uses variables for the hours normally
    worked in a week for self employed people, as well as average income taken from job/business and the pay period.
    The results of this were a decent chunk of self employed people and small business owners that were below the 
    living wage (and often the minimum wage) where they were obviously being propped up with income from different 
    sources (like business dividends), but it wasn't exactly obvious where to find how much they were taking in addition
    to what we knew. I'm leaving it in though because we might be able to do that with a bit more time and some more 
    variables from US that I didn't find.
    """
    # # Try a different one where we combine gross pay and business income as well as job and business hours
    # # first calculate a monthly income from the business
    # data["jb_inc_monthly"] = -9
    # data["jb_inc_monthly"][(data["jb_inc"] >= 0) & (data["jb_inc_per"] == 1)] = data["jb_inc"] * 4
    # data["jb_inc_monthly"][(data["jb_inc"] >= 0) & (data["jb_inc_per"] == 2)] = data["jb_inc"]
    # # Add up the incomes
    # data["total_income"] = 0
    # data["total_income"][data["jb_inc_monthly"] >= 0] += data["jb_inc_monthly"]
    # data["total_income"][data["gross_paypm"] >= 0] += data["gross_paypm"]
    # data["total_income"][data["gross_pay_se"] >= 0] += data["gross_pay_se"]
    # data["total_income"][(data["jb_inc_monthly"] < 0) & (data["gross_paypm"] < 0) & (data["gross_pay_se"] < 0)] = -9
    # #data["total_income"][(data["jb_inc_monthly"] >= 0) or (data["gross_paypm"] >= 0) or (data["gross_pay_se"] >= 0)] = data["jb_inc_monthly"] + data["gross_paypm"]
    # # Add up the working hours
    # data["total_hours"] = 0
    # data["total_hours"][data["job_hours"] > 0] += data["job_hours"]
    # data["total_hours"][data["job_hours_se"] > 0] += data["job_hours_se"]
    # data["total_hours"][(data["job_hours"] < 0) & (data["job_hours_se"] < 0)] = -9
    # # now calculate hourly wage again
    # data["hourly_wage"] = 0
    # data["hourly_wage"][(data["total_income"] >= 0) & (data["total_hours"] >= 0)] = data["total_income"] / (data["total_hours"] * 4)
    # data["hourly_wage"][(data["total_income"] < 0) | (data["total_hours"] < 0)] = -9

    # add in missing codes for known missings
    data["hourly_wage"][data["labour_state_raw"] == "Unemployed"] = -1
    data["hourly_wage"][data["labour_state_raw"] == "Retired"] = -2
    data["hourly_wage"][data["labour_state_raw"] == "Sick/Disabled"] = -3
    data["hourly_wage"][data["labour_state_raw"] == "Student"] = -4
    data["hourly_wage"][data["labour_state_raw"].isin(["Government Training",
                                                       "Maternity Leave",
                                                       "Family Care",
                                                       "Other"])] = -5
    # now replace all still nan with -9
    data["hourly_wage"].fillna(-9, inplace=True)

    return data


def generate_hh_income(data):
    """ Generate household income based on the following formulas:

    hh_income_intermediate = ((net hh income) - (rent + mortgage + council tax)) / hh_size
    hh_income = hh_income_intermediate adjusted for inflation using CPI

    Parameters
    ----------
    data : Pd.DataFrame
        A DataFrame containing corrected data
    Returns
    -------
    data : Pd.DataFrame
        The same DataFrame now containing a calculated household income variable
    """
    print('Generating household income...')

    # first calculate outgoings (set to 0 if missing (i.e. if negative))
    # data["hh_rent"][data["hh_rent"] < 0] = 0
    # data["hh_mortgage"][data["hh_mortgage"] < 0] = 0
    # data["council_tax_draw"][data["council_tax_draw"] < 0] = 0

    data["outgoings"] = 0
    data["outgoings"][data['hh_costs'] >= 0] += data["hh_costs"]
    data["outgoings"][data['council_tax_draw'] >= 0] += data["council_tax_draw"] / 12 # council tax is yearly so divide by 12 for monthly reduction in income
    data['outgoings'][(data['hh_costs'] < 0) & (data['council_tax_draw'] < 0)] = -9

    # Now calculate hh income before adjusting for inflation
    data["hh_income"] = -9
    data["hh_income"] = (data["hh_netinc"] - data["outgoings"]) / data["oecd_equiv"]

    # Adjust hh income for inflation
    data = US_utils.inflation_adjustment(data, "hh_income")

    # put back any missing that were mistakenly adjusted for inflation
    data['hh_income'][(data['hh_netinc'] == -9) |
                      (data['outgoings'] == -9) |
                      (data['oecd_equiv'] == -9)] = -9

    # now drop the intermediates
<<<<<<< HEAD
    data.drop(labels=['hh_rent', 'hh_mortgage', 'outgoings', 'hh_netinc', 'oecd_equiv'], #'council_tax', not removing CT anymore. use bands for EBSS.
=======
    data.drop(labels=['hh_rent', 'hh_mortgage', 'council_tax', 'outgoings', 'hh_netinc', 'oecd_equiv',
                      'council_tax_draw', 'council_tax_upper', 'council_tax_lower', 'hh_costs'],
>>>>>>> 290a5220
              axis=1,
              inplace=True)

    return data


def generate_SIPHER_7_neighbourhood_safety(data):
    """

    Parameters
    ----------
    data

    Returns
    -------

    """
    print('Generating composite for SIPHER 7 neighbourhood_safety...')

    # create an empty var to fill up
    data['S7_safety'] = '-9'
    # if all non-missing variables == 4, this is the best group (hardly ever have safety issues)
    data.S7_safety[(data['burglaries'].isin([4, -10, -9, -2, -3])) &
                   (data['car_crime'].isin([4, -10, -9, -2, -3])) &
                   (data['drunks'].isin([4, -10, -9, -2, -3])) &
                   (data['muggings'].isin([4, -10, -9, -2, -3])) &
                   (data['teenagers'].isin([4, -10, -9, -2, -3])) &
                   (data['vandalism'].isin([4, -10, -9, -2, -3]))] = 'Hardly ever'

    # if all non-missing vars == 1, this is the worst group (often have safety issues)
    data.S7_safety[(data['burglaries'].isin([1, -10, -9, -2, -3])) &
                   (data['car_crime'].isin([1, -10, -9, -2, -3])) &
                   (data['drunks'].isin([1, -10, -9, -2, -3])) &
                   (data['muggings'].isin([1, -10, -9, -2, -3])) &
                   (data['teenagers'].isin([1, -10, -9, -2, -3])) &
                   (data['vandalism'].isin([1, -10, -9, -2, -3]))] = 'Often'

    # if its neither of the extreme groups, it must be in the middle (missings dealt with next)
    data.S7_safety[(data['S7_safety'] != 'Hardly ever') &
                   (data['S7_safety'] != 'Often')] = 'Some of the time'


    # If all missing then set back to -9
    data.S7_safety[(data['burglaries'] < 0) &
                   (data['car_crime'] < 0) &
                   (data['drunks'] < 0) &
                   (data['muggings'] < 0) &
                   (data['teenagers'] < 0) &
                   (data['vandalism'] < 0)] = '-9'

    data['S7_neighbourhood_safety'] = data['S7_safety']

    data.drop(labels=['S7_safety'],
              axis=1,
              inplace=True)

    return data


def generate_composite_neighbourhood_safety(data):
    """ Generate a composite neighbourhood safety value from 7 crime frequency variables found in Understanding Society.

    'crburg' neighbourhood burglaries
    'crcar' neighbourhood car crime
    'crdrnk' neighbourhood drunks
    'crmugg' neighbourhood muggings
    'crrace' neighbourhood racial abuse
    'crteen' neighbourhood teenager issues
    'crvand' neighbourhood vandalism issues

    The composite variable (called neighbourhood_safety) will have 3 levels:
    - Yes to all    == 1
    - Yes to some   == 2
    - No to all     == 3

    *** CHANGE ../../.. ***
    For each of the seven crime variables, combine ‘very common’ and ‘fairly common’ to create a composite
    ‘fairly or very common’ (these are the small number categories).

    Then bin responses like this:
    1. Response to all crime questions is “not at all common” (very safe neighbourhood). Justification is that if you
        perceive no threat at all this is the best possible state.
    2. Responds to 1+ question as “not very common” but no responses to ‘fairly or very common’ (safe neighbourhood).
        Justification is that on the whole these people probably feel safe but not all is perfect, so probably not
        quite as desirable as group 1.
    3. Responds to 1+ question as fairly or very common’ (not safe). Justification is that if perception of crime is
        very or fairly common, no matter what category, you are likely to feel that your neighbourhood safety is
        compromised.

    These might need tweaking but can we look at the three level distribution first

    Parameters
    ----------
    data : Pd.DataFrame
        A DataFrame containing corrected data from all years of Understanding Society (1990-2019)
    Returns
    -------
    data : Pd.DataFrame
        The same DataFrame now containing a composite housing quality variable
    """
    print('Generating composite for neighbourhood_safety...')

    # first make list of the columns we're interested in
    var_list = ['burglaries', 'car_crime', 'drunks', 'muggings', 'racial_abuse', 'teenagers', 'vandalism']

    # Now combine very common (1) with fairly common (2) and recode to 1-3
    for var in var_list:
        data[var][data[var] == 1] = 2
        data[var] = data[var] - 1

    data['safety'] = -9
    # First do very safe neighbourhood. All vars == 3 (not at all common) OR missing == -9
    # data['neighbourhood_safety'][(data['burglaries'] == 3)] = 3
    data.safety[(data['burglaries'].isin([3, -10, -9, -2, -3])) &
                (data['car_crime'].isin([3, -10, -9, -2, -3])) &
                (data['drunks'].isin([3, -10, -9, -2, -3])) &
                (data['muggings'].isin([3, -10, -10, -9, -2, -3])) &
                (data['teenagers'].isin([3, -10, -9, -2, -3])) &
                (data['vandalism'].isin([3, -10, -9, -2, -3]))] = 3

    # Now safe neighbourhood. Any var == 2 (not very common) but no var == 1 (very or fairly common)
    data.safety[((data['burglaries'].isin([2, -10, -9, -2, -3])) |
                 (data['car_crime'].isin([2, -10, -9, -2, -3])) |
                 (data['drunks'].isin([2, -10, -9, -2, -3])) |
                 (data['muggings'].isin([2, -10, -9, -2, -3])) |
                 (data['teenagers'].isin([2, -10, -9, -2, -3])) |
                 (data['vandalism'].isin([2, -10, -9, -2, -3])))
                &
                ((data['burglaries'] != 1) &
                 (data['car_crime'] != 1) &
                 (data['drunks'] != 1) &
                 (data['muggings'] != 1) &
                 (data['teenagers'] != 1) &
                 (data['vandalism'] != 1))] = 2
    # Now unsafe neighbourhood. Any var == 1 (very or fairly common)
    data.safety[(data['burglaries'].isin([1, -10, -9, -2, -3])) |
                (data['car_crime'].isin([1, -10, -9, -2, -3])) |
                (data['drunks'].isin([1, -10, -9, -2, -3])) |
                (data['muggings'].isin([1, -10, -9, -2, -3])) |
                (data['teenagers'].isin([1, -10, -9, -2, -3])) |
                (data['vandalism'].isin([1, -10, -9, -2, -3]))] = 1
    
    # If all missing then set back to -9
    data.safety[(data['burglaries'] < 0) &
                (data['car_crime'] < 0) &
                (data['drunks'] < 0) &
                (data['muggings'] < 0) &
                (data['teenagers'] < 0) &
                (data['vandalism'] < 0)] = -9

    data['neighbourhood_safety'] = data.safety

    # drop cols we don't need
    data.drop(labels=['safety'] + var_list,
              axis=1,
              inplace=True)

    return data


def generate_labour_composite(data):
    """ Combine part/full time employment (emp_type) with labour state (labour_state)

    Parameters
    ----------
    data : pandas.DataFrame
        Before employment composite processing.
    Returns
    -------
    data : pandas.DataFrame
        Data with final labour_state and emp_type removed.
    """
    print('Generating composite for labour_state...')

    # grab anyone whop is Employed.
    who_employed = data.loc[data["labour_state"] == "Employed"]
    # there are around 14k missing values per year in emp_type.
    # Most of these can probably be removed with LOCF imputation.
    # Just ignoring anyone with missing emp_type value for now. Assume they're FT employed.

    # Grab anyone with emp_type 2 (part time employed) and reassign their labour state.
    who_parttime_employed = who_employed.loc[data["emp_type"] == 2].index
    data.loc[who_parttime_employed, "labour_state"] = "PT Employed"
    # Other and gov training are tiny classes (<50 per year) so just bin them into employed.
    data["labour_state"] = data["labour_state"].replace(["Government Training", "Other"], "Employed")
    # remove no longer needed variables.
    #data.drop(labels=['emp_type'],
    #          axis=1,
    #          inplace=True)
    return data


def generate_SIPHER_7_employment(data):
    """
    Based on SIPHER 7 guidelines, the employment variable should have 6 levels:
    1) FT employed
    2) PT employed
    3) job seeking
    4) FT education
    5) taking care of a family member with chronic illness or disability
    6) not working

    These can be generated by recoding 2 variables from Understanding Society:
    - jbstat : current labour force status
    - jbft_dv : full or part-time employee

    Some assumptions:
    - Unemployed from US (labour_state == 3) are job_seeking
    - Government training scheme (labour_state == 9) are full time education
    - Furloughed (labour_state == 12, only wave 11 onwards) are full time employed
    - Temporarily laid off / short-term working (== 13) are job_seeking

    Parameters
    ----------
    data

    Returns
    -------

    """
    # set up conditions for each employment type
    # NOTE: Some conditions are based on assumptions, see docstring above for some details
    conditions = [
        (data['labour_state_raw'].isin(['Employed', 'Self-employed'])) & (data['emp_type'].isin([1, -7, -9])),  # FT employed (assuming here that those without some missing values for emp_type are FT)
        (data['labour_state_raw'].isin(['Employed', 'Self-employed'])) & (data['emp_type'] == 2),  # PT employed
        (data['labour_state_raw'].isin(['Unemployed', 'Short-term Working'])),  # Job Seeking
        (data['labour_state_raw'].isin(['Student', 'Government Training'])),  # FT education
        (data['labour_state_raw'].isin(['Family Care'])),  # Family Care
        (data['labour_state_raw'].isin(['Retired', 'Maternity Leave', 'Sick/Disabled'])),  # Not working
    ]
    values = ['FT Employed', 'PT Employed', 'Job Seeking', 'FT Education', 'Family Care', 'Not Working']

    data['S7_labour_state'] = np.select(conditions, values)
    # Set to -9 if missing (currently when labour_state == 0)
    data['S7_labour_state'][data['S7_labour_state'] == '0'] = -9

    data.drop(labels=['labour_state_raw', 'emp_type'],
              axis=1,
              inplace=True)

    return data


def generate_energy_composite(data):
    """Merge energy consumption for gas and or electric into one column.

    Energy bills are sum of gas and electricity bills together.
    Some people pay bills seperately and some pay them together. This results in three variables.
    This function compresses them into one gas and or electricity bill expenditure.

    1. gather those who pay both together and ignore them
    2. gather those who pay sole gas bill. If duel value is -8 set it to this. create gas added flag value.
    3. gather those who pay sole electricity bill. if duel value is -8 or has true gas added flag add this.
    4. oil consumption ??
    5. add new composite to data frame and remove anything else.

    Parameters
    ----------

    data : pd.DataFrame
        US data with  'xpelecy' yearly electricty expenditure, 'xpgasy' yearly gas expenditure
        and 'xpduely' duel bill expenditure.
    Returns
    -------
    data : pd.DataFrame
        US data with 'electricity_bill' composite column.
    """
    print('Calculating yearly energy cost...')

    # need to calculate expenditure on 4 types of fuel. (electric, gas, oil, other.)

    # start composite 'yearly_energy' variable.
    data['yearly_energy'] = -8

    # has_X variables are binary indicators for if a person pays for an energy source. electric/gas/oil/other/none
    # yearly_X bills are expenditure on a given fuel source.

    # first gas and electric.
    # if they pay a combined bill for gas and electric add the combined yearly bill to yearly_energy
    who_combined_bill = data['gas_electric_combined'] == 1 & ~data['yearly_gas_electric'].isin(US_utils.missing_types)
    data.loc[who_combined_bill, 'yearly_energy'] += data.loc[who_combined_bill, 'yearly_gas_electric']

    # If they pay separate bills add them separately. note remove anyone who declares they use an energy but expenditure is still missing.
    who_electric_bill = data['has_electric'] == 1 & ~data['yearly_electric'].isin(US_utils.missing_types)
    data.loc[who_electric_bill, 'yearly_energy'] += data.loc[who_electric_bill, "yearly_electric"]
    who_gas_bill = data['has_gas'] == 1 & ~data['yearly_gas'].isin(US_utils.missing_types)
    data.loc[who_gas_bill, 'yearly_energy'] += data.loc[who_gas_bill, 'yearly_gas']

    # do the same for oil.
    who_oil_bill = data['has_oil'] == 1 & ~data['yearly_oil'].isin(US_utils.missing_types)
    data.loc[who_oil_bill, 'yearly_energy'] += data.loc[who_oil_bill, 'yearly_oil']
    # same for other
    who_other_bill = data['has_other'] == 1 & ~data['yearly_other_fuel'].isin(US_utils.missing_types)
    data.loc[who_other_bill, 'yearly_energy'] += data.loc[who_other_bill, 'yearly_other_fuel']

    # if declare no energy expenditure or included in rent set value to 0.
    data.loc[data['has_none'] == 1, 'yearly_energy'] = 0
    data.loc[data['energy_in_rent'] == 1, 'yearly_energy'] = 0

    # force everyone with any expeniture values to missing.
    who_missing_gas_electric = data['gas_electric_combined'] == 1 & data['yearly_gas_electric'].isin(
        US_utils.missing_types)
    # if not combined bill. if declared electric or gas but missing expenditure set energy to -8
    who_missing_electric = (data['gas_electric_combined'] == 2) & (data['has_electric'] == 1) & (
        data['yearly_electric'].isin(US_utils.missing_types))
    who_missing_gas = (data['gas_electric_combined']) == 2 & (data['has_gas'] == 1) & (
        data['yearly_gas'].isin(US_utils.missing_types))
    # if declares oil or other but missing expenditure set to -8
    who_missing_oil = data['has_oil'] == 1 & data['yearly_oil'].isin(US_utils.missing_types)
    who_missing_other = data['has_other'] == 1 & data['yearly_other_fuel'].isin(US_utils.missing_types)

    # anyone who is missing any of these values
    data.loc[who_missing_gas_electric, 'yearly_energy'] = -8
    data.loc[who_missing_electric, 'yearly_energy'] = -8
    data.loc[who_missing_gas, 'yearly_energy'] = -8
    data.loc[who_missing_oil, 'yearly_energy'] = -8
    data.loc[who_missing_other, 'yearly_energy'] = -8

    # check over households. if someone is missing but another person in the house has a value. assign the missing person that value.
    # groupby to find max by hidp.
    data['yearly_energy'] = data.groupby('pidp')['yearly_energy'].transform('max')

    # TODO combined imputation rather than just adding to everyone who has missing in each category?
    # helps to preserve missing values.
    # e.g. everyone who has gas but not duel just has missing values replaced.
    # however for electric some people will have already imputed gas values, some actually missing and some duel values.
    # need a way to work out who is being set a new value from missing and who is adding t  a non-zero value.
    # probably loc functions conditioning on positive bills.
    # for now just naively adding things together. will be add differences between -9 and -1 but shouldnt matter too much.

    # print(sum(data['yearly_energy'] == -8))
    # print(sum(data['yearly_energy'].isin(US_utils.missing_types)), data.shape)

    # remove all but yearly_energy variable left.
    data.drop(labels=['yearly_gas', 'yearly_electric', 'yearly_oil', 'yearly_other_fuel', 'gas_electric_combined',
                      'yearly_gas_electric', 'has_electric', 'has_gas', 'has_oil', 'has_other', 'has_none',
                      'energy_in_rent'],
              axis=1,
              inplace=True)
    # everyone else in this composite doesn't know or refuses to answer so are omitted.

    #put everyone's energy usage to match the maximum in the household.
    data['yearly_energy'] = data.groupby(['hidp'])['yearly_energy'].transform(max)
    return data


def generate_nutrition_composite(data):
    """
    Generate a composite for nutrition based on the frequency and amount of fruit and vegetable consumption.

    Consumption frequency variables are ordinal with 4 levels:
    1 : Never
    2 : 1-3 days
    3 : 4-6 days
    4: Every day

    Amount variables are continuous.

    To generate a composite, we will multiply the amount per day by the consumption frequency number. We won't get
    the actual consumption per week because we do not have the exact number of days, but we will get a proxy for it.
    I think then we can simply add the proxy variables for fruit and vegetables together, to get a composite of
    fruit and vegetable consumption.

    Parameters
    ----------
    data : pd.DataFrame
        US data with fruit and vegetable consumption variables.

    Returns
    -------
    data : pd.DataFrame
        US data with composite fruit and veg consumption variable, without the component vars.
    """
    print('Generating composite for nutrition_quality...')

    # First calculate intermediate composites (amount * no. days)
    data['fruit_comp'] = data['fruit_days'] * data['fruit_per_day']
    data['veg_comp'] = data['veg_days'] * data['veg_per_day']

    # Now add them together and remove intermediate vars
    data['nutrition_quality'] = data['fruit_comp'] + data['veg_comp']

    # if any of the intermediates have missing codes (less than 0) then nutrition_quality should also have that code
    data['nutrition_quality'][data['fruit_days'] < 0] = data['fruit_days']
    data['nutrition_quality'][data['fruit_per_day'] < 0] = data['fruit_per_day']
    data['nutrition_quality'][data['veg_days'] < 0] = data['veg_days']
    data['nutrition_quality'][data['veg_per_day'] < 0] = data['veg_per_day']

    data.drop(labels=['fruit_comp', 'fruit_days', 'fruit_per_day',
                      'veg_comp', 'veg_days', 'veg_per_day'],
              axis=1,
              inplace=True)

    return data


def generate_hh_structure(data):
    """
    Generate a variable for houshold composition by refactoring an existing US variable.

    We want to create 4 groups:
    1. Single adult no kids
    2. Single adult 1+ kids
    3. Multiple adults no kids
    4. Multiple adults 1+ kids

    Parameters
    ----------
    data : pd.DataFrame
        US data with US household composition variable (hhtype_dv)

    Returns
    -------
    data : pd.DataFrame
        US data with a hh_comp variable.
    """
    print('Generating composite for household structure...')

    # Which numbers in the original US hh_composition var correspond?
    # First create empty var
    data['hh_comp'] = -9

    ## Single adult no kids
    # 1, 2, 3
    data['hh_comp'][data['hh_composition'].isin([1, 2, 3])] = 1
    ## Single adult 1+ kids
    # 4, 5
    data['hh_comp'][data['hh_composition'].isin([4, 5])] = 2
    ## Multiple adults no kids
    # 6, 8, 16, 17, 19, 22
    data['hh_comp'][data['hh_composition'].isin([6, 8, 16, 17, 19, 22])] = 3
    ## Multiple adults 1+ kids
    # 10, 11, 12, 18, 20, 21, 23
    data['hh_comp'][data['hh_composition'].isin([10, 11, 12, 18, 20, 21, 23])] = 4

    data.drop(labels=['hh_composition'],
              axis=1,
              inplace=True)

    return data


def generate_marital_status(data):
    """
    Recoding the mastat_dv variable from US.

    Original has 9 levels (some below 1%), we will replace with 4:
    1. Single never partnered
    2. Partnered (married, civil partner, living as a couple)
    3. Separated (separated legally married, divorced, sep from civil partner, a former civil partner)
    4. Widowed (widowed, surviving civil partner)

    Parameters
    ----------
    data : pd.DataFrame
        US data with US marital status variable (marstat)

    Returns
    -------
    data : pd.DataFrame
        US data with a hh_comp variable.
    """
    print('Generating composite for marital status...')

    # first create empty var
    data['marital_status'] = -9

    ## Single never partnered
    # 1
    data['marital_status'][data['marstat'] == 1] = 'Single'
    ## Partnered
    # 2, 3, 10
    data['marital_status'][data['marstat'].isin([2, 3, 10])] = 'Partnered'
    ## Separated
    # 4, 5, 7, 8
    data['marital_status'][data['marstat'].isin([4, 5, 7, 8])] = 'Separated'
    ## Widowed
    # 6, 9
    data['marital_status'][data['marstat'].isin([6, 9])] = 'Widowed'

    data.drop(labels=['marstat'],
              axis=1,
              inplace=True)

    return data


def generate_physical_health_score(data):
    """
    For generating a physical health score from the physical parts of the SF-12 questionnaire.
    We will produce a continuous variable by adding the scores of 5 variables together, where lower scores
    equate to better physical health.

    Parameters
    ----------
    data : pd.DataFrame
        US data

    Returns
    -------
    data : pd.DataFrame
        US data with variables for parents education and ns-sec.
    """
    print('Generating composite for physical health...')

    ## first flip the var thats in the opposite direction
    data['pain_interfere_work'][data['pain_interfere_work'] > 0] = 6 - data['pain_interfere_work']

    # now create summary var and add to it
    data['phealth'] = 0
    data['phealth'][data['phealth_limits_modact'] > 0] += data['phealth_limits_modact']
    data['phealth'][data['phealth_limits_stairs'] > 0] += data['phealth_limits_stairs']
    data['phealth'][data['S7_physical_health'] > 0] += data['S7_physical_health']  # formerly phealth_limits_work
    data['phealth'][data['phealth_limits_work_type'] > 0] += data['phealth_limits_work_type']
    data['phealth'][data['pain_interfere_work'] > 0] += data['pain_interfere_work']

    # now a counter for how many of these variable are not missing
    data['counter'] = 0
    data['counter'][data['phealth_limits_modact'] > 0] += 1
    data['counter'][data['phealth_limits_stairs'] > 0] += 1
    data['counter'][data['S7_physical_health'] > 0] += 1  # formerly phealth_limits_work
    data['counter'][data['phealth_limits_work_type'] > 0] += 1
    data['counter'][data['pain_interfere_work'] > 0] += 1

    # finally, get the average of phealth for a mean summary score (then it doesn't matter if any are missing)
    # only do this where counter does not equal 0. These cases we will record as missing
    data['phealth'][data['counter'] != 0] = data['phealth'] / data['counter']

    # now set those missing all to missing
    data['phealth'][data['counter'] == 0] = -9

    data.drop(labels=['phealth_limits_modact', 'phealth_limits_stairs',
                      'phealth_limits_work_type', 'pain_interfere_work',
                      'counter'],
              axis=1,
              inplace=True)

    return data


#TODO: Complete this function. Collect information on parents education (where available) and use to predict educ
def generate_parents_education(data):
    """
    For predicting the highest education a 16 will attain in their life, we can use information on the parents
    education and NS-SEC if available.

    Parameters
    ----------
    data : pd.DataFrame
        US data

    Returns
    -------
    data : pd.DataFrame
        US data with variables for parents education and ns-sec.
    """

    # First we need to find parents (or adults in the same house as we won't be able to find a direct parental link)
    # Groupby hid then filter to make sure there is a 16 year old in the house
    grouped_dat = data.groupby(['hidp'], axis=1).filter(lambda d: (d.age != 16.0), axis=0)
    # filtered_dat = grouped_dat.filter(lambda d: (d['age'] != 16))

    return data


def calculate_equivalent_income(data):
    """Calculate equivalent income based on provided SIPHER 7 variables

    Parameters
    ----------
        pop: PopulationView
            Population from MINOS to calculate next income for.
    Returns
    -------
    nextWaveIncome: pd.Series
        Vector of new household incomes from OLS prediction.
    """
    print('Calculating equivalent income...')
    # This is a deterministic calculation based on the values from each of the SIPHER7 variables
    # Each level of each variable is assigned a weight, which are then used to modify the value for disposable
    # income to generate a value that is based on both the income and characteristics of a persons life

    # This was first done by one-hot encoding each of the S7 variables, but this would be clunky and inefficient
    # I'm going to try and do it slightly more efficiently

    # The goal here is to calculate an exponent term for modifying income to equivalent income:
    #   EquivalentIncome = Income*EXP(X)
    # Each weighting applies to the level

    # First set up dictionaries for each variable to hold its factor weights
    phys_health_dict = {
        5: 0,
        4: -0.116/1.282,
        3: -0.135/1.282,
        2: -0.479/1.282,
        1: -0.837/1.282,
        -9: -1,
        -8: -1,
        -7: -1,
        -1: -1,
        -2: -1,
        -10: -1
    }
    men_health_dict = {
        5: 0,
        4: -0.14/1.282,
        3: -0.215/1.282,
        2: -0.656/1.282,
        1: -0.877/1.282,
        -9: -1,
        -8: -1,
        -7: -1,
        -1: -1,
        -2: -1,
        -10: -1
    }
    loneliness_dict = {
        1: 0,
        2: -0.186/1.282,
        3: -0.591/1.282,
        -9: -1,
        -8: -1,
        -7: -1,
        -1: -1,
        -2: -1,
        -10: -1
    }
    employment_dict = {
        'FT Employed': 0,
        'PT Employed': 0.033/1.282,
        'Job Seeking': -0.283/1.282,
        'FT Education': -0.184/1.282,
        'Family Care': -0.755/1.282,
        'Not Working': -0.221/1.282,
        -9: -1,
        -8: -1,
        -7: -1,
        -1: -1,
        -2: -1,
        -10: -1
    }
    housing_dict = {
        'Yes to all': 0,
        'Yes to some': -0.235/1.282,
        'No to all': -0.696/1.282,
        '-9': -1,
        '-8': -1,
        '-7': -1,
        '-1': -1,
        '-2': -1,
        '-10': -1
    }
    nh_safety_dict = {
        'Hardly ever': 0,
        'Some of the time': -0.291/1.282,
        'Often': -0.599/1.282,
        '-9': -1,
        '-8': -1,
        '-7': -1,
        '-1': -1,
        '-2': -1,
        '-10': -1
    }

    # Now we add together weights for each factor level to generate the exponent term
    data['EI_exp_term'] = 0
    #pop['EI_exp_term'] = pop['EI_exp_term'] + phys_health_dict.get(pop['S7_physical_health'])
    data['EI_exp_term'] = data['EI_exp_term'] + data.apply(lambda x: phys_health_dict[x['S7_physical_health']], axis=1)
    data['EI_exp_term'] = data['EI_exp_term'] + data.apply(lambda x: men_health_dict[x['S7_mental_health']], axis=1)
    data['EI_exp_term'] = data['EI_exp_term'] + data.apply(lambda x: loneliness_dict[x['loneliness']], axis=1)
    data['EI_exp_term'] = data['EI_exp_term'] + data.apply(lambda x: employment_dict[x['S7_labour_state']], axis=1)
    data['EI_exp_term'] = data['EI_exp_term'] + data.apply(lambda x: housing_dict[x['S7_housing_quality']], axis=1)
    data['EI_exp_term'] = data['EI_exp_term'] + data.apply(lambda x: nh_safety_dict[x['S7_neighbourhood_safety']], axis=1)

    # finally do the calculation for equivalent income (EI = income^EI_exp_term)
    data['equivalent_income'] = data['hh_income'] * np.exp(data['EI_exp_term'])

    # If any of the variables involved are missing, then can't do calculation for equivalent income
    # These people will be removed in complete_case anyway so not having a value here won't matter
    var_list_num = ['S7_physical_health',
                    'S7_mental_health',
                    'loneliness']
    var_list_str = ['S7_labour_state',
                    'S7_housing_quality',
                    'S7_neighbourhood_safety']
    data['equivalent_income'][(data[var_list_num] < 0).any(axis=1)] = -9
    data['equivalent_income'][(data[var_list_str].isin(['-1', '-2', '-7', '-8', '-9', '-10'])).any(axis=1)] = -9

    data.drop(labels=['EI_exp_term'],
              axis=1,
              inplace=True)

    return data


def calculate_children(data,
                       parity_max=PARITY_MAX_DEFAULT):
    """

    Parameters
    ----------
    data : pd.DataFrame
        A DataFrame containing corrected Understanding Society data
    Returns
    -------
    data : pd.DataFrame
        The same DataFrame containing a composite variable for number of children an individual has ever had

    """
    print('Generating composite for children per individual...')

    # data.to_csv("datadump.csv")
    pidps_all = data['pidp'].unique()
    pidps = data[data['sex'] == 'Female']['pidp'].unique()
    print("No. of pidps (all):", len(pidps_all))
    print("No. of pidps (females only):", len(pidps))

    # Initialise new column
    data['nkids_ind'] = data['nkids_ind_raw']

    pl = str(len(pidps))
    for i,pidp in enumerate(pidps):
        sys.stdout.write("\rProcessing pidp " + str(i+1) + " of " + pl + " (females only)")
        subframe = data[data['pidp'] == pidp][['pidp', 'nkids_ind_raw', 'nkids_ind_new', 'time']]
        # Calculate number of children if:
        # 1. Any pregnancies present (i.e. nkids_ind_new == 2)
        # 2. There are no negative values in nkids_ind_raw (indicating invalid values)
        if (2 in subframe['nkids_ind_new'].values) and not (subframe['nkids_ind_raw'].lt(0).any()):
            # Increment values according to cumulative sum
            # Note specific method avoids Pandas SettingWithCopyWarning
            # See here: https://stackoverflow.com/questions/20625582/how-to-deal-with-settingwithcopywarning-in-pandas
            data.loc[subframe.index, 'nkids_ind'] = subframe['nkids_ind_raw'] + (subframe['nkids_ind_new'] == 2).astype(int).cumsum()
            # print(data[['time', 'pidp', 'nkids_ind_raw', 'nkids_ind_new', 'nkids_ind']].loc[subframe.index])
        # elif (subframe['nkids_ind_raw'].lt(0).any()):
        #     print(data[['time', 'pidp', 'nkids_ind_raw', 'nkids_ind_new', 'nkids_ind']].loc[subframe.index])
    print("")

    # Reset any women with more than nmax children to nmax
    data.loc[(data['nkids_ind'] > parity_max) & (data['sex'] == "Female"), 'nkids_ind'] = parity_max

    # Drop interim variables as not used elsewhere in pipeline
    data.drop(labels=['nkids_ind_raw', 'nkids_ind_new'],
              axis=1,
              inplace=True)
    return data


def generate_difference_variables(data):
    # creating difference in hh income for lmm difference models.
    data = data.sort_values(by=['time'])
    diff_columns = ["hh_income", "SF_12", "nutrition_quality"]
    diff_column_names = [item + "_diff" for item in diff_columns]
    data[diff_column_names] = data.groupby(["pidp"])[diff_columns].diff().fillna(0)
    data['nutrition_quality_diff'] = data['nutrition_quality_diff'].astype(int)
    return data


def main():
    maxyr = US_utils.get_data_maxyr()
    # first collect and load the datafiles for every year
    print("Starting composite generation.")
    years = np.arange(2009, maxyr)
    file_names = [f"data/corrected_US/{item}_US_cohort.csv" for item in years]
    data = US_utils.load_multiple_data(file_names)

    # generate composite variables
    data = generate_composite_housing_quality(data)  # housing_quality.
    data = generate_hh_income(data)  # hh_income.
    data = calculate_hourly_wage(data)  # hourly_wage
    data = generate_SIPHER_7_neighbourhood_safety(data)  # S7_neighbourhood_safety (MUST RUN BEFORE OTHER NEIGHBOURHOOD_SAFETY var
    data = generate_composite_neighbourhood_safety(data)  # safety.
    # NOTE: Switching off the old labour_state var so I can generate the SIPHER 7 version with no problems
    #data = generate_labour_composite(data)  # labour state.
    data = generate_SIPHER_7_employment(data)  # SIPHER 7 employment status
    data = generate_energy_composite(data)  # energy consumption.
    data = generate_nutrition_composite(data)  # nutrition
    data = generate_hh_structure(data)  # household structure
    data = generate_marital_status(data)  # marital status
    data = generate_physical_health_score(data)  # physical health score
    data = calculate_equivalent_income(data)  # equivalent income
    data = calculate_children(data)  # total number of biological children
    data = generate_difference_variables(data) # difference variables for longitudinal/difference models.

    print('Finished composite generation. Saving data...')
    US_utils.save_multiple_files(data, years, "data/composite_US/", "")


if __name__ == "__main__":
    main()<|MERGE_RESOLUTION|>--- conflicted
+++ resolved
@@ -217,12 +217,8 @@
                       (data['oecd_equiv'] == -9)] = -9
 
     # now drop the intermediates
-<<<<<<< HEAD
-    data.drop(labels=['hh_rent', 'hh_mortgage', 'outgoings', 'hh_netinc', 'oecd_equiv'], #'council_tax', not removing CT anymore. use bands for EBSS.
-=======
     data.drop(labels=['hh_rent', 'hh_mortgage', 'council_tax', 'outgoings', 'hh_netinc', 'oecd_equiv',
                       'council_tax_draw', 'council_tax_upper', 'council_tax_lower', 'hh_costs'],
->>>>>>> 290a5220
               axis=1,
               inplace=True)
 
