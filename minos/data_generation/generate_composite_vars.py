--- conflicted
+++ resolved
@@ -300,31 +300,10 @@
 
     data['neighbourhood_safety'] = data.safety
 
-<<<<<<< HEAD
-    ### BAD Data Correction
-    ## Please replace this when possible its dreadful
-    # Have to copy neighbourhood_safety from 2017 onto 2018 in order to run the model.
-    print("Doing horrible 'correction' because neighbourhood_safety is missing for 2018")
-    data['neighbourhood_safety'][data['time'] == 2018] = data['neighbourhood_safety'][data['time'] == 2017]
-    temp_nh = data[['pidp', 'time', 'neighbourhood_safety']][data['time'] == 2017]
-    temp_nh['time'] = 2018
-    data_merged = data.merge(right=temp_nh,
-                             how='left',
-                             on=['pidp', 'time'])
-    # now create a new column with things combined
-    data_merged['nh_safety'] = -9
-    data_merged['nh_safety'][data_merged['time'] != 2018] = data_merged['neighbourhood_safety_x']
-    data_merged['nh_safety'][data_merged['time'] == 2018] = data_merged['neighbourhood_safety_y']
-
-    data_merged.drop(labels=['neighbourhood_safety_x', 'neighbourhood_safety_y'], axis=1, inplace=True)
-    data_merged.rename(columns={'nh_safety': 'neighbourhood_safety'}, inplace=True)
-
-=======
->>>>>>> 82f0c317
     # drop cols we don't need
     data.drop(labels=['safety'] + var_list,
-                     axis=1,
-                     inplace=True)
+              axis=1,
+              inplace=True)
 
     return data
 
