""" File for missing data correction using last observation carried forward.

Note this is quite slow to do. Lambda functions aren't terrible but this can probably be improved.
"""

import pandas as pd
import numpy as np
import US_utils
import US_missing_description
from multiprocessing import Pool, cpu_count
<<<<<<< HEAD


def applyParallelLOCF(dfGrouped, func):
    with Pool(cpu_count()) as p:
        ret_list = p.map(func, [group for name, group in dfGrouped])
    return pd.concat(ret_list)

def ffill_groupby(pid_groupby):
    return pid_groupby.apply(lambda x: x.replace(US_utils.missing_types, method="ffill"))

def bfill_groupby(pid_groupby):
    return pid_groupby.apply(lambda x: x.replace(US_utils.missing_types, method="bfill"))

def fbfill_groupby(pid_groupby):
    return pid_groupby.apply(lambda x: x.replace(US_utils.missing_types, method="ffill").replace(US_utils.missing_types, method="bfill"))
=======
from functools import partial
from scipy import interpolate
>>>>>>> fb88a61d

def applyParallelLOCF(dfGrouped, func, **kwargs):
    """ Apply pandas.apply() methods in parallel on groupby object.

    Parameters
    ----------
    dfGrouped : pandas.groupby
        Groupby object in pandas sorted by pidp and interview year (time) usually.
    func : function
        Function to apply in parallel over groupby object
    Returns
    -------
    dfGrouped : pandas.groupby
        Object with func applied.
    """
    with Pool(cpu_count()) as p:
        ret_list = p.map(partial(func, **kwargs), [group for name, group in dfGrouped])
    return pd.concat(ret_list)

def ffill_groupby(pid_groupby):
    """ forward fill groupby object

    Parameters
    ----------
    pid_groupby : pandas.groupby
        Pandas groupby object with data sorted by some set of variables. pidp and interview year (time) usually.

    Returns
    -------
    pid_groupby : Object with forward filled variables.
    """
    return pid_groupby.apply(lambda x: x.replace(US_utils.missing_types, method="ffill"))

def bfill_groupby(pid_groupby):
    """ back fill groupby object

    Parameters
    ----------
    pid_groupby : Pandas groupby object with data sorted by some set of variables. pidp and interview year (time) usually.

    Returns
    -------
    pid_groupby : Object with back filled variables.
    """
    return pid_groupby.apply(lambda x: x.replace(US_utils.missing_types, method="bfill"))

def fbfill_groupby(pid_groupby):
    """ forward and back fill groupby object

    Parameters
    ----------
    pid_groupby : pandas.groupby
        Pandas groupby object with data sorted by some set of variables. pidp and interview year (time) usually.

    Returns
    -------
    pid_groupby : Object with forward-back filled variables.
    """
    return pid_groupby.apply(lambda x: x.replace(US_utils.missing_types, method="ffill").replace(US_utils.missing_types, method="bfill"))


def linear_interpolator_groupby(pid_groupby, type="forward"):
    """ Linear interpolation for deterministic increases like age.

    Filling in deterministically missing age values isn't possible with locf filling. Need to increase age year on year.
    This does linear interpolation in this case.

    Parameters
    ----------
    pid_groupby : pandas.groupby
        Pandas groupby object with data sorted by some set of variables. pidp and interview year (time) usually.
    type : str
        Determine forward/back/both direction interpolation. usually both for age as its deterministic but need to be careful if
        not e.g. job duration can be interpolated forwards but not backwards. Choice of "forward", "backward" and "both".
        See docs of pandas.interpolate for loads of other interpolation methods and args.

    Returns
    -------
    pid_groupby : pandas.groupby
        Groupby with linear interpolation filled in.
    """
    # TODO needs fixing. isnt quite interpolating age properly. Can't get this to work. come back later and use stupid version for now.
    # only interpolate if there are any missing values.
    # TODO could be a better condition really. needs to include strings or anything in US_utils.missing_types.
    #try:
    #    if any(pid_groupby["age"]<0) or any(pid_groupby["age"]==np.nan):
    #        if len(pid_groupby>1): # cant interpolate if there are no data available! needs alternative derivation.
    #            pid_groupby.index = pid_groupby["time"]
    #            return pid_groupby.apply(lambda x: x.interpolate(method="index", limit_direction=type, axis=0))
    #except:
    #    pass
    return pid_groupby.apply(lambda x: x.interpolate(method="linear", limit_direction=type))
    #return pid_groupby.apply(lambda x: interpolate.interp1d(x["time"], x["age"])(x["age"]))

def locf_sort(data, sort_vars, group_vars):
    """ Put data into pandas groupby for LOCF interpolation

    Parameters
    ----------
    data : pandas.DataFrame
        Data frame to put into groupby.
    group_vars : list
        Variables to group by in pandas. This is typically a unique identifier (pidp/hidp).
    sort_vars: list
        On top of groupby it is worth sorting a dataframe by logical values such as time.

    Returns
    -------

    """
    print("Starting pandas groupby.. Grab a coffee")
    data = data.sort_values(by=sort_vars)
    # Group data into individuals to fill in separately.
    # Acts as a for loop to fill items by each individual. If you dont this it will try and fill the whole dataframe
    # at once.
    pid_groupby = data.groupby(by=["pidp"], sort=False, as_index=False)
    return pid_groupby

def locf(data, f_columns = None, b_columns = None, fb_columns = None, li_columns = None):
    """ Last observation carrying for correcting missing data.

    Data is often only recorded when someone either enters the study for
    the first time (immutable values e.g. ethnicity) is
    updated (mutable values e.g. education).
    Otherwise attributes are recorded as missing due to non-applicability (-8).
    This function aims to fill in any missing values due to this. E.g. ethnicity
    will be registered all the way through an individual's observations.

    Parameters
    ----------
    data : pd.DataFrame
        The main `data` frame for US to fix leading entries for. This frame must have pidp, time, and the desired list
        of columns.
    f_columns, b_columns, fb_columns : list
        Lists of columns to forward, back, foward and back LOCF interpolate respectivelty.
    li_columns: list
        List of columns to linearly interpolate e.g. age

    Returns
    -------
    data : pd. DataFrame
        The data frame with missing data correction done by observation carrying.

    """
    print("Starting locf. Grab a coffee..")
    # sort values by pidp and time. Need chronological order for carrying to make sense.
    # Also allows for easy replacing of filled data later.
    data = data.sort_values(by=["pidp", "time"])

    # Group data into individuals to fill in separately.
    # Acts as a for loop to fill items by each individual. If you dont this it will try and fill the whole dataframe
    # at once.
    pid_groupby = data.groupby(by=["pidp"], sort=False, as_index=False)

    print("groupby done. interpolating..")
    # Fill missing data by individual for given carrying type. Forwards, backwards, or forward then backwards.
    # See pandas ffill and bfill functions for more details.
<<<<<<< HEAD
    if f_columns:
        # Forward fill.
        fill = applyParallelLOCF(pid_groupby[f_columns], ffill_groupby)
        data[f_columns] = fill
    if b_columns:
        # backward fill. only use this on IMMUTABLE attributes.
        fill = applyParallelLOCF(pid_groupby[b_columns], bfill_groupby)
        data[b_columns] = fill
    if fb_columns:
        # forwards and backwards fill. again immutables only.
        fill = applyParallelLOCF(pid_groupby[fb_columns], fbfill_groupby)
        data[fb_columns] = fill
=======
    # if f_columns:
    #    # Forward fill.
    #    fill = applyParallelLOCF(pid_groupby[f_columns], ffill_groupby)
    #    data[f_columns] = fill[f_columns]
    # if b_columns:
    #    # backward fill. only use this on IMMUTABLE attributes.
    #    fill = applyParallelLOCF(pid_groupby[b_columns], bfill_groupby)
    #    data[b_columns] = fill[b_columns]
    # if fb_columns:
    #    # forwards and backwards fill. again immutables only.
    #    fill = applyParallelLOCF(pid_groupby[fb_columns], fbfill_groupby)
    #    data[fb_columns] = fill[fb_columns]
    if li_columns:
        # linear interpolation.
        fill = applyParallelLOCF(pid_groupby[li_columns], linear_interpolator_groupby, type="both")
        data[li_columns] = fill[li_columns]

>>>>>>> fb88a61d
    data = data.reset_index(drop=True) # groupby messes with the index. make them unique again.
    return data

def main():
    # Load in data.
    # Process data by year and pidp.
    # perform LOCF using lambda forward fill functions.
<<<<<<< HEAD
    years = np.arange(2009, 2020)
=======
    years = np.arange(2009, 2014)
>>>>>>> fb88a61d
    file_names = [f"data/deterministic_US/{item}_US_cohort.csv" for item in years]
    data = US_utils.load_multiple_data(file_names)
    #US_missing_description.missingness_hist(data, "education_state", "age")
    #US_missing_description.missingness_hist(data, "labour_state", "age")
    #US_missing_description.missingness_bars(data, "education_state", "ethnicity")

    before = US_missing_description.missingness_table(data)
    f_columns = ["education_state", "depression", "depression_change",
                 "labour_state", "job_duration_m", "job_duration_y", "job_occupation",
                 "job_industry", "job_sec", "heating"] #add more variables here.
    fb_columns = ["sex", "ethnicity", "birth_year"] # or here if they're immutable.
    li_columns = ["age"] # linear interpolation columns.
    data = locf(data, f_columns=f_columns, fb_columns=fb_columns, li_columns=li_columns)
    after = US_missing_description.missingness_table(data)
    #US_missing_description.missingness_hist(data, "education_state", "age")
    #US_missing_description.missingness_hist(data, "labour_state", "age")
    #US_missing_description.missingness_bars(data, "education_state", "ethnicity")
    US_utils.save_multiple_files(data, years, 'data/locf_US/', "")
    return data, before, after

if __name__ == "__main__":
    data, before, after = main()<|MERGE_RESOLUTION|>--- conflicted
+++ resolved
@@ -8,26 +8,8 @@
 import US_utils
 import US_missing_description
 from multiprocessing import Pool, cpu_count
-<<<<<<< HEAD
-
-
-def applyParallelLOCF(dfGrouped, func):
-    with Pool(cpu_count()) as p:
-        ret_list = p.map(func, [group for name, group in dfGrouped])
-    return pd.concat(ret_list)
-
-def ffill_groupby(pid_groupby):
-    return pid_groupby.apply(lambda x: x.replace(US_utils.missing_types, method="ffill"))
-
-def bfill_groupby(pid_groupby):
-    return pid_groupby.apply(lambda x: x.replace(US_utils.missing_types, method="bfill"))
-
-def fbfill_groupby(pid_groupby):
-    return pid_groupby.apply(lambda x: x.replace(US_utils.missing_types, method="ffill").replace(US_utils.missing_types, method="bfill"))
-=======
 from functools import partial
 from scipy import interpolate
->>>>>>> fb88a61d
 
 def applyParallelLOCF(dfGrouped, func, **kwargs):
     """ Apply pandas.apply() methods in parallel on groupby object.
@@ -185,20 +167,6 @@
     print("groupby done. interpolating..")
     # Fill missing data by individual for given carrying type. Forwards, backwards, or forward then backwards.
     # See pandas ffill and bfill functions for more details.
-<<<<<<< HEAD
-    if f_columns:
-        # Forward fill.
-        fill = applyParallelLOCF(pid_groupby[f_columns], ffill_groupby)
-        data[f_columns] = fill
-    if b_columns:
-        # backward fill. only use this on IMMUTABLE attributes.
-        fill = applyParallelLOCF(pid_groupby[b_columns], bfill_groupby)
-        data[b_columns] = fill
-    if fb_columns:
-        # forwards and backwards fill. again immutables only.
-        fill = applyParallelLOCF(pid_groupby[fb_columns], fbfill_groupby)
-        data[fb_columns] = fill
-=======
     # if f_columns:
     #    # Forward fill.
     #    fill = applyParallelLOCF(pid_groupby[f_columns], ffill_groupby)
@@ -216,7 +184,6 @@
         fill = applyParallelLOCF(pid_groupby[li_columns], linear_interpolator_groupby, type="both")
         data[li_columns] = fill[li_columns]
 
->>>>>>> fb88a61d
     data = data.reset_index(drop=True) # groupby messes with the index. make them unique again.
     return data
 
@@ -224,11 +191,7 @@
     # Load in data.
     # Process data by year and pidp.
     # perform LOCF using lambda forward fill functions.
-<<<<<<< HEAD
     years = np.arange(2009, 2020)
-=======
-    years = np.arange(2009, 2014)
->>>>>>> fb88a61d
     file_names = [f"data/deterministic_US/{item}_US_cohort.csv" for item in years]
     data = US_utils.load_multiple_data(file_names)
     #US_missing_description.missingness_hist(data, "education_state", "age")
