--- conflicted
+++ resolved
@@ -12,6 +12,7 @@
 from itertools import repeat
 from scipy import interpolate
 
+
 def applyParallelLOCF(dfGrouped, func, columns):
     """ Apply pandas.apply() methods in parallel on groupby object.
 
@@ -32,6 +33,7 @@
         ret_list = p.starmap(func, zip(dfGrouped, repeat(columns)))
     return pd.concat(ret_list)
 
+
 def ffill_groupby(pid_groupby, f_columns):
     """ forward fill groupby object
 
@@ -46,6 +48,7 @@
     """
     #return pid_groupby.apply(lambda x: x.replace(US_utils.missing_types, method="ffill"))
     return pid_groupby[f_columns].infer_objects().ffill()
+
 
 def bfill_groupby(pid_groupby, b_columns):
     """ back fill groupby object
@@ -62,6 +65,7 @@
     #return pid_groupby.apply(lambda x: x.replace(US_utils.missing_types, method="bfill"))
     return pid_groupby[b_columns].infer_objects().bfill()
 
+
 def fbfill_groupby(pid_groupby, fb_columns):
     """ forward and back fill groupby object
     Parameters
@@ -74,6 +78,7 @@
     """
     #return pid_groupby.apply(lambda x: x.replace(US_utils.missing_types, method="ffill").replace(US_utils.missing_types, method="bfill"))
     return pid_groupby[fb_columns].infer_objects().ffill().bfill()
+
 
 def mffill_groupby(pid_groupby, mf_columns):
     """
@@ -94,6 +99,7 @@
     """
     return pid_groupby[mf_columns].apply(
         lambda x: pd.DataFrame.cummax(x))
+
 
 def interpolate(data, interpolate_columns, type='linear'):
     """ Interpolate column based on year time index.
@@ -124,6 +130,7 @@
     new_columns.columns = interpolate_columns
     data[interpolate_columns] = new_columns
     return data
+
 
 def linear_interpolator_groupby(pid_groupby, type="forward"):
     """ Linear interpolation for deterministic increases like age.
@@ -158,6 +165,7 @@
     return pid_groupby.apply(lambda x: x.interpolate(method="linear", limit_direction=type))
     #return pid_groupby.apply(lambda x: interpolate.interp1d(x["time"], x["age"])(x["age"]))
 
+
 def locf_sort(data, sort_vars, group_vars):
     """ Put data into pandas groupby for LOCF interpolation
 
@@ -182,296 +190,8 @@
     pid_groupby = data.groupby(by=["pidp"], sort=False, as_index=False)
     return pid_groupby
 
-# def applyParallelLOCF(dfGrouped, func, columns):
-#     """ Apply pandas.apply() methods in parallel on groupby object.
-#
-#     Parameters
-#     ----------
-#     dfGrouped : pandas.groupby
-#         Groupby object in pandas sorted by pidp and interview year (time) usually.
-#     func : function
-#         Function to apply in parallel over groupby object
-#     Returns
-#     -------
-#     dfGrouped : pandas.groupby
-#         Object with func applied.
-#     """
-#     with Pool(cpu_count()) as p:
-#         ret_list = p.map(partial(func, columns), [group for name, group in dfGrouped])
-#     return pd.concat(ret_list)
-#
-#
-# def ffill_groupby(pid_groupby):
-#     """ forward fill groupby object
-#
-#     Parameters
-#     ----------
-#     pid_groupby : pandas.groupby
-#         Pandas groupby object with data sorted by some set of variables. pidp and interview year (time) usually.
-#
-#     Returns
-#     -------
-#     pid_groupby : Object with forward filled variables.
-#     """
-#     #pid_groupby.replace(US_utils.missing_types, np.NaN, inplace=True)
-#     #return pid_groupby.apply(lambda x: x.fillna(method="ffill"))
-#     return pid_groupby.apply(lambda x: x.replace(US_utils.missing_types, method="ffill"))
-#
-#
-# def bfill_groupby(pid_groupby):
-#     """ back fill groupby object
-#
-#     Parameters
-#     ----------
-#     pid_groupby : Pandas groupby object with data sorted by some set of variables. pidp and interview year (time) usually.
-#
-#     Returns
-#     -------
-#     pid_groupby : Object with back filled variables.
-#     """
-#     #pid_groupby.replace(US_utils.missing_types, np.NaN, inplace=True)
-#     #return pid_groupby.apply(lambda x: x.fillna(method="bfill"))
-#     return pid_groupby.apply(lambda x: x.replace(US_utils.missing_types, method="bfill"))
-#
-#
-# def fbfill_groupby(pid_groupby):
-#     """ forward and back fill groupby object
-#     Parameters
-#     ----------
-#     pid_groupby : pandas.groupby
-#         Pandas groupby object with data sorted by some set of variables. pidp and interview year (time) usually.
-#     Returns
-#     -------
-#     pid_groupby : Object with forward-back filled variables.
-#     """
-#     # Replace missing types with NAN, then forward and backward fill missings
-#     #pid_groupby.replace(US_utils.missing_types, np.NaN, inplace=True)
-#     #return pid_groupby.apply(lambda x: x.fillna(method="ffill").fillna(method="bfill"))
-#     return pid_groupby.apply(
-#         lambda x: x.replace(US_utils.missing_types, method="ffill").replace(US_utils.missing_types, method="bfill"))
-#
-#
-# def mffill_groupby(pid_groupby):
-#     """
-#     Forward fill the maximum observation in groupby object. The filled variable would only be able to increase over
-#     time.
-#     Originally used for education_state, as we have the weird problem that some individuals seem to
-#     bounce between defined education states and lower levels (often 0).
-#     Subsequently also found to be an issue for number of children ever had by women (US: lnprnt, Minos: nkids_ind_raw);
-#     v. small number decrease over time
-#
-#     Parameters
-#     ----------
-#     pid_groupby : pandas.groupby
-#         Pandas groupby object with data sorted by some set of variables. pidp and interview year (time) usually.
-#     Returns
-#     -------
-#     pid_groupby : Object with maximum observation forward filled objects
-#     """
-#     return pid_groupby.apply(
-#         lambda x: pd.DataFrame.cummax(x))
-#
-#
-# def interpolate(data, interpolate_columns, type='linear'):
-#     """ Interpolate column based on year time index.
-#
-#     groupby on pidp
-#     sort by time year
-#     set index to time year.
-#     interpolate linearly using time index.
-#     reset index.
-#     return column.
-#
-#     Parameters
-#     ----------
-#     data : pd.DataFrame
-#
-#     type : str
-#         Type of interpolation specified by pandas.interpolate. Defaults to linear but others are available and may be useful.
-#     """
-#     #return pid_groupby.apply(lambda x: x.replace(US_utils.missing_types, method="ffill").replace(US_utils.missing_types, method="bfill"))
-#     data = data.sort_values(by=["pidp", "time"])
-#     data[interpolate_columns] = data[interpolate_columns].replace(US_utils.missing_types, np.nan)
-#     data.index = data['time']
-#     data_groupby = data.groupby('pidp', sort=False, as_index=False)
-#     new_columns = data_groupby[interpolate_columns].apply(lambda x: x.interpolate(method=type, limit_direction='both', axis=0))
-#     new_columns = new_columns.reset_index(drop=True)
-#     data = data.reset_index(drop=True) # groupby messes with the index. make them unique again.
-#
-#     new_columns.columns = interpolate_columns
-#     data[interpolate_columns] = new_columns
-#     return data
-#
-#
-# def linear_interpolator_groupby(pid_groupby, type="forward"):
-#     """ Linear interpolation for deterministic increases like age.
-#
-#     Filling in deterministically missing age values isn't possible with locf filling. Need to increase age year on year.
-#     This does linear interpolation in this case.
-#
-#     Parameters
-#     ----------
-#     pid_groupby : pandas.groupby
-#         Pandas groupby object with data sorted by some set of variables. pidp and interview year (time) usually.
-#     type : str
-#         Determine forward/back/both direction interpolation. usually both for age as its deterministic but need to be careful if
-#         not e.g. job duration can be interpolated forwards but not backwards. Choice of "forward", "backward" and "both".
-#         See docs of pandas.interpolate for loads of other interpolation methods and args.
-#
-#     Returns
-#     -------
-#     pid_groupby : pandas.groupby
-#         Groupby with linear interpolation filled in.
-#     """
-#     # TODO needs fixing. isnt quite interpolating age properly. Can't get this to work. come back later and use stupid version for now.
-#     # only interpolate if there are any missing values.
-#     # TODO could be a better condition really. needs to include strings or anything in US_utils.missing_types.
-#     #try:
-#     #    if any(pid_groupby["age"]<0) or any(pid_groupby["age"]==np.nan):
-#     #        if len(pid_groupby>1): # cant interpolate if there are no data available! needs alternative derivation.
-#     #        if len(pid_groupby>1): # cant interpolate if there are no data available! needs alternative derivation.
-#     #            pid_groupby.index = pid_groupby["time"]
-#     #            return pid_groupby.apply(lambda x: x.interpolate(method="index", limit_direction=type, axis=0))
-#     #except:
-#     #    pass
-#     return pid_groupby.apply(lambda x: x.interpolate(method="linear", limit_direction=type))
-#     #return pid_groupby.apply(lambda x: interpolate.interp1d(x["time"], x["age"])(x["age"]))
-#
-#
-# def locf_sort(data, sort_vars, group_vars):
-#     """ Put data into pandas groupby for LOCF interpolation
-#
-#     Parameters
-#     ----------
-#     data : pandas.DataFrame
-#         Data frame to put into groupby.
-#     group_vars : list
-#         Variables to group by in pandas. This is typically a unique identifier (pidp/hidp).
-#     sort_vars: list
-#         On top of groupby it is worth sorting a dataframe by logical values such as time.
-#
-#     Returns
-#     -------
-#
-#     """
-#     print("Starting pandas groupby.. Grab a coffee")
-#     data = data.sort_values(by=sort_vars)
-#     # Group data into individuals to fill in separately.
-#     # Acts as a for loop to fill items by each individual. If you dont this it will try and fill the whole dataframe
-#     # at once.
-#     pid_groupby = data.groupby(by=["pidp"], sort=False, as_index=False)
-#     return pid_groupby
-
-
-# def locf(data, f_columns = None, b_columns = None, fb_columns = None, mf_columns=None):
-#     """ Last observation carrying for correcting missing data.
-#
-#     Data is often only recorded when someone either enters the study for
-#     the first time (immutable values e.g. ethnicity) is
-#     updated (mutable values e.g. education).
-#     Otherwise attributes are recorded as missing due to non-applicability (-8).
-#     This function aims to fill in any missing values due to this. E.g. ethnicity
-#     will be registered all the way through an individual's observations.
-#
-#     Parameters
-#     ----------
-#     data : pd.DataFrame
-#         The main `data` frame for US to fix leading entries for. This frame must have pidp, time, and the desired list
-#         of columns.
-#     f_columns, b_columns, fb_columns, mf_columns : list
-#         Lists of columns to forward, back, forward-and-back and forward-monotonic LOCF interpolate respectivelty.
-#     li_columns: list
-#         List of columns to linearly interpolate e.g. age
-#
-#     Returns
-#     -------
-#     data : pd. DataFrame
-#         The data frame with missing data correction done by observation carrying.
-#
-#     """
-#     print("Starting locf. Grab a coffee..")
-#     # sort values by pidp and time. Need chronological order for carrying to make sense.
-#     # Also allows for easy replacing of filled data later.
-#     data = data.sort_values(by=["pidp", "time"])
-#     data2 = data.copy(deep=True)
-#     data = data.replace(US_utils.missing_types, None)
-#
-#
-#     # Group data into individuals to fill in separately.
-#     # Acts as a for loop to fill items by each individual. If you dont this it will try and fill the whole dataframe
-#     # at once.
-#     #pid_groupby = data.groupby(by=["pidp"], sort=False, as_index=False)
-#
-#     #print("groupby done. interpolating..")
-#     # Fill missing data by individual for given carrying type. Forwards, backwards, or forward then backwards.
-#     # See pandas ffill and bfill functions for more details.
-#
-#     # reverse sort to back fill first.
-#     data = data.sort_values(by=["pidp", "time"], ascending=[True, False])
-#
-#     if b_columns:
-#         # backward fill. only use this on IMMUTABLE attributes.
-#         #fill = applyParallelLOCF(pid_groupby[b_columns], bfill_groupby)
-#         #data[b_columns] = fill[b_columns]
-#         #data[b_columns] = (data[b_columns].replace(US_utils.missing_types, None).bfill() *
-#         #                   (1 - data[b_columns].isnull().astype(int)).groupby('pidp').cumsum().map(lambda x: 1 if x else 0))
-#         #data['pidp'] = pidps
-#         nofill = pd.notnull(data[b_columns]).groupby(data['pidp']).cumsum()
-#         data[b_columns] = data[b_columns].ffill()
-#         #data[nofill==0] = np.nan
-#         data[b_columns] = data[b_columns].where(nofill==0, data2)
-#
-#         # columns for forwards anc backwards fill.
-#         nofill = pd.notnull(data[fb_columns]).groupby(data['pidp']).cumsum()
-#         data[fb_columns] = data[fb_columns].ffill() # wasn't casting for some reason..
-#         #data[nofill==0] = np.nan
-#         data[fb_columns] = data[fb_columns].where(nofill==0, data2)
-#
-#
-#     # now sort in time ascending order to forward fill.
-#     data = data.sort_values(by=["pidp", "time"], ascending=[True, True])
-#     #data2 = data.copy(deep=True)
-#
-#     if f_columns:
-#         f_columns
-#         # Forward fill.
-#         #fill = applyParallelLOCF(pid_groupby[f_columns], ffill_groupby)
-#         #data[f_columns] = fill[f_columns]
-#         #data[f_columns] = data[f_columns].ffill() *
-#         #                   (1 - data[f_columns].isnull().astype(int)).groupby('pidp').cumsum().applymap(
-#         #                       lambda x: None if x == 0 else 1)
-#         nofill = pd.notnull(data[f_columns]).groupby(data['pidp']).cumsum()
-#         data[f_columns] = data[f_columns].ffill() # wasn't casting for some reason..
-#         #data[nofill==0] = np.nan
-#         data[f_columns] = data[f_columns].where(nofill==0, data2)
-#
-#         # columns for forwards anc backwards fill.
-#         nofill = pd.notnull(data[fb_columns]).groupby(data['pidp']).cumsum()
-#         data[fb_columns] = data[fb_columns].ffill() # wasn't casting for some reason..
-#         #data[nofill==0] = np.nan
-#         data[fb_columns] = data[fb_columns].where(nofill==0, data2)
-#
-#
-#     if mf_columns:
-#         # Forward fill monotonic
-#         #fill = applyParallelLOCF(pid_groupby[mf_columns], mffill_groupby)
-#         #data[mf_columns] = fill[mf_columns]
-#         #data[mf_columns] = (data[mf_columns].cummax() *
-#         #                   (1 - data[mf_columns].isnull().astype(int)).groupby('pidp').cumsum().map(lambda x: 1 if x else 0))
-#         nofill = pd.notnull(data[mf_columns]).groupby(data['pidp']).cumsum()
-#         data[mf_columns] = data[mf_columns].cummax()
-#         #data[nofill==0] = np.nan
-#         data[mf_columns] = data[mf_columns].where(nofill==0, data2)
-#
-#
-#
-#
-#     data = data.reset_index(drop=True) # groupby messes with the index. make them unique again.
-#     #data[data.isnull()] = data2 # this works for python < 3.11 but not 3.7. AAAAAAAAA
-#     #data = data.where(-data.isnull(), data2) # this is the more complex version.
-#     return data
-
-def locf(data, f_columns = None, b_columns = None, fb_columns = None, mf_columns=None):
+
+def locf(data, f_columns=None, b_columns=None, fb_columns=None, mf_columns=None):
     """ Last observation carrying for correcting missing data.
 
     Data is often only recorded when someone either enters the study for
@@ -542,18 +262,12 @@
     # note columns can be forward and back filled for immutables like ethnicity.
     f_columns = ['education_state', 'labour_state_raw', 'job_sec', 'heating',
                  'yearly_gas', 'yearly_electric', 'yearly_gas_electric', 'yearly_oil', 'yearly_other_fuel', 'smoker',
-<<<<<<< HEAD
-                 'nkids_ind_raw', 'nresp', 'region']  # 'ncigs', 'ndrinks']
-    fb_columns = ["sex", "ethnicity", "birth_year", 'pidp', 'nkids_ind_raw']  # or here if they're immutable.
-    mf_columns = ['education_state', 'nkids_ind_raw', 'pidp']
-=======
-                 'nkids_ind_raw',  # 'ncigs', 'ndrinks']
+                 'nkids_ind_raw', 'nresp', 'region',  # 'ncigs', 'ndrinks']
                  'loneliness',
                  'burglaries', 'car_crime', 'drunks', 'muggings', 'racial_abuse', 'teenagers', 'vandalism',  # nh_safety
                  'fruit_days', 'fruit_per_day', 'veg_days', 'veg_per_day']
-    fb_columns = ["sex", "ethnicity", "birth_year"]  # or here if they're immutable.
-    mf_columns = ['education_state', 'nkids_ind_raw']
->>>>>>> 276e8e6e
+    fb_columns = ["sex", "ethnicity", "birth_year", 'pidp', 'nkids_ind_raw']  # or here if they're immutable.
+    mf_columns = ['education_state', 'nkids_ind_raw', 'pidp']
     li_columns = ["age"]
     data = locf(data, f_columns=f_columns, fb_columns=fb_columns, mf_columns=mf_columns)
     print("After LOCF correction.")
