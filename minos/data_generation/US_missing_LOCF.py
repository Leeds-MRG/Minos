""" File for missing data correction using last observation carried forward.

Note this is quite slow to do. Lambda functions aren't terrible but this can probably be improved.
"""

import pandas as pd
import numpy as np
import US_utils
import US_missing_description
from multiprocessing import Pool, cpu_count
from functools import partial
from scipy import interpolate


def applyParallelLOCF(dfGrouped, func, **kwargs):
    """ Apply pandas.apply() methods in parallel on groupby object.

    Parameters
    ----------
    dfGrouped : pandas.groupby
        Groupby object in pandas sorted by pidp and interview year (time) usually.
    func : function
        Function to apply in parallel over groupby object
    Returns
    -------
    dfGrouped : pandas.groupby
        Object with func applied.
    """
    with Pool(cpu_count()) as p:
        ret_list = p.map(partial(func, **kwargs), [group for name, group in dfGrouped])
    return pd.concat(ret_list)


def ffill_groupby(pid_groupby):
    """ forward fill groupby object

    Parameters
    ----------
    pid_groupby : pandas.groupby
        Pandas groupby object with data sorted by some set of variables. pidp and interview year (time) usually.

    Returns
    -------
    pid_groupby : Object with forward filled variables.
    """
    #pid_groupby.replace(US_utils.missing_types, np.NaN, inplace=True)
    #return pid_groupby.apply(lambda x: x.fillna(method="ffill"))
    return pid_groupby.apply(lambda x: x.replace(US_utils.missing_types, method="ffill"))


def bfill_groupby(pid_groupby):
    """ back fill groupby object

    Parameters
    ----------
    pid_groupby : Pandas groupby object with data sorted by some set of variables. pidp and interview year (time) usually.

    Returns
    -------
    pid_groupby : Object with back filled variables.
    """
    #pid_groupby.replace(US_utils.missing_types, np.NaN, inplace=True)
    #return pid_groupby.apply(lambda x: x.fillna(method="bfill"))
    return pid_groupby.apply(lambda x: x.replace(US_utils.missing_types, method="bfill"))


def fbfill_groupby(pid_groupby):
    """ forward and back fill groupby object
    Parameters
    ----------
    pid_groupby : pandas.groupby
        Pandas groupby object with data sorted by some set of variables. pidp and interview year (time) usually.
    Returns
    -------
    pid_groupby : Object with forward-back filled variables.
    """
    # Replace missing types with NAN, then forward and backward fill missings
    #pid_groupby.replace(US_utils.missing_types, np.NaN, inplace=True)
    #return pid_groupby.apply(lambda x: x.fillna(method="ffill").fillna(method="bfill"))
    return pid_groupby.apply(
        lambda x: x.replace(US_utils.missing_types, method="ffill").replace(US_utils.missing_types, method="bfill"))


def mffill_groupby(pid_groupby):
    """
    Forward fill the maximum observation in groupby object. The filled variable would only be able to increase over
    time.
    Originally used for education_state, as we have the weird problem that some individuals seem to
    bounce between defined education states and lower levels (often 0).
    Subsequently also found to be an issue for number of children ever had by women (US: lnprnt, Minos: nkids_ind_raw);
    v. small number decrease over time

    Parameters
    ----------
    pid_groupby : pandas.groupby
        Pandas groupby object with data sorted by some set of variables. pidp and interview year (time) usually.
    Returns
    -------
    pid_groupby : Object with maximum observation forward filled objects
    """
    return pid_groupby.apply(
        lambda x: pd.DataFrame.cummax(x))


def interpolate(data, interpolate_columns, type='linear'):
    """ Interpolate column based on year time index.

    groupby on pidp
    sort by time year
    set index to time year.
    interpolate linearly using time index.
    reset index.
    return column.

    Parameters
    ----------
    data : pd.DataFrame

    type : str
        Type of interpolation specified by pandas.interpolate. Defaults to linear but others are available and may be useful.
    """
    #return pid_groupby.apply(lambda x: x.replace(US_utils.missing_types, method="ffill").replace(US_utils.missing_types, method="bfill"))
    data = data.sort_values(by=["pidp", "time"])
    data[interpolate_columns] = data[interpolate_columns].replace(US_utils.missing_types, np.nan)
    data.index = data['time']
    data_groupby = data.groupby('pidp', sort=False, as_index=False)
    new_columns = data_groupby[interpolate_columns].apply(lambda x: x.interpolate(method=type, limit_direction='both', axis=0))
    new_columns = new_columns.reset_index(drop=True)
    data = data.reset_index(drop=True) # groupby messes with the index. make them unique again.

    new_columns.columns = interpolate_columns
    data[interpolate_columns] = new_columns
    return data


def linear_interpolator_groupby(pid_groupby, type="forward"):
    """ Linear interpolation for deterministic increases like age.

    Filling in deterministically missing age values isn't possible with locf filling. Need to increase age year on year.
    This does linear interpolation in this case.

    Parameters
    ----------
    pid_groupby : pandas.groupby
        Pandas groupby object with data sorted by some set of variables. pidp and interview year (time) usually.
    type : str
        Determine forward/back/both direction interpolation. usually both for age as its deterministic but need to be careful if
        not e.g. job duration can be interpolated forwards but not backwards. Choice of "forward", "backward" and "both".
        See docs of pandas.interpolate for loads of other interpolation methods and args.

    Returns
    -------
    pid_groupby : pandas.groupby
        Groupby with linear interpolation filled in.
    """
    # TODO needs fixing. isnt quite interpolating age properly. Can't get this to work. come back later and use stupid version for now.
    # only interpolate if there are any missing values.
    # TODO could be a better condition really. needs to include strings or anything in US_utils.missing_types.
    #try:
    #    if any(pid_groupby["age"]<0) or any(pid_groupby["age"]==np.nan):
    #        if len(pid_groupby>1): # cant interpolate if there are no data available! needs alternative derivation.
    #            pid_groupby.index = pid_groupby["time"]
    #            return pid_groupby.apply(lambda x: x.interpolate(method="index", limit_direction=type, axis=0))
    #except:
    #    pass
    return pid_groupby.apply(lambda x: x.interpolate(method="linear", limit_direction=type))
    #return pid_groupby.apply(lambda x: interpolate.interp1d(x["time"], x["age"])(x["age"]))


def locf_sort(data, sort_vars, group_vars):
    """ Put data into pandas groupby for LOCF interpolation

    Parameters
    ----------
    data : pandas.DataFrame
        Data frame to put into groupby.
    group_vars : list
        Variables to group by in pandas. This is typically a unique identifier (pidp/hidp).
    sort_vars: list
        On top of groupby it is worth sorting a dataframe by logical values such as time.

    Returns
    -------

    """
    print("Starting pandas groupby.. Grab a coffee")
    data = data.sort_values(by=sort_vars)
    # Group data into individuals to fill in separately.
    # Acts as a for loop to fill items by each individual. If you dont this it will try and fill the whole dataframe
    # at once.
    pid_groupby = data.groupby(by=["pidp"], sort=False, as_index=False)
    return pid_groupby


def locf(data, f_columns = None, b_columns = None, fb_columns = None, mf_columns=None):
    """ Last observation carrying for correcting missing data.

    Data is often only recorded when someone either enters the study for
    the first time (immutable values e.g. ethnicity) is
    updated (mutable values e.g. education).
    Otherwise attributes are recorded as missing due to non-applicability (-8).
    This function aims to fill in any missing values due to this. E.g. ethnicity
    will be registered all the way through an individual's observations.

    Parameters
    ----------
    data : pd.DataFrame
        The main `data` frame for US to fix leading entries for. This frame must have pidp, time, and the desired list
        of columns.
    f_columns, b_columns, fb_columns, mf_columns : list
        Lists of columns to forward, back, forward-and-back and forward-monotonic LOCF interpolate respectivelty.
    li_columns: list
        List of columns to linearly interpolate e.g. age

    Returns
    -------
    data : pd. DataFrame
        The data frame with missing data correction done by observation carrying.

    """
    print("Starting locf. Grab a coffee..")
    # sort values by pidp and time. Need chronological order for carrying to make sense.
    # Also allows for easy replacing of filled data later.
    data = data.sort_values(by=["pidp", "time"])
    data = data.replace(US_utils.missing_types, None)


    # Group data into individuals to fill in separately.
    # Acts as a for loop to fill items by each individual. If you dont this it will try and fill the whole dataframe
    # at once.
    #pid_groupby = data.groupby(by=["pidp"], sort=False, as_index=False)

    #print("groupby done. interpolating..")
    # Fill missing data by individual for given carrying type. Forwards, backwards, or forward then backwards.
    # See pandas ffill and bfill functions for more details.

    # reverse sort to back fill first.
    data = data.sort_values(by=["pidp", "time"], ascending=[True, False])
    data2 = data.copy()

    if b_columns:
        # backward fill. only use this on IMMUTABLE attributes.
        #fill = applyParallelLOCF(pid_groupby[b_columns], bfill_groupby)
        #data[b_columns] = fill[b_columns]
        #data[b_columns] = (data[b_columns].replace(US_utils.missing_types, None).bfill() *
        #                   (1 - data[b_columns].isnull().astype(int)).groupby('pidp').cumsum().map(lambda x: 1 if x else 0))
        #data['pidp'] = pidps
        nofill = pd.notnull(data[b_columns]).groupby(data['pidp']).cumsum()
        data[b_columns] = data[b_columns].ffill()
        #data[nofill==0] = np.nan
        data[b_columns] = data[b_columns].where(nofill==0, data2)

        # columns for forwards anc backwards fill.
        nofill = pd.notnull(data[fb_columns]).groupby(data['pidp']).cumsum()
        data[fb_columns] = data[fb_columns].ffill() # wasn't casting for some reason..
        #data[nofill==0] = np.nan
        data[fb_columns] = data[fb_columns].where(nofill==0, data2)


    # now sort in time ascending order to forward fill.
    data = data.sort_values(by=["pidp", "time"], ascending=[True, True])
    data2 = data.copy()

    if f_columns:
        f_columns
        # Forward fill.
        #fill = applyParallelLOCF(pid_groupby[f_columns], ffill_groupby)
        #data[f_columns] = fill[f_columns]
        #data[f_columns] = data[f_columns].ffill() *
        #                   (1 - data[f_columns].isnull().astype(int)).groupby('pidp').cumsum().applymap(
        #                       lambda x: None if x == 0 else 1)
        nofill = pd.notnull(data[f_columns]).groupby(data['pidp']).cumsum()
        data[f_columns] = data[f_columns].ffill() # wasn't casting for some reason..
        #data[nofill==0] = np.nan
        data[f_columns] = data[f_columns].where(nofill==0, data2)

        # columns for forwards anc backwards fill.
        nofill = pd.notnull(data[fb_columns]).groupby(data['pidp']).cumsum()
        data[fb_columns] = data[fb_columns].ffill() # wasn't casting for some reason..
        #data[nofill==0] = np.nan
        data[fb_columns] = data[fb_columns].where(nofill==0, data2)


    if mf_columns:
        # Forward fill monotonic
        #fill = applyParallelLOCF(pid_groupby[mf_columns], mffill_groupby)
        #data[mf_columns] = fill[mf_columns]
        #data[mf_columns] = (data[mf_columns].cummax() *
        #                   (1 - data[mf_columns].isnull().astype(int)).groupby('pidp').cumsum().map(lambda x: 1 if x else 0))
        nofill = pd.notnull(data[mf_columns]).groupby(data['pidp']).cumsum()
        data[mf_columns] = data[mf_columns].cummax()
        #data[nofill==0] = np.nan
        data[mf_columns] = data[mf_columns].where(nofill==0, data2)




    data = data.reset_index(drop=True) # groupby messes with the index. make them unique again.
    #data[data.isnull()] = data2 # this works for python < 3.11 but not 3.7. AAAAAAAAA
    data = data.where(-data.isnull(), data2) # this is the more complex version.
    return data


def main(data, save=False):

    US_missing_description.missingness_table(data)

    #f_columns = ["education_state", "depression", "depression_change",
    #             "labour_state", "job_duration_m", "job_duration_y", "job_occupation",
    #             "job_industry", "job_sec", "heating"]  # add more variables here.
    # define columns to be forward filled, back filled, and linearly interpolated.
    # note columns can be forward and back filled for immutables like ethnicity.
<<<<<<< HEAD
    f_columns = ['education_state', 'labour_state_raw', 'job_sec', 'heating',
                 'yearly_gas', 'yearly_electric', 'yearly_gas_electric', 'yearly_oil', 'yearly_other_fuel', 'smoker',
                 'nkids_ind_raw', "nresp", 'region']  # 'ncigs', 'ndrinks']
    fb_columns = ["sex", "ethnicity", "birth_year"]  # or here if they're immutable.
    mf_columns = ['education_state', 'nkids_ind_raw']
=======
    f_columns = ['education_state', 'labour_state_raw', 'job_sec', 'heating', 'ethnicity', 'sex', 'birth_year',
                 'yearly_gas', 'yearly_electric', 'yearly_gas_electric', 'yearly_oil', 'yearly_other_fuel', 'smoker', 'pidp'] # 'ncigs', 'ndrinks']
    fb_columns = ["sex", "ethnicity", "birth_year", 'pidp', 'nkids_ind_raw']  # or here if they're immutable.
    mf_columns = ['education_state', 'nkids_ind_raw', 'pidp']
>>>>>>> 000f320a
    li_columns = ["age"]
    data = locf(data, f_columns=f_columns, fb_columns=fb_columns, mf_columns=mf_columns)
    print("After LOCF correction.")
    US_missing_description.missingness_table(data)
    data = interpolate(data, li_columns)
    print("After interpolation of linear variables.")
    US_missing_description.missingness_table(data)

    if save:
        US_utils.save_multiple_files(data, years, 'data/locf_US/', "")
    return data


if __name__ == "__main__":
    # Load in data.
    maxyr = US_utils.get_data_maxyr()
    years = np.arange(2009, maxyr)
    # Process data by year and pidp.
    # perform LOCF using lambda forward fill functions.
    file_names = [f"data/raw_US/{item}_US_cohort.csv" for item in years]
    data = US_utils.load_multiple_data(file_names)
    data = main(data)<|MERGE_RESOLUTION|>--- conflicted
+++ resolved
@@ -310,18 +310,11 @@
     #             "job_industry", "job_sec", "heating"]  # add more variables here.
     # define columns to be forward filled, back filled, and linearly interpolated.
     # note columns can be forward and back filled for immutables like ethnicity.
-<<<<<<< HEAD
     f_columns = ['education_state', 'labour_state_raw', 'job_sec', 'heating',
                  'yearly_gas', 'yearly_electric', 'yearly_gas_electric', 'yearly_oil', 'yearly_other_fuel', 'smoker',
-                 'nkids_ind_raw', "nresp", 'region']  # 'ncigs', 'ndrinks']
-    fb_columns = ["sex", "ethnicity", "birth_year"]  # or here if they're immutable.
-    mf_columns = ['education_state', 'nkids_ind_raw']
-=======
-    f_columns = ['education_state', 'labour_state_raw', 'job_sec', 'heating', 'ethnicity', 'sex', 'birth_year',
-                 'yearly_gas', 'yearly_electric', 'yearly_gas_electric', 'yearly_oil', 'yearly_other_fuel', 'smoker', 'pidp'] # 'ncigs', 'ndrinks']
+                 'nkids_ind_raw', 'nresp', 'region']  # 'ncigs', 'ndrinks']
     fb_columns = ["sex", "ethnicity", "birth_year", 'pidp', 'nkids_ind_raw']  # or here if they're immutable.
     mf_columns = ['education_state', 'nkids_ind_raw', 'pidp']
->>>>>>> 000f320a
     li_columns = ["age"]
     data = locf(data, f_columns=f_columns, fb_columns=fb_columns, mf_columns=mf_columns)
     print("After LOCF correction.")
