--- conflicted
+++ resolved
@@ -242,15 +242,9 @@
     #             "job_industry", "job_sec", "heating"]  # add more variables here.
     # define columns to be forward filled, back filled, and linearly interpolated.
     # note columns can be forward and back filled for immutables like ethnicity.
-<<<<<<< HEAD
-    f_columns = ['education_state', 'labour_state', 'job_sec', 'heating', 'ethnicity', 'sex', 'birth_year',
-                 'yearly_gas', 'yearly_electric', 'yearly_gas_electric', 'yearly_oil', 'yearly_other_fuel',
-                 'smoker', 'universal_income'] # 'ncigs', 'ndrinks']
-=======
     f_columns = ['education_state', 'labour_state_raw', 'job_sec', 'heating', 'ethnicity', 'sex', 'birth_year',
                  'yearly_gas', 'yearly_electric', 'yearly_gas_electric', 'yearly_oil', 'yearly_other_fuel', 'smoker',
-                 'nkids_ind_raw'] # 'ncigs', 'ndrinks']
->>>>>>> 2ba68720
+                 'nkids_ind_raw', 'universal_income'] # 'ncigs', 'ndrinks']
     fb_columns = ["sex", "ethnicity", "birth_year"]  # or here if they're immutable.
     mf_columns = ['education_state', 'nkids_ind_raw']
     li_columns = ["age"]
