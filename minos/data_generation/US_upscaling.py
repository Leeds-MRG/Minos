--- conflicted
+++ resolved
@@ -98,15 +98,6 @@
     sample_data : pd.DataFrame
         A percent sample of merged_data chosen with random seed.
     """
-<<<<<<< HEAD
-    #n = int(merged_data.shape[0] * percent)
-    #sample_data = merged_data.sample(n=n, replace=False, random_state=seed)
-    #return sample_data
-
-    hidps = np.unique(merged_data['hidp'])
-    hidps_sample = np.random.choice(merged_data['hidp'], size = int(np.ceil(len(hidps)*percent)), replace=False)
-    return merged_data.loc[merged_data['hidp'].isin(hidps_sample), ]
-=======
     # n = int(merged_data.shape[0] * percent)
     # sample_data = merged_data.sample(n=n, replace=False)#, random_state=seed)
     # return sample_data
@@ -114,8 +105,6 @@
     hidps = np.unique(merged_data['hidp'])
     hidps_sample = np.random.choice(merged_data['hidp'], size=int(np.ceil(len(hidps) * percent)), replace=False)
     return merged_data.loc[merged_data['hidp'].isin(hidps_sample),]
-
->>>>>>> 276e8e6e
 
 def main():
     """
