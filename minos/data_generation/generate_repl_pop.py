#!/usr/bin/env python3
# -*- coding: utf-8 -*-
"""
This script reweights input populations to MINOS to ensure the starting and replenishment populations are representative
now and into the future.

The two sources of data for reweighting populations are the midyear estimates from 2008 - 2020, and the principal
population projections from 2021 - 2070 (principal projections can be extended to 2120 but I doubt MINOS will ever
want to model that far into the future, ~50 years seems like a reasonable maximum but can be expanded if necessary).

Currently we take the 16 year olds from the final data file for 2018 (start date of the simulations), generate identical
copies of this population for every year of the simulation to 2070, then adjust the analysis weights (`weight` var) by
sex and ethnicity to ensure representative populations into the future.
"""
import multiprocessing

import pandas as pd
import numpy as np
from numpy.random import choice
import argparse
import os
from uuid import uuid4
from rpy2.robjects.packages import importr

import US_utils
from minos.modules import r_utils
from multiprocessing import Pool
from itertools import repeat

# suppressing a warning that isn't a problem
pd.options.mode.chained_assignment = None  # default='warn' #supress SettingWithCopyWarning


def expand_repl(US_wave, region):
    """ 
    Expand and reweight replenishing populations (16-year-olds) from 2019 - 2070
    
    Parameters
    ----------
    US_2018 : pandas.DataFrame
        Datafile derived from Understanding Society 2018 including all ages
    projections : pandas.DataFrame
        Datafile containing counts by age and sex from 2008 to 2070 (2008-2020 from midyear estimates, 2021 - 2070 from
        principal population projections).
    Returns
    -------
    expanded_repl : pandas.DataFrame
        Expanded dataset (copy of original 16-year-olds for each year from 2018 to 2070) reweighted by sex
    """

    # # just select the 16 and 17-year-olds in 2018 to be copied and reweighted (replace age as 16)
    # repl_wave = US_wave[(US_wave['age'].isin([16, 17]))]
    # repl_wave['age'] = 16
    # # We can't have 16-year-olds with higher educ than level 2 (these are all from 17 yos) so replace these with 2
    # repl_wave['education_state'][repl_wave['education_state'] > 2] = 2

    # get max hidp value so we can add new households with unique hidp
    max_hidp = US_wave['hidp'].max()

    # Find households with a 16 or 17 year old to add as replenishing
    repl_wave_hidps = US_wave[(US_wave['age'].isin([16, 17]))]['hidp']
    repl_hhs = US_wave[US_wave['hidp'].isin(repl_wave_hidps)]
    # Change age of 17 year olds to 16 year olds (we take both ages for replenishment as the 16 year old sample is very small)
    repl_hhs['age'][repl_hhs['age'] == 17] = 16
    # We can't have 16-year-olds with higher educ than level 2 (these are all from 17 yos) so replace these with 2
    repl_hhs['education_state'][(repl_hhs['age'] == 16) & (repl_hhs['education_state'] > 2)] = 2

    # Final step now we are adding complete households. We need to give the non 16 year olds a flag that distinguishes
    # them from other simulants. We will do this by setting the weight of these individuals to 0.
    # This means these individuals will transition throughout the model as normal, but be ignored in the outputs as
    # we almost exclusively use weighed statistics. One possible solution to non-weighted sums in outputs is to remove
    # all 0 weight individuals at the same time as removing living people
    # repl_hhs['alive'][repl_hhs['age'] != 16] = 'ghost'
    repl_hhs['weight'][repl_hhs['age'] != 16] = 0

    expanded_repl = pd.DataFrame()
    # first copy original dataset for every year from 2018 (current) - 2070
    for year in range(2014, 2071, 1):
        # first get copy of 2018 16 (and 17) -year-olds
        new_repl = repl_hhs.copy()
        # change time (for entry year)
        new_repl['time'] = year
        # change birth year
        new_repl['birth_year'] = new_repl['birth_year'] + (year - 2017)
        # change interview year
        new_repl['hh_int_y'] = new_repl['hh_int_y'].astype(int) + (year - 2017)
        # now update Date variable (just use US_utils function
        new_repl = US_utils.generate_interview_date_var(new_repl)
        # adjust pidp to ensure unique values (have checked this and made sure this will never give us a duplicate)
        # new_repl['pidp'] = new_repl['pidp'] + year + 1000000 + 2*new_repl.index

        # Universally unique identifier uuid seems like the simplest way to generate unique random numbers
        # in python. Developed in the 80s such that odds of repeat values is astronomical.
        # https://stackoverflow.com/questions/3530294/how-to-generate-unique-64-bits-integers-from-python
        # bit shifting makes number that only relies on clock to improve uniqueness but less random.
        new_repl['pidp'] = new_repl['pidp'].apply(lambda _: uuid4().int % 10e16)
        # [(uuid4().int % 10e12) for _ in range(len(new_repl.index))]

        # print(f"There are {len(new_repl)} people in the replenishing population in year {year}.")

        ## Previously tried duplicating the 16 year olds but this is hard in Scotland mode as there are only 3 people
        # Duplicate this population(TWICE) so we have double the number of 16-year-olds to work with
        # Instead now we take both 16 and 17-year-olds, and call them all 16-year-olds
        # new_repl = pd.concat([new_repl, new_repl, new_repl], ignore_index=True)

        # now append to original repl
        expanded_repl = pd.concat([expanded_repl, new_repl], axis=0)

    # Luke - 20/10/23
    # synthetic upscaled glasgow data results in some duplicate pidp's still
    # only 10 on initial testing so I'm just going to remove these
    if region == "glasgow" or region == "scotland":
        expanded_repl.drop_duplicates(subset=['pidp'],
                                      inplace=True)

    assert (expanded_repl.duplicated('pidp').sum() == 0)

    # reset index for the predict_education step
    expanded_repl.reset_index(drop=True, inplace=True)

    # Final step is to assign new unique hidps to the replenishing populations
    # expanded_repl['hidp'] = expanded_repl['hidp'] + max_hidp + expanded_repl['time']
    # Iterate over each year
    for year in expanded_repl['time'].unique():
        # Filter the dataframe for the current year
        df_year = expanded_repl[expanded_repl['time'] == year]

        # Group by original 'hidp' and assign new 'hidp' values
        for _, group in df_year.groupby('hidp'):
            max_hidp += 1  # Increment the max_hidp for a new unique hidp
            expanded_repl.loc[group.index, 'hidp'] = max_hidp  # Assign new hidp

    return expanded_repl


def reweight_repl(expanded_repl, projections):
    """
    
    Parameters
    ----------
    expanded_repl
    projections
    
    Returns
    -------
    
    """
    ## Now reweight by sex and year
    print('Reweighting by sex, ethnic group, and year...')

    ## SCOTLAND MODE FORCED A CHANGE IN ETHNICITY
    # People categorised as white vs non-white instead of all ethnic groups due to small numbers
    # Re-categorise the projections and sum across ethnic groups
    #projections['ethnicity'][~projections['ethnicity'].isin(['WBI', 'WHO'])] = 'Non-White'
    #projections['ethnicity'][projections['ethnicity'].isin(['WBI', 'WHO'])] = 'White'
    #projections = projections.groupby(['sex', 'age', 'time', 'ethnicity'])['count'].sum().reset_index()

    # first group_by sex and year and sum weight for totals, then rename before merge
    summed_weights = expanded_repl.groupby(['sex', 'time', 'ethnicity'])['weight'].sum().reset_index()
    summed_weights = summed_weights.rename(columns={'weight': 'sum_weight', 'year': 'time'})

    # merge the projection data and summed weights for reweighting
    expanded_repl = expanded_repl.merge(projections, on=['time', 'sex', 'age', 'ethnicity'])
    expanded_repl = expanded_repl.merge(summed_weights, on=['time', 'sex', 'ethnicity'])

    # now reweight new population file
    expanded_repl['weight'] = (expanded_repl['weight'] * expanded_repl['count']) / expanded_repl['sum_weight']

    expanded_repl.drop(labels=['count', 'sum_weight'],
                       inplace=True,
                       axis=1)

    # Final step is to rescale to range(0,1) because larger weights broke some transition models
    expanded_repl['weight'] = (expanded_repl['weight'] - min(expanded_repl['weight'])) / (
            max(expanded_repl['weight']) - min(expanded_repl['weight']))

    # Handle missing weight var (believe this is caused by ethnicity constraints missing an ethnic group)
    expanded_repl.loc[expanded_repl['weight'].isna(), 'weight'] = 0

    return expanded_repl


def predict_education(repl, transition_dir):
    """
    This function predicts the highest level of education that will be attained by simulants in the model.
    There are 2 steps to this process:
        1. First the highest education will be predicted for all 16 year olds in the replenishing population, which
            will then be used in the simulation to decide who and when to change their education.
        2. Predict education for all 16-25 year olds, as they may not have finished education and can still improve.
    Parameters
    ----------
    repl
    Returns
    -------
    """
    print("Predicting max education level for replenishing populations...")

    ## First load in the transition model and produce a probability distribution for max education
    # Then create an empty variable for max_educ, and make a choice from the probability distribution about
    # which level to assign as highest education attainment

    # generate list of columns for prediction output (no educ==4 in Understanding Society)
    cols = ['0', '1', '2', '3', '5', '6', '7']
    rpy2_modules = {"base": importr('base'),
                    "stats": importr('stats'),
                    "nnet": importr("nnet"),
                    "ordinal": importr('ordinal'),
                    "zeroinfl": importr("pscl"),
                    }
    transition_model = r_utils.load_transitions("education_state/nnet/education_state_2018_2019", rpy2_modules, path=transition_dir)
    prob_df = r_utils.predict_nnet(transition_model, rpy2_modules, repl, cols)

    repl['max_educ'] = np.nan
    for i, distribution in enumerate(prob_df.iterrows()):
        repl.loc[i, 'max_educ'] = choice(a=prob_df.columns, size=1, p=distribution[1])[0]

    return repl


def generate_replenishing(projections, scotland_mode, cross_validation, inflated, region):


    output_dir = 'data/replenishing'
    #data_source = 'final_US'
    data_source = 'imputed_final_US'
    transition_dir = 'data/transitions'
    source_year = 2020  # the year from which we draw our 16 year old cohort

    if scotland_mode:
        data_source = 'scotland_US'
        output_dir = 'data/replenishing/scotland'
        transition_dir = 'data/transitions/scotland'
    if cross_validation:
        data_source = 'final_US/cross_validation/batch1'
        output_dir = 'data/replenishing/cross_validation'
        transition_dir = 'data/transitions/cross_validation/version1'
        source_year = 2015
    if inflated:
        data_source = 'inflated_US'
        output_dir = 'data/replenishing/inflated'

    if region == 'glasgow':
        data_source = 'scaled_glasgow_US'
        output_dir = 'data/replenishing/glasgow_scaled'
        source_year = 2020
    elif region == 'scotland':
        data_source = 'scaled_scotland_US'
        output_dir = 'data/replenishing/scotland_scaled'
        source_year = 2020
    elif region == 'uk':
        data_source = 'scaled_uk_US'
        output_dir = 'data/replenishing/uk_scaled'
        source_year = 2020

    # first collect and load the datafile for 2018
    file_name = f"data/{data_source}/{source_year}_US_cohort.csv"
    data = pd.read_csv(file_name)

    # expand and reweight the population
    expanded_repl = expand_repl(data, region)

    reweighted_repl = reweight_repl(expanded_repl, projections)

    # finally, predict the highest level of educ
    final_repl = predict_education(reweighted_repl, transition_dir)

    # Have to unfortunately do these type checks as vivarium throws a wobbler when types change
    final_repl['ncigs'] = final_repl['ncigs'].astype(int)
    final_repl['nutrition_quality'] = final_repl['nutrition_quality'].astype(int)
    final_repl['loneliness'] = final_repl['loneliness'].astype(int)
    final_repl['S7_mental_health'] = final_repl['S7_mental_health'].astype(int)
    final_repl['S7_physical_health'] = final_repl['S7_physical_health'].astype(int)
    final_repl['nutrition_quality_diff'] = final_repl['nutrition_quality_diff'].astype(int)
    final_repl['neighbourhood_safety'] = final_repl['neighbourhood_safety'].astype(int)
    #final_repl['S7_neighbourhood_safety'] = final_repl['S7_neighbourhood_safety'].astype(int)
    final_repl['job_sec'] = final_repl['job_sec'].astype(int)
    final_repl['nkids'] = final_repl['nkids'].astype(float)
    final_repl['financial_situation'] = final_repl['financial_situation'].astype(int)
    final_repl['behind_on_bills'] = final_repl['behind_on_bills'].astype(int)

    US_utils.check_output_dir(output_dir)
    final_repl.to_csv(f'{output_dir}/replenishing_pop_2015-2070.csv', index=False)
    print('Replenishing population generated for 2015 - 2070')
    #

    if region != "":
        for i in range(10):
            file_name = f"data/{data_source}_{i + 1}/{source_year}_US_cohort.csv"
            data = pd.read_csv(file_name)

            # expand and reweight the population
            expanded_repl = expand_repl(data, region)

            reweighted_repl = reweight_repl(expanded_repl, projections)

            # finally, predict the highest level of educ
            final_repl = predict_education(reweighted_repl, transition_dir)

            # Have to unfortunately do these type checks as vivarium throws a wobbler when types change
            final_repl['ncigs'] = final_repl['ncigs'].astype(int)
            final_repl['nutrition_quality'] = final_repl['nutrition_quality'].astype(int)
            final_repl['loneliness'] = final_repl['loneliness'].astype(int)
            final_repl['S7_mental_health'] = final_repl['S7_mental_health'].astype(int)
            final_repl['S7_physical_health'] = final_repl['S7_physical_health'].astype(int)
            final_repl['nutrition_quality_diff'] = final_repl['nutrition_quality_diff'].astype(int)
            final_repl['neighbourhood_safety'] = final_repl['neighbourhood_safety'].astype(int)
            #final_repl['S7_neighbourhood_safety'] = final_repl['S7_neighbourhood_safety'].astype(int)
            final_repl['job_sec'] = final_repl['job_sec'].astype(int)
            final_repl['nkids'] = final_repl['nkids'].astype(float)
            final_repl['financial_situation'] = final_repl['financial_situation'].astype(int)

            US_utils.check_output_dir(output_dir)
            final_repl.to_csv(f'{output_dir}/{i + 1}_replenishing_pop_2015-2070.csv', index=False)
            print(f'Replenishing population generated for 2015 - 2070 iteration {i + 1}')

    #     with Pool() as p:
    #         p.starmap(multithread_repl_pops,
    #             zip(repeat(data_source),
    #                 repeat(source_year),
    #                 repeat(transition_dir),
    #                 repeat(output_dir),
    #                 range(1, 11),
    #                 repeat(region),
    #                 repeat(projections)))

<<<<<<< HEAD

#def multithread_repl_pops(data_source, source_year, transition_dir, output_dir, i, region, projections):
    # first collect and load the datafile for 2018


=======
>>>>>>> 13d501a0
def main():

    # Use argparse to select between normal and scotland mode
    parser = argparse.ArgumentParser(description="Generating replenishing populations.",
                                     usage='use "%(prog)s --help" for more information')

    parser.add_argument("-r", "--region", default="",
                        help="Generate replenishing population for specified synthetic scaled data. glasgow or scotland for now.")
    parser.add_argument("-s", "--scotland", action='store_true', default=False,
                        help="Select Scotland mode to only produce replenishing using scottish sample.")
    parser.add_argument("-c", "--cross_validation", dest='crossval', action='store_true', default=False,
                        help="Select cross-validation mode to produce cross-validation replenishing population.")
    parser.add_argument("-i", "--inflated", dest='inflated', action='store_true', default=False,
                        help="Select inflated mode to produce inflated cross-validation populations from inflated"
                             "data.")

    args = parser.parse_args()
    scotland_mode = args.scotland
    cross_validation = args.crossval
    inflated = args.inflated
    region = args.region

    # read in projected population counts from 2008-2070
    proj_file = "persistent_data/age-sex-ethnic_projections_2008-2061.csv"
    projections = pd.read_csv(proj_file)
    # rename and drop some columns to prepare
    projections = projections.drop(labels='Unnamed: 0', axis=1)
    projections = projections.rename(columns={'year': 'time'})

    generate_replenishing(projections, scotland_mode, cross_validation, inflated, region)


if __name__ == "__main__":
    main()<|MERGE_RESOLUTION|>--- conflicted
+++ resolved
@@ -323,14 +323,7 @@
     #                 repeat(region),
     #                 repeat(projections)))
 
-<<<<<<< HEAD
-
-#def multithread_repl_pops(data_source, source_year, transition_dir, output_dir, i, region, projections):
-    # first collect and load the datafile for 2018
-
-
-=======
->>>>>>> 13d501a0
+
 def main():
 
     # Use argparse to select between normal and scotland mode
