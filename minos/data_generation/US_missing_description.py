--- conflicted
+++ resolved
@@ -226,13 +226,8 @@
 
 def main():
     # Load in data.
-<<<<<<< HEAD
     wave_years = np.arange(2009, 2020)
     file_names = [f"data/raw_US/{item}_US_cohort.csv" for item in wave_years]
-=======
-    wave_years = np.arange(2009, 2018)
-    file_names = [f"../../data/corrected_US/{item}_US_cohort.csv" for item in wave_years]
->>>>>>> fb88a61d
     full_US_data = US_utils.load_multiple_data(file_names)
     # Summary table of missing values by variable.
     missingness_table(full_US_data)
