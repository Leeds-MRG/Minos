--- conflicted
+++ resolved
@@ -309,11 +309,8 @@
                       'hhsize': 'hhsize', # number of people in household
                       'tenure_dv': 'housing_tenure', # housing tenure type (owned, rented etc.)
                       'urban_dv': 'urban', # urban or rural household.
-<<<<<<< HEAD
                       'xphsdba': "behind_on_bills", # are you up to date on all household bills? (1/2/3).
-=======
                       "ncars": "ncars",
->>>>>>> 997d9c15
                       }
 
     # Some variables change names halfway through UKHLS.
