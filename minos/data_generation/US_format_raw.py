#!/usr/bin/env python3
# -*- coding: utf-8 -*-
""" This file formats Understanding Society variables for using in a microsimulation.
It DOES NOT handle missing data. see US_missing.py.
"""
import pandas as pd
import numpy as np
import os

import US_utils

# TODO there is an issue with the connection between the BHPS and ukhls waves. (see format_time)
""" There seems to be a gap between 2007-2008 where people who were in the old 
study do not transfer to the new one until next year. Need to find out why this is.

This is most likely me missing some variable in the data which would better serve
as a time variable. (e.g. interview year/month).

For now just assume the end of BHPS and start of ukhls occur in the same year.
Record years by the END date. The first wave is SEP 90 - SEP 91 so is recorded as 
1991_US_Cohort.csv. 
"""

"""
Load persistent JSON data dictionaries for US. These are data dictionaries that simplify categorical variables
from integers to strings for easier readability. Its easier to see white british, black-african than digits 1, 5.

These dictionaries also simplify some variables for use in a microsim. 
E.g. education state has a large number of equivalent qualifications (O-Level, GCSE, CSE, etc.) compressed into one.
While this destroys some detail it makes it much easier to make transition models particularly for rare items.

NOTE there are some time dependent dictionaries here. BHPS changes formatting in 2002 for ethnicity so there are 
two ethnicity dictionaries to reflect that. The time prefix indicates when the change takes place or the end of the 
dataset (2008 for BHPS).
"""

# Where are all persistent files for US data. E.g. int to string variable encodings.
json_source = "persistent_data/JSON/"
# Sex.
sex_dict = US_utils.load_json(json_source, "sexes.json")
# Ethnicity.
ethnicity_bhps_2002 = US_utils.load_json(json_source, "ethnicity_bhps_2002.json")
ethnicity_bhps_2008 = US_utils.load_json(json_source, "ethnicity_bhps_2008.json")
ethnicity_ukhls = US_utils.load_json(json_source, "ethnicity_ukhls.json")
# Employment.
labour_bhps = US_utils.load_json(json_source, "labour_status_bhps.json")
labour_ukhls = US_utils.load_json(json_source, "labour_status_ukhls.json")
# Education.
education_bhps = US_utils.load_json(json_source, "education_bhps.json")
# Use simplified one for ukhls currently.
# education_ukhls = US_utils.load_json(json_source, "education_ukhls.json")
education_ukhls = US_utils.load_json(json_source, "education_ukhls_simple.json")
# Depression.
depression = US_utils.load_json(json_source, "depression.json")
depression_change = US_utils.load_json(json_source, "depression_change.json")
# Heating.
heating_bhps = US_utils.load_json(json_source, "heating_bhps.json")
heating_ukhls = US_utils.load_json(json_source, "heating_ukhls.json")
# Location
region_dict = US_utils.load_json(json_source, "region.json")


def format_sex(data):
    """ Format sex data.

    Parameters
    ----------
    data : pd.DataFrame
        Data to process genders of.
    Returns
    -------
    data : pd.DataFrame
        Data with processed genders.

    """
    # Remap sex data from ints to strings. Easier to interpret.
    data["sex"] = data["sex"].astype(str).map(sex_dict)
    return data


def format_location(data, year):
    """ Format any spatial data. Does nothing yet.

    Parameters
    ----------
    data : pd.DataFrame
        Data before location formatting.
    Returns
    -------
    data : pd.DataFrame
        Data with location formatting.

    """
    # No spatial data yet so does nothing.
    data["MSOA"] = "no_location"
    data["location"] = "no_location"
    data["region"] = data["region"].astype(str).map(region_dict)
    return data


def format_mental_state(data):
    """ Format mental health data.

    Parameters
    ----------
    data : pd.DataFrame
        US data with raw depression columns.

    Returns
    -------
    data : pd.DataFrame
        US data with formatted depression columns.
    """
    # TODO Only using binary values for now. Makes it easier to show off traditional binary models.
    data["depression"] = data["depression"].astype(str).map(depression)
    data["depression_change"] = data["depression_change"].astype(str).map(depression_change)
    return data


def format_academic_year(data):
    """ Format academic year variables.

    Parameters
    ----------
    data : pd.DataFrame
        US data with raw academic year columns.

    Returns
    -------
    data: pd.DataFrame
        The data frame with the academic year column added.

    """
    # If someone is 15 years old force them to be born after september.
    # They have to be in the graduating GCSE academic year.
    # No other birth months can be inferred.
    # I thought about using the interview month as well but it doesnt really help.
    # Can be combined with birth_year to determine if their birthday is before/after the interview.
    # Pretty sure it academic year cannot be fully derived from this.
    # TODO I dont have special access to birth month data. Give random months as a stop gap.
    data["birth_month"] = 0
    new_months = data.loc[data["age"] == 15, "birth_month"].apply(lambda x: np.random.randint(9, 13))
    data.loc[data["age"] == 15, "birth_month"] = new_months
    new_months = data.loc[data["age"] > 15, "birth_month"].apply(lambda x: np.random.randint(1, 13))
    data.loc[data["age"] > 15, "birth_month"] = new_months

    data["academic_year"] = data["birth_year"]
    # Everyone born before September is bumped down to the previous academic year.
    data.loc[data["birth_month"] < 9, "academic_year"] -= 1
    return data


def format_time(data, year):
    """Format any time variables in US.

    Parameters
    ----------
    data : pd.DataFrame
        Data without time formatting.
    year : int
        The `year` of the wave being processed.

    Returns
    -------
    data : pd.DataFrame
        Data with time formatting.
    """
    # See to do messages at the top of the file.
    # Theres some wierd overlap in the pidp data. Theres essentially a gap in September 2008 with noone in it from
    # BHPS which makes transition models fail.
    # Following 2 lines are a stupid work around.
    # if self.year <= 2008:
    #    self.year += 1
    data["time"] = year
    return data


##########################
# BHPS specific functions.
##########################

def format_bhps_columns(year):
    """ Get BHPS literal and formatted column names.

    Parameters
    ----------
    year : int
        The year of the wave being processed.
    Returns
    -------
    attribute_columns, column_names : str
        The literal attribute_columns names used from BHPS data. (ba_age, ba_qfachi...)
        Corresponding cleaner column_names for use in a microsim. (age, education_state...)
    """

    # consistent column names accross all waves
    attribute_columns = ["pidp",  # Cross wave identifier
                         "hidp",  # Cross wave household identified
                         "sex",  # Sex.
                         "age",  # Age.
                         "doby",  # Birth Year.
                         "qfachi",  # Highest education
                         # "hiqual_dv",  # Highest education
                         "scghqi",  # GHQ Depression.
                         "hlprbi",  # Clinical Depression.
                         "jbstat",  # Labour status.
                         "jbnssec8_dv",  # NSSEC code.
                         "cduse5",  # fridge/freezer
                         "cduse6",  # washing machine
                         "cduse7",  # tumble dryer
                         "cduse8",  # dishwasher
                         "cduse9",  # microwave oven
<<<<<<< HEAD
                         "gor_dv"  # Government Region Derived.
=======
                         "hsprbk"   # accom: lack of adequate heating
>>>>>>> bd649872
                         ]

    column_names = ["pidp",  # pidp
                    "hidp",  # hidp
                    "sex",  # sex
                    "age",  # age
                    "birth_year",  # doby
                    "education_state",  # qfachi. Was hiqual_dv but too much missing.
                    "depression_change",  # scghqi
                    "depression",  # hlprbi
                    "labour_state",  # jbstat
                    "job_sec",  # jbnssec8_dv
                    "fridge_freezer",  # cduse5
                    "washing_machine",  # cduse6
<<<<<<< HEAD
                    "tumble_dryer",  # cduse7
                    "dishwasher",  # cduse8
                    "microwave",  # cduse9
                    "region",  # gor_dv
=======
                    "tumble_dryer",     # cduse7
                    "dishwasher",       # cduse8
                    "microwave",        # cduse9
                    "heating"           # hsprbk
>>>>>>> bd649872
                    ]

    # Variables that change names over dataset.
    # First up is job duration. Changes names in wave 6,
    if year < 1996:
        attribute_columns += ["cjsbgm", "cjsbgy"]  # Month and year when current employment started.
        column_names += ["job_duration_m", "job_duration_y"]
    else:
        attribute_columns += ["cjsbgm", "cjsbgy4"]  # Month and year when current employment started.
        column_names += ["job_duration_m", "job_duration_y"]

    # Name of SIC code variable changes for some reason half way through.
    if year >= 2001:
        attribute_columns += ["jbsic92"]  # SIC 92 codes
        column_names += ["job_industry"]
    else:
        attribute_columns += ["jbsic"]  # SIC 92 codes.
        column_names += ["job_industry"]

    # Name change for race as well.
    if year <= 2001:
        attribute_columns += ["race"]
        column_names += ["ethnicity"]  # Ethnicity.
    elif year > 2001:
        attribute_columns += ["racel_bh"]
        column_names += ["ethnicity"]  # Ethnicity.

    # SOC codes updated every decade.
    if year < 2000:
        attribute_columns += ["jbsoc90_cc"]
        column_names += ["job_occupation"]  # Occupation code.
    else:
        attribute_columns += ["jbsoc00_cc"]
        column_names += ["job_occupation"]  # Occupation code.

<<<<<<< HEAD
    # heating var hsprbk starts in 1996
    if year >= 1996:
        attribute_columns += ["hsprbk"]  # Accom: lack of adequate heating
        column_names += ["heating"]

=======
>>>>>>> bd649872
    # Add wave specific letters of BHPS variable names.
    # Do not add letters to cross wave variables (IDs).
    # The format here is ba_sex for wave 1, bb_sex for wave 2 and so on..
    # pidp stays the same for all waves.
    attribute_columns = US_utils.bhps_wave_prefix(attribute_columns, year)

    return attribute_columns, column_names


def format_bhps_ethnicity(data, year):
    """ Format ethnicities for BHPS data.

    Parameters
    ----------
    data : pd.DataFrame
        Raw data to format ethnicities of.
    year : int
        The year of the wave being processed.
    Returns
    -------
    data : pd.DataFrame
        Data with ethnicities formatted.
    """

    # Mapping changes in 2002 as categories expanded.
    if year > 2001:
        eth_dict = ethnicity_bhps_2008
    else:
        eth_dict = ethnicity_bhps_2002
    # Map ethnicity int codes to strings.
    data["ethnicity"] = data["ethnicity"].astype(str).map(eth_dict)
    return data


def format_bhps_education(data):
    """ Format US education data.

    Parameters
    ----------
    data : pd.DataFrame
        Data frame before formatting educations.

    Returns
    -------
    data : pd.DataFrame
        Data after formatting educations.
    """
    # Map education codes to readable strings.
    data["education_state"] = data["education_state"].astype(str).map(education_bhps)
    return data


def format_bhps_employment(data):
    """ Format employment variables.

    Parameters
    ----------
    data : pd.DataFrame
        Data frame to format employment for.

    Returns
    -------
    data : Pd.DataFrame
        Data with formatted education column.
    """
    # Remap job status ints to strings.
    data.loc["labour_state"] = data["labour_state"].astype(str).map(labour_bhps)
    return data


def format_bhps_heating(data):
    """ Format heating variable.

        Parameters
        ----------
        data : pd.DataFrame
            Data frame to format heating for.

        Returns
        -------
        data : Pd.DataFrame
            Data with formatted heating column.
    """
    ## Need to reverse the binary heating variable as it is in the opposite orientation to the corresponding ukhls var
    data["heating"] = data["heating"].fillna(-9)  # have to replace a single NA value before mapping
    data["heating"] = data["heating"].astype(int).astype(str).map(heating_bhps)  # convert to int then string then map
    return data


######################
# ukhls Wave Functions
######################


def format_ukhls_columns(year):
    """ Specify subset of ukhls columns to be used in microsim.

    Parameters
    ----------
    year : int
        The year of the wave being processed.

    Returns
    -------
    attribute_columns, column_names: str
        The attribute_columns names directly from US data. Which columns will be extracted.
        The simplified column_names that are used in the microsim.
    """

    attribute_columns = ["pidp",  # Cross wave personal identifier.
                         "hidp",  # Cross wave household identified
                         "sex",  # Sex.
                         "dvage",  # Age.
                         "doby_dv",  # Birth Year.
                         "racel_dv",  # Ethnicity.
                         "qfhigh_dv",  # Highest Qualification.
                         # "hiqual_dv",  # Highest Qualification.
                         "scghqi",  # GHQ depression.
                         "jbstat",  # job status
                         "jbsic07_cc",  # SIC code for job (if any).
                         "jbnssec8_dv",  # NSSEC socioeconomic code.
                         "cduse5",  # deep freeze or fridge freezer
                         "cduse6",  # washing machine
                         "cduse7",  # tumble dryer
                         "cduse8",  # dishwasher
                         "cduse9",  # microwave oven
<<<<<<< HEAD
                         "hheat",
                         "gor_dv"  # Government Region Derived.
=======
                         "hheat",   # Able to heat home adequately
                         "sf12mcs_dv"   # SF-12 Mental Component Summary (PCS)
>>>>>>> bd649872
                         ]
    # New names for the above columns.
    column_names = ["pidp",
                    "hidp",
                    "sex",
                    "age",
                    "birth_year",
                    "ethnicity",
                    "education_state",
                    "depression_change",
                    "labour_state",
                    "job_industry",
                    "job_sec",
                    "fridge_freezer",   # cduse5
                    "washing_machine",  # cduse6
<<<<<<< HEAD
                    "tumble_dryer",  # cduse7
                    "dishwasher",  # cduse8
                    "microwave",  # cduse9
                    "heating",  # hheat
                    "region",  # region
=======
                    "tumble_dryer",     # cduse7
                    "dishwasher",       # cduse8
                    "microwave",        # cduse9
                    "heating",          # hheat
                    "SF-12"             # sf12mcs_dv
>>>>>>> bd649872
                    ]

    # Variables that change names for ukhls data.
    # Attributes for job duration.
    # First wave of employment attribute names are different.
    # 7th wave also changes names.
    if year < 2009:
        attribute_columns += ["jbbgm", "jbbgy"]  # What month and year did current employment start.
        column_names += ["job_duration_m", "job_duration_y"]
    elif year < 2014:
        attribute_columns += ["jbbgdatm", "jbbgdaty"]  # What month and year did current employment start.
        column_names += ["job_duration_m", "job_duration_y"]
    else:
        attribute_columns += ["jbbgm", "jbbgy"]  # What month and year did current employment start.
        column_names += ["job_duration_m", "job_duration_y"]

    # SOC codes updated every decade.
    if year < 2010:
        attribute_columns += ["jbsoc00_cc"]
        column_names += ["job_occupation"]
    else:
        attribute_columns += ["jbsoc10_cc"]
        column_names += ["job_occupation"]
    # clinical depression changes in wave 10.
    if year < 2017:
        attribute_columns += ["hcond17"]  # Clinical depression.
        column_names += ["depression"]
    else:
        attribute_columns += ["hcondcode38"]  # Clinical depression.
        column_names += ["depression"]

    # All attributes have a wave dependent suffix apart from identifiersb (pidp, hidp etc.).
    # Adjust attribute_columns as necessary.
    # E.g age -> a_age, age -> b_age ... for waves of ukhls.

    attribute_columns = US_utils.ukhls_wave_prefix(attribute_columns, year)

    return attribute_columns, column_names


def format_ukhls_ethnicity(data):
    """ Format ethnicity variables.


    Parameters
    ----------
    data : pd.DataFrame
        Raw data to format ethnicities of.


    Returns
    -------
    data : pd.DataFrame
        Data with ethnicities formatted.
    """
    # Map ethnicity integers to strings.
    data["ethnicity"] = data["ethnicity"].astype(str).map(ethnicity_ukhls)
    return data


def format_ukhls_education(data):
    """ Format US education data.

    Parameters
    ----------
    data : pd.DataFrame
        Data frame before formatting educations.
    Returns
    -------
    data : pd.DataFrame
        Data after formatting educations.
    """
    # Map education ints to strings.
    data["education_state"] = data["education_state"].astype(str).map(education_ukhls)
    return data


def format_ukhls_employment(data):
    """ Format employment columns for data.

    Parameters
    ----------
    data : pd.DataFrame
        Data frame to format employment for.

    Returns
    -------
    data : Pd.DataFrame
        Which wave of data is being saved.
    """
    # TODO Code moved to US_missing_deterministic. move problem description somewhere too.
    """Correct some incorrectly missing data here.
    Some people are registered as unemployed but are missing job codes.
    Makes them impossible to differentiate with those who are missing for other reasons.
    Hence will assign anyone who is unemployed SIC/SOC/NSSEC code 0.
    0 is undefined in all 3 sets.
    Calculate people who are unemployed (labour state 2) but registered as missing in SIC codes.
    Assign these people 0 value SIC/SOC/NSSEC codes. Also set their job duration to 0.

    There are a lot of potential reasons for this.
    People who transition job status mid year and arent properly recorded.
`       E.g. check pid 274047 this person retires in April 2008.
    They are incorrectly recorded as still employed by Sept. 2008 but have no company data at all.
    They are incorrectly employed and have -8 for SOC/SIC/NSSEC values because they have no company.

    Seems to be a clash between behaviour for the majority of the year and
    current behaviour.
    For now just assume they are unemployed and assign their industries to 0."""

    # Remap job statuses.
    data["labour_state"] = data["labour_state"].astype(str).map(labour_ukhls)
    return data


def format_ukhls_heating(data):
    """ Format heating variable.

        Parameters
        ----------
        data : pd.DataFrame
            Data frame to format heating for.

        Returns
        -------
        data : Pd.DataFrame
            Data with formatted heating column.
    """
    ## Need to reverse the binary heating variable as it is in the opposite orientation to the corresponding ukhls var
    data["heating"] = data["heating"].astype(str).map(heating_ukhls)
    return data


def combine_indresp_hhresp(year, indresp_name, hhresp_name):
    """ Function to collect and merge the indresp and hhresp files for a specific year.

    Parameters
    ----------
    year : int
        The `year` of the wave being processed.
    indresp_name : str
        The name of the indresp file for specific year
    hhresp_name : str
        Name of the hhresp file for specific year
    Returns
    -------
    indresp_hhresp: Pd.DataFrame
        Dataframe containing indresp and hhresp data combined on hid
    """
    # load both indresp and hhresp files
    indresp = US_utils.load_file(indresp_name)
    hhresp = US_utils.load_file(hhresp_name)

    # calculate wave letter based on year, and generate hidp variable name for use as merge key
    wave_letter = US_utils.get_wave_letter(year)
    if year < 2008:
        merge_key = f"b{wave_letter}_hidp"
    else:
        merge_key = f"{wave_letter}_hidp"

    # merge the data on the hipd variable and return
    combined = indresp.merge(right=hhresp, on=merge_key, suffixes=('', '_delme'))
    combined = combined[[c for c in combined.columns if not c.endswith("_delme")]]
    return combined


def format_data(year, data):
    """ Main function for formatting US data. Loads formats and saves each wave sequentially.

    Parameters
    ----------
    year : int
        The `year` of the wave being processed.
    data : Pd.DataFrame
        Pandas DataFrame containing both indresp and hhresp data merged on hidp
    Returns
    -------
    data : Pd.DataFrame
        Returns a formatted dataframe to be saved as csv
    """
    # Load file and take desired subset of columns.
    # data = US_utils.load_file(file_name)
    if year <= 2007:
        attribute_columns, column_names = format_bhps_columns(year)
    else:
        attribute_columns, column_names = format_ukhls_columns(year)
    data = US_utils.subset_data(data, attribute_columns, column_names)

    # Format columns by categories.
    # Categories that are formatted the same regardless of wave.
    data = format_sex(data)
    data = format_academic_year(data)
    data = format_mental_state(data)
    data = format_time(data, year)
    data = format_location(data, year)
    ukhls_heat_skipyrs = [2010, 2012, 2014]

    # Categories that vary for bhps/ukhls waves.
    if year <= 2007:
        data = format_bhps_ethnicity(data, year)
        data = format_bhps_education(data)
        data = format_bhps_employment(data)
<<<<<<< HEAD
        if year >= 1996:  # heating var not in bhps until 1996
            data = format_bhps_heating(data)
=======
        data = format_bhps_heating(data)
>>>>>>> bd649872
    elif year > 2007:
        data = format_ukhls_ethnicity(data)
        data = format_ukhls_employment(data)
        data = format_ukhls_education(data)
        #if year not in ukhls_heat_skipyrs:
        data = format_ukhls_heating(data)

    return data


def main(wave_years: list, file_source: str, file_output: str) -> None:
    """ Main file for processing raw US data.

    Parameters
    ----------
    wave_years: list
        What years to process data for. Data goes from 1990-2021 currently.
    file_source, file_output : str
        Where is minos of the raw US data.
        Where should processed data be output to.
        Which section of US data is being used. Usually independent response (indresp).
    """

    # Loop over wave years and format data.
    for year in wave_years:
        # Two types of wave with different naming conventions and variables.
        # The BHPS waves circa 2008 and ukhls waves post 2009 have different classes for processing.

        # Merge the indresp and hhresp files for a particular year then format
        indresp_name = US_utils.US_file_name(year, file_source, "indresp")
        hhresp_name = US_utils.US_file_name(year, file_source, "hhresp")
        indresp_hhresp = combine_indresp_hhresp(year, indresp_name, hhresp_name)

        data = format_data(year, indresp_hhresp)

        # check for and remove any null rows (1 created in bhps due to merge)
        data = data.loc[~data["pidp"].isnull()]

        # Save formatted data
        US_utils.save_file(data, file_output, "", year)


if __name__ == "__main__":
    years = np.arange(1990, 2019)

    source = "/home/luke/Documents/MINOS/UKDA-6614-stata/stata/stata13_se/"
    if os.environ.get("USER") == 'robertclay':
        source = "/Users/robertclay/data/UKDA-6614-stata/stata/stata13_se/"  # different data source depending on user.

    output = "data/raw_US/"
    # section = "indresp"

    main(years, source, output)<|MERGE_RESOLUTION|>--- conflicted
+++ resolved
@@ -210,11 +210,8 @@
                          "cduse7",  # tumble dryer
                          "cduse8",  # dishwasher
                          "cduse9",  # microwave oven
-<<<<<<< HEAD
                          "gor_dv"  # Government Region Derived.
-=======
                          "hsprbk"   # accom: lack of adequate heating
->>>>>>> bd649872
                          ]
 
     column_names = ["pidp",  # pidp
@@ -229,17 +226,11 @@
                     "job_sec",  # jbnssec8_dv
                     "fridge_freezer",  # cduse5
                     "washing_machine",  # cduse6
-<<<<<<< HEAD
                     "tumble_dryer",  # cduse7
                     "dishwasher",  # cduse8
                     "microwave",  # cduse9
                     "region",  # gor_dv
-=======
-                    "tumble_dryer",     # cduse7
-                    "dishwasher",       # cduse8
-                    "microwave",        # cduse9
                     "heating"           # hsprbk
->>>>>>> bd649872
                     ]
 
     # Variables that change names over dataset.
@@ -275,14 +266,6 @@
         attribute_columns += ["jbsoc00_cc"]
         column_names += ["job_occupation"]  # Occupation code.
 
-<<<<<<< HEAD
-    # heating var hsprbk starts in 1996
-    if year >= 1996:
-        attribute_columns += ["hsprbk"]  # Accom: lack of adequate heating
-        column_names += ["heating"]
-
-=======
->>>>>>> bd649872
     # Add wave specific letters of BHPS variable names.
     # Do not add letters to cross wave variables (IDs).
     # The format here is ba_sex for wave 1, bb_sex for wave 2 and so on..
@@ -409,13 +392,9 @@
                          "cduse7",  # tumble dryer
                          "cduse8",  # dishwasher
                          "cduse9",  # microwave oven
-<<<<<<< HEAD
                          "hheat",
                          "gor_dv"  # Government Region Derived.
-=======
-                         "hheat",   # Able to heat home adequately
                          "sf12mcs_dv"   # SF-12 Mental Component Summary (PCS)
->>>>>>> bd649872
                          ]
     # New names for the above columns.
     column_names = ["pidp",
@@ -431,19 +410,12 @@
                     "job_sec",
                     "fridge_freezer",   # cduse5
                     "washing_machine",  # cduse6
-<<<<<<< HEAD
                     "tumble_dryer",  # cduse7
                     "dishwasher",  # cduse8
                     "microwave",  # cduse9
                     "heating",  # hheat
                     "region",  # region
-=======
-                    "tumble_dryer",     # cduse7
-                    "dishwasher",       # cduse8
-                    "microwave",        # cduse9
-                    "heating",          # hheat
                     "SF-12"             # sf12mcs_dv
->>>>>>> bd649872
                     ]
 
     # Variables that change names for ukhls data.
@@ -645,12 +617,7 @@
         data = format_bhps_ethnicity(data, year)
         data = format_bhps_education(data)
         data = format_bhps_employment(data)
-<<<<<<< HEAD
-        if year >= 1996:  # heating var not in bhps until 1996
-            data = format_bhps_heating(data)
-=======
-        data = format_bhps_heating(data)
->>>>>>> bd649872
+        data = format_bhps_heating(data) # no data before 1996.
     elif year > 2007:
         data = format_ukhls_ethnicity(data)
         data = format_ukhls_employment(data)
