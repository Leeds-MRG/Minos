--- conflicted
+++ resolved
@@ -310,7 +310,6 @@
                       'urban_dv': 'urban', # urban or rural household.
                       # There are dozens of benefits variables in US this seems like
                       # the simplest and most complete for our purposes.
-<<<<<<< HEAD
                       # including the seven needed for scp for now.
                       'benbase4': 'universal_credit', # universal credit
                       "benbase3" : 'child_tax_credit', # child tax credit. note this variable is fed forwards.
@@ -319,8 +318,6 @@
                       "benpen4" : "pension_credit", # pension credit
                       "benbase1" : "income_support", # income support
                       "bendis2" : "employment_and_support_allowance", # esa.
-=======
-                      'benbase4': 'universal_credit',
                       # receives core benefits (I.E. universal credit/means tested benefits).
                       ###### PCS VARS #####
                       # Alcohol Use Disorder Variables (auditc)
@@ -370,7 +367,6 @@
                       'hcond20': 'hcond20',  # Health Condition 20: H.I.V
                       'hcond21': 'hcond21',  # Health Condition 21: COPD
                       'hcond96': 'hcond96',  # Health Condition 96: None of these
->>>>>>> bc8473cb
                       }
 
     # Some variables change names halfway through UKHLS.
