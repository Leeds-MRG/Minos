--- conflicted
+++ resolved
@@ -173,189 +173,6 @@
     return data
 
 
-<<<<<<< HEAD
-=======
-##########################
-# BHPS specific functions.
-##########################
-
-def format_bhps_columns(year):
-    """ Get BHPS literal and formatted column names.
-
-    Parameters
-    ----------
-    year : int
-        The year of the wave being processed.
-    Returns
-    -------
-    attribute_columns, column_names : str
-        The literal attribute_columns names used from BHPS data. (ba_age, ba_qfachi...)
-        Corresponding cleaner column_names for use in a microsim. (age, education_state...)
-    """
-
-    # consistent column names accross all waves
-    attribute_columns = ["pidp",  # Cross wave identifier
-                         "hidp",  # Cross wave household identified
-                         "sex",  # Sex.
-                         "age",  # Age.
-                         "doby",  # Birth Year.
-                         "qfachi",  # Highest education
-                         # "hiqual_dv",  # Highest education
-                         "scghqi",  # GHQ Depression.
-                         "hlprbi",  # Clinical Depression.
-                         "jbstat",  # Labour status.
-                         "jbnssec8_dv",  # NSSEC code.
-                         "cduse5",  # fridge/freezer
-                         "cduse6",  # washing machine
-                         "cduse7",  # tumble dryer
-                         "cduse8",  # dishwasher
-                         "cduse9",  # microwave oven
-                         "gor_dv",  # Government Region Derived.
-                         "hsprbk",  # accom: lack of adequate heating
-                         ]
-
-    column_names = ["pidp",  # pidp
-                    "hidp",  # hidp
-                    "sex",  # sex
-                    "age",  # age
-                    "birth_year",  # doby
-                    "education_state",  # qfachi. Was hiqual_dv but too much missing.
-                    "depression_change",  # scghqi
-                    "depression",  # hlprbi
-                    "labour_state",  # jbstat
-                    "job_sec",  # jbnssec8_dv
-                    "fridge_freezer",  # cduse5
-                    "washing_machine",  # cduse6
-                    "tumble_dryer",  # cduse7
-                    "dishwasher",  # cduse8
-                    "microwave",  # cduse9
-                    "region",  # gor_dv
-                    "heating",           # hsprbk
-                    ]
-
-    # Variables that change names over dataset.
-    # First up is job duration. Changes names in wave 6,
-    if year < 1996:
-        attribute_columns += ["cjsbgm", "cjsbgy"]  # Month and year when current employment started.
-        column_names += ["job_duration_m", "job_duration_y"]
-    else:
-        attribute_columns += ["cjsbgm", "cjsbgy4"]  # Month and year when current employment started.
-        column_names += ["job_duration_m", "job_duration_y"]
-
-    # Name of SIC code variable changes for some reason half way through.
-    if year >= 2001:
-        attribute_columns += ["jbsic92"]  # SIC 92 codes
-        column_names += ["job_industry"]
-    else:
-        attribute_columns += ["jbsic"]  # SIC 92 codes.
-        column_names += ["job_industry"]
-
-    # Name change for race as well.
-    if year <= 2001:
-        attribute_columns += ["race"]
-        column_names += ["ethnicity"]  # Ethnicity.
-    elif year > 2001:
-        attribute_columns += ["racel_bh"]
-        column_names += ["ethnicity"]  # Ethnicity.
-
-    # SOC codes updated every decade.
-    if year < 2000:
-        attribute_columns += ["jbsoc90_cc"]
-        column_names += ["job_occupation"]  # Occupation code.
-    else:
-        attribute_columns += ["jbsoc00_cc"]
-        column_names += ["job_occupation"]  # Occupation code.
-
-    # Add wave specific letters of BHPS variable names.
-    # Do not add letters to cross wave variables (IDs).
-    # The format here is ba_sex for wave 1, bb_sex for wave 2 and so on..
-    # pidp stays the same for all waves.
-    attribute_columns = US_utils.bhps_wave_prefix(attribute_columns, year)
-
-    return attribute_columns, column_names
-
-
-def format_bhps_ethnicity(data, year):
-    """ Format ethnicities for BHPS data.
-
-    Parameters
-    ----------
-    data : pd.DataFrame
-        Raw data to format ethnicities of.
-    year : int
-        The year of the wave being processed.
-    Returns
-    -------
-    data : pd.DataFrame
-        Data with ethnicities formatted.
-    """
-
-    # Mapping changes in 2002 as categories expanded.
-    if year > 2001:
-        eth_dict = ethnicity_bhps_2008
-    else:
-        eth_dict = ethnicity_bhps_2002
-    # Map ethnicity int codes to strings.
-    data["ethnicity"] = data["ethnicity"].astype(str).map(eth_dict)
-    return data
-
-
-def format_bhps_education(data):
-    """ Format US education data.
-
-    Parameters
-    ----------
-    data : pd.DataFrame
-        Data frame before formatting educations.
-
-    Returns
-    -------
-    data : pd.DataFrame
-        Data after formatting educations.
-    """
-    # Map education codes to readable strings.
-    data["education_state"] = data["education_state"].astype(str).map(education_bhps)
-    return data
-
-
-def format_bhps_employment(data):
-    """ Format employment variables.
-
-    Parameters
-    ----------
-    data : pd.DataFrame
-        Data frame to format employment for.
-
-    Returns
-    -------
-    data : Pd.DataFrame
-        Data with formatted education column.
-    """
-    # Remap job status ints to strings.
-    data.loc["labour_state"] = data["labour_state"].astype(str).map(labour_bhps)
-    return data
-
-
-def format_bhps_heating(data):
-    """ Format heating variable.
-
-        Parameters
-        ----------
-        data : pd.DataFrame
-            Data frame to format heating for.
-
-        Returns
-        -------
-        data : Pd.DataFrame
-            Data with formatted heating column.
-    """
-    ## Need to reverse the binary heating variable as it is in the opposite orientation to the corresponding ukhls var
-    data["heating"] = data["heating"].fillna(-9)  # have to replace a single NA value before mapping
-    data["heating"] = data["heating"].astype(int).astype(str).map(heating_bhps)  # convert to int then string then map
-    return data
-
-
->>>>>>> fb88a61d
 ######################
 # ukhls Wave Functions
 ######################
@@ -396,7 +213,6 @@
                          "hheat",
                          "gor_dv",  # Government Region Derived.
                          "sf12mcs_dv",   # SF-12 Mental Component Summary (PCS)
-<<<<<<< HEAD
                          "fihhmnnet1_dv", # total household net income - no deductions
                          "rentgrs_dv",  # monthly gross rent, including housing benefit
                          "xpmg_dv", # monthly mortgage payment including imputations
@@ -404,8 +220,6 @@
                          "intdatey",    # household interview year
                          "intdatem",     # household interview month
                          "ctband_dv" # council_tax
-=======
->>>>>>> fb88a61d
                          ]
     # New names for the above columns.
     column_names = ["pidp",
@@ -425,7 +239,6 @@
                     "dishwasher",  # cduse8
                     "microwave",  # cduse9
                     "heating",  # hheat
-<<<<<<< HEAD
                     "region",  # gor_dv
                     "SF-12",   # sf12mcs_dv
                     "hh_netinc",    # fihhmnnet1_dv
@@ -435,10 +248,6 @@
                     "hh_int_y",     # intdatey
                     "hh_int_m",     # intdatem
                     "council_tax"   # ctband_dv
-=======
-                    "region",  # region
-                    "SF-12",             # sf12mcs_dv
->>>>>>> fb88a61d
                     ]
 
     # Variables that change names for ukhls data.
