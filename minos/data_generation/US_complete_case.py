--- conflicted
+++ resolved
@@ -60,11 +60,7 @@
     data = US_utils.load_multiple_data(file_names)
 
     complete_case_vars = ["housing_quality", 'marital_status', 'yearly_energy', "job_sec",
-<<<<<<< HEAD
-                          "education_state", 'region', "age", 'job_sector']  # many of these
-=======
                           "education_state", 'region', "age", "job_sector", 'SF_12']  # many of these
->>>>>>> c6d30fbc
     # REMOVED:  'job_sector', 'labour_state'
 
     data = complete_case_varlist(data, complete_case_vars)
