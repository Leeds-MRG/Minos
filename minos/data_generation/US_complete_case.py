--- conflicted
+++ resolved
@@ -72,15 +72,9 @@
     data = US_utils.load_multiple_data(file_names)
 
     complete_case_vars = ["housing_quality", 'marital_status', 'yearly_energy', "job_sec",
-<<<<<<< HEAD
                           "education_state", 'region', "age", "job_sector", 'SF_12_MCS', 'SF_12_PCS',
                           'financial_situation', "housing_tenure", 'urban', 'heating', "nkids_ind",
-                          'chron_disease']
-=======
-                          "education_state", 'region', "age", "job_sector", 'financial_situation', #'SF_12',
-                          "housing_tenure",
-                          "nkids_ind", 'S7_labour_state', 'job_hours', 'hourly_wage']
->>>>>>> 021a0754
+                          'S7_labour_state', 'job_hours', 'hourly_wage']
     # REMOVED:  'job_sector', 'labour_state'
 
     data = complete_case_varlist(data, complete_case_vars)
