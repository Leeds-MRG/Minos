"""Functions for applying complete case missingness correction to
Understanding Society data."""

import numpy as np
import pandas as pd

import US_utils


def complete_case(data):
    """ main function for complete case.
    Parameters
    ----------
    data : pd.DataFrame
        US data to perform complete case correction on.
    Returns
    -------
    data : pd.DataFrame
        Corrected data.
    """
    data = data.replace(US_utils.missing_types, np.nan)
    # data = data.dropna(axis=0)  # HR 444
    return data


def complete_case_varlist(data, varlist):
    """ Function for complete case only on specific vars (from varlist).
    Parameters
    ----------
    data : pd.DataFrame
        US data to perform complete case correction on.
    varlist : list
        List of variables for which to perform complete case on
    Returns
    -------
    data : pd.DataFrame
        Corrected data.
    """
    for var in varlist:
        data[var] = data[var].replace(US_utils.missing_types, np.nan)
        # data = data.dropna(axis=0, subset=[var])  # HR 444

    data = data.reset_index(drop=True)
    return data


def complete_case_custom_years(data, var, years):
    print("Processing {} for custom years {}".format(var, years))

    # Replace all missing values in years (below 0) with NA, and drop the NAs
    # data[var][data['time'].isin(years)] = data[var][data['time'].isin(years)].replace(US_utils.missing_types, np.nan)
    data.loc[data['time'].isin(years), var] = data.loc[data['time'].isin(years), var].replace(US_utils.missing_types, np.nan)  # Avoids Pandas SettingWithCopyWarning
    # data = data[~(data['time'].isin(years) & data[var].isna())]  # HR 444

    return data


def cut_outliers(df, lower, upper, var):
    """Take values of a column within the lower and upper percentiles

    E.g. if lower = 5 upper = 95. removes the top and bottom 5% from the data."""
    P = np.nanpercentile(df[var], [lower, upper])
    new_df = df.loc[((df[var] > P[0]) & (df[var] < P[1])), ]
    return new_df


def input_main():
    # isn't really necessary to complete case imputed data but makes sure there aren't any stragglers.
    maxyr = US_utils.get_data_maxyr()

<<<<<<< HEAD
    years = np.arange(2018, maxyr)
=======
    years = np.arange(2015, maxyr)
>>>>>>> 276e8e6e
    file_names = [f"data/mice_US/{item}_US_cohort.csv" for item in years]
    data = US_utils.load_multiple_data(file_names)

    drop_mice_columns = [#'financial_situation',  # these are just SF12 MICE columns for now. see US_format_raw.py
        'ghq_depression',
        'scsf1',
        'clinical_depression',
        'ghq_happiness',
        'likely_move',
        'newest_education_state',
        'health_limits_social',
        'future_financial_situation',
<<<<<<< HEAD
        'hourly_rate']  # some columns are used in analyses elsewhere such as MICE and not
=======
        'hourly_rate',
        'job_hours_se',
        'ndrinks',
        'gross_paypm',
        'depression',
        'nobs',
        'job_industry',
        'gross_pay_se',
        'job_duration_m',
        'job_inc',
        'job_duration_y',
        'academic_year',
        'alcohol_spending',
        'jb_inc_per'
    ]  # some columns are used in analyses elsewhere such as MICE and not
>>>>>>> 276e8e6e
    # featured in the final model.
    # remove them here or as late as needed.
    data = data.drop(labels=drop_mice_columns, axis=1)

    complete_case_vars = ["housing_quality", 'marital_status', 'yearly_energy', "job_sec",
                          "education_state", 'region', "age", 'financial_situation', #'SF_12',
                          "housing_tenure", "nkids_ind", 'S7_labour_state', 'behind_on_bills']
    # REMOVED:  'job_sector', 'labour_state'

    data = complete_case_varlist(data, complete_case_vars)
    # data = data.loc[~(data['child_ages'].str.contains('-9') == True)]  # remove any household with dodgy age chains.  # HR 444

    # Need to do correction on some variables individually as they are only in the dataset in specific years
    # doing complete case without the year range taken into account removes the whole years data
    # make sure its int not float (need to convert NA to 0 for this to work)
    data = complete_case_custom_years(data, 'loneliness', years=[2017, 2018, 2019, 2020, 2021])
    # Now do same for neighbourhood_safety
    data = complete_case_custom_years(data, 'neighbourhood_safety', years=[2011, 2014, 2017, 2020])
    data = complete_case_custom_years(data, 'S7_neighbourhood_safety', years=[2011, 2014, 2017, 2020])
    # ncigs missing for wave 1, 3 & 4 (although smoker missing for wave 5 (2013) which causes trouble)
    # therefore going to set all -8 (inapplicable due to non-smoker) to 0 for 2013 only
    # data['ncigs'][(data['time'] == 2013) & (data['ncigs'] == -8)] = 0
    data.loc[(data['time'] == 2013) & (data['ncigs'] == -8), 'ncigs'] = 0  # Avoids Pandas SettingWithCopyWarning
    data = complete_case_custom_years(data, 'ncigs', years=list(range(2013, 2022, 1)))
    # Nutrition only present in 2014
    data = complete_case_custom_years(data, 'nutrition_quality', years=[2015, 2017, 2019, 2021])

    # Complete case for some vars in 2015 as it was messing up the cross-validation runs
    #data = complete_case_custom_years(data, 'job_sector', years=[2014])
    data = complete_case_custom_years(data, 'hh_income', years=[2015])

    # SIPHER 7 complete case stuff
    data = complete_case_custom_years(data, 'S7_physical_health', years=list(range(2010, 2022, 1)))
    # data['S7_physical_health'] = data['S7_physical_health'].astype(int)  # HR 444
    data = complete_case_custom_years(data, 'S7_mental_health', years=list(range(2010, 2022, 1)))
    # data['S7_mental_health'] = data['S7_mental_health'].astype(int)  # HR 444
    data = complete_case_custom_years(data, 'S7_labour_state', years=list(range(2009, 2022, 1)))

<<<<<<< HEAD
    # data = cut_outliers(data, 0.1, 99.9, "hh_income")  # HR 457
=======
    data = cut_outliers(data, 0.1, 99.9, "hh_income")
>>>>>>> 276e8e6e
    US_utils.save_multiple_files(data, years, "data/imputed_complete_US/", "")


def transition_main():
    # non-imputed data for transition models required more extensive missing data correction.
    maxyr = US_utils.get_data_maxyr()
    years = np.arange(2009, maxyr)
    file_names = [f"data/composite_US/{item}_US_cohort.csv" for item in years]
    #file_names = [f"data/mice_US/{item}_US_cohort.csv" for item in years]
    data = US_utils.load_multiple_data(file_names)

    complete_case_vars = ["housing_quality", 'marital_status', 'yearly_energy', "job_sec",
                          "education_state", 'region', "age", 'financial_situation', #'SF_12',
                          "housing_tenure", "nkids_ind", 'S7_labour_state', "behind_on_bills"]
    # REMOVED:  'job_sector', 'labour_state', 'job_hours', 'hourly_wage'

    data = complete_case_varlist(data, complete_case_vars)  # remove any household with dodgy age chains.
<<<<<<< HEAD
    data['heating'] = data['heating'].astype('Int64')  # HR 457
    # wierd missing data for child ages.
    # data = data.loc[~(data['child_ages'].str.contains('-9') == True)]  # remove any household with dodgy age chains  # HR 457
=======
    data['heating'] = data['heating'].astype(int)
    # wierd missing data for child ages.
    data = data.loc[~(data['child_ages'].str.contains('-9') == True)]  # remove any household with dodgy age chains
>>>>>>> 276e8e6e

    # Need to do correction on some variables individually as they are only in the dataset in specific years
    # doing complete case without the year range taken into account removes the whole years data
    # make sure its int not float (need to convert NA to 0 for this to work)
    data = complete_case_custom_years(data, 'loneliness', years=[2017, 2018, 2019, 2020, 2021])
    # Now do same for neighbourhood_safety
    data = complete_case_custom_years(data, 'neighbourhood_safety', years=[2011, 2014, 2017, 2020])
    data = complete_case_custom_years(data, 'S7_neighbourhood_safety', years=[2011, 2014, 2017, 2020])
    # ncigs missing for wave 1, 3 & 4 (although smoker missing for wave 5 (2013) which causes trouble)
    # therefore going to set all -8 (inapplicable due to non-smoker) to 0 for 2013 only
<<<<<<< HEAD
    data.loc[(data['time'] == 2013) & (data['ncigs'] == -8), 'ncigs'] = 0  # HR 457
=======
    data['ncigs'][(data['time'] == 2013) & (data['ncigs'] == -8)] = 0
>>>>>>> 276e8e6e
    data = complete_case_custom_years(data, 'ncigs', years=list(range(2013, 2022, 1)))
    # Nutrition only present in 2014
    data = complete_case_custom_years(data, 'nutrition_quality', years=[2015, 2017, 2019, 2021])

    # Complete case for some vars in 2014 as it was messing up the cross-validation runs
    #data = complete_case_custom_years(data, 'job_sector', years=[2014])
    data = complete_case_custom_years(data, 'hh_income', years=[2014])

    # SIPHER 7 complete case stuff
    data = complete_case_custom_years(data, 'S7_physical_health', years=list(range(2010, 2022, 1)))
<<<<<<< HEAD
    data['S7_physical_health'] = data['S7_physical_health'].astype("Int64")  # HR 457
    data = complete_case_custom_years(data, 'S7_mental_health', years=list(range(2010, 2022, 1)))
    data['S7_mental_health'] = data['S7_mental_health'].astype('Int64')  # HR 457
=======
    data['S7_physical_health'] = data['S7_physical_health'].astype(int)
    data = complete_case_custom_years(data, 'S7_mental_health', years=list(range(2010, 2022, 1)))
    data['S7_mental_health'] = data['S7_mental_health'].astype(int)
>>>>>>> 276e8e6e
    data = complete_case_custom_years(data, 'S7_labour_state', years=list(range(2009, 2021, 1)))

    drop_columns = [  # these are just SF12 MICE columns for now. see US_format_raw.py
        'ghq_depression',
        'scsf1',
        'clinical_depression',
        'ghq_happiness',
        'likely_move',
        'newest_education_state',
        'health_limits_social',
        'future_financial_situation',
<<<<<<< HEAD
        'hourly_rate'
=======
        'hourly_rate',
        'job_hours_se',
        'ndrinks',
        'gross_paypm',
        'depression',
        'nobs',
        'job_industry',
        'gross_pay_se',
        'job_duration_m',
        'job_inc',
        'job_duration_y',
        'academic_year',
        'alcohol_spending',
        'jb_inc_per'
>>>>>>> 276e8e6e
    ]  # some columns are used in analyses elsewhere such as MICE and not
    # featured in the final model.
    # remove them here or as late as needed.

    data = data.drop(labels=drop_columns, axis=1)
    # data = cut_outliers(data, 0.1, 99.9, "hh_income")  # HR 444

    US_utils.save_multiple_files(data, years, "data/complete_US/", "")

<<<<<<< HEAD
=======
    US_utils.save_multiple_files(data, years, "data/complete_US/", "")

>>>>>>> 276e8e6e

if __name__ == "__main__":
    input_main()
    transition_main()<|MERGE_RESOLUTION|>--- conflicted
+++ resolved
@@ -48,7 +48,6 @@
     print("Processing {} for custom years {}".format(var, years))
 
     # Replace all missing values in years (below 0) with NA, and drop the NAs
-    # data[var][data['time'].isin(years)] = data[var][data['time'].isin(years)].replace(US_utils.missing_types, np.nan)
     data.loc[data['time'].isin(years), var] = data.loc[data['time'].isin(years), var].replace(US_utils.missing_types, np.nan)  # Avoids Pandas SettingWithCopyWarning
     # data = data[~(data['time'].isin(years) & data[var].isna())]  # HR 444
 
@@ -68,11 +67,7 @@
     # isn't really necessary to complete case imputed data but makes sure there aren't any stragglers.
     maxyr = US_utils.get_data_maxyr()
 
-<<<<<<< HEAD
-    years = np.arange(2018, maxyr)
-=======
     years = np.arange(2015, maxyr)
->>>>>>> 276e8e6e
     file_names = [f"data/mice_US/{item}_US_cohort.csv" for item in years]
     data = US_utils.load_multiple_data(file_names)
 
@@ -85,9 +80,6 @@
         'newest_education_state',
         'health_limits_social',
         'future_financial_situation',
-<<<<<<< HEAD
-        'hourly_rate']  # some columns are used in analyses elsewhere such as MICE and not
-=======
         'hourly_rate',
         'job_hours_se',
         'ndrinks',
@@ -103,7 +95,6 @@
         'alcohol_spending',
         'jb_inc_per'
     ]  # some columns are used in analyses elsewhere such as MICE and not
->>>>>>> 276e8e6e
     # featured in the final model.
     # remove them here or as late as needed.
     data = data.drop(labels=drop_mice_columns, axis=1)
@@ -125,7 +116,6 @@
     data = complete_case_custom_years(data, 'S7_neighbourhood_safety', years=[2011, 2014, 2017, 2020])
     # ncigs missing for wave 1, 3 & 4 (although smoker missing for wave 5 (2013) which causes trouble)
     # therefore going to set all -8 (inapplicable due to non-smoker) to 0 for 2013 only
-    # data['ncigs'][(data['time'] == 2013) & (data['ncigs'] == -8)] = 0
     data.loc[(data['time'] == 2013) & (data['ncigs'] == -8), 'ncigs'] = 0  # Avoids Pandas SettingWithCopyWarning
     data = complete_case_custom_years(data, 'ncigs', years=list(range(2013, 2022, 1)))
     # Nutrition only present in 2014
@@ -142,11 +132,7 @@
     # data['S7_mental_health'] = data['S7_mental_health'].astype(int)  # HR 444
     data = complete_case_custom_years(data, 'S7_labour_state', years=list(range(2009, 2022, 1)))
 
-<<<<<<< HEAD
     # data = cut_outliers(data, 0.1, 99.9, "hh_income")  # HR 457
-=======
-    data = cut_outliers(data, 0.1, 99.9, "hh_income")
->>>>>>> 276e8e6e
     US_utils.save_multiple_files(data, years, "data/imputed_complete_US/", "")
 
 
@@ -164,15 +150,9 @@
     # REMOVED:  'job_sector', 'labour_state', 'job_hours', 'hourly_wage'
 
     data = complete_case_varlist(data, complete_case_vars)  # remove any household with dodgy age chains.
-<<<<<<< HEAD
     data['heating'] = data['heating'].astype('Int64')  # HR 457
     # wierd missing data for child ages.
     # data = data.loc[~(data['child_ages'].str.contains('-9') == True)]  # remove any household with dodgy age chains  # HR 457
-=======
-    data['heating'] = data['heating'].astype(int)
-    # wierd missing data for child ages.
-    data = data.loc[~(data['child_ages'].str.contains('-9') == True)]  # remove any household with dodgy age chains
->>>>>>> 276e8e6e
 
     # Need to do correction on some variables individually as they are only in the dataset in specific years
     # doing complete case without the year range taken into account removes the whole years data
@@ -183,11 +163,7 @@
     data = complete_case_custom_years(data, 'S7_neighbourhood_safety', years=[2011, 2014, 2017, 2020])
     # ncigs missing for wave 1, 3 & 4 (although smoker missing for wave 5 (2013) which causes trouble)
     # therefore going to set all -8 (inapplicable due to non-smoker) to 0 for 2013 only
-<<<<<<< HEAD
     data.loc[(data['time'] == 2013) & (data['ncigs'] == -8), 'ncigs'] = 0  # HR 457
-=======
-    data['ncigs'][(data['time'] == 2013) & (data['ncigs'] == -8)] = 0
->>>>>>> 276e8e6e
     data = complete_case_custom_years(data, 'ncigs', years=list(range(2013, 2022, 1)))
     # Nutrition only present in 2014
     data = complete_case_custom_years(data, 'nutrition_quality', years=[2015, 2017, 2019, 2021])
@@ -198,15 +174,9 @@
 
     # SIPHER 7 complete case stuff
     data = complete_case_custom_years(data, 'S7_physical_health', years=list(range(2010, 2022, 1)))
-<<<<<<< HEAD
     data['S7_physical_health'] = data['S7_physical_health'].astype("Int64")  # HR 457
     data = complete_case_custom_years(data, 'S7_mental_health', years=list(range(2010, 2022, 1)))
     data['S7_mental_health'] = data['S7_mental_health'].astype('Int64')  # HR 457
-=======
-    data['S7_physical_health'] = data['S7_physical_health'].astype(int)
-    data = complete_case_custom_years(data, 'S7_mental_health', years=list(range(2010, 2022, 1)))
-    data['S7_mental_health'] = data['S7_mental_health'].astype(int)
->>>>>>> 276e8e6e
     data = complete_case_custom_years(data, 'S7_labour_state', years=list(range(2009, 2021, 1)))
 
     drop_columns = [  # these are just SF12 MICE columns for now. see US_format_raw.py
@@ -218,9 +188,6 @@
         'newest_education_state',
         'health_limits_social',
         'future_financial_situation',
-<<<<<<< HEAD
-        'hourly_rate'
-=======
         'hourly_rate',
         'job_hours_se',
         'ndrinks',
@@ -235,7 +202,6 @@
         'academic_year',
         'alcohol_spending',
         'jb_inc_per'
->>>>>>> 276e8e6e
     ]  # some columns are used in analyses elsewhere such as MICE and not
     # featured in the final model.
     # remove them here or as late as needed.
@@ -245,11 +211,6 @@
 
     US_utils.save_multiple_files(data, years, "data/complete_US/", "")
 
-<<<<<<< HEAD
-=======
-    US_utils.save_multiple_files(data, years, "data/complete_US/", "")
-
->>>>>>> 276e8e6e
 
 if __name__ == "__main__":
     input_main()
