"""Functions for applying complete case missingness correction to
Understanding Society data."""

import numpy as np
import pandas as pd

import US_utils

def complete_case(data):
    """ main function for complete case.
    Parameters
    ----------
    data : pd.DataFrame
        US data to perform complete case correction on.
    Returns
    -------
    data : pd.DataFrame
        Corrected data.
    """
    data = data.replace(US_utils.missing_types, np.nan)
    data = data.dropna(axis=0)
    return data


def complete_case_varlist(data, varlist):
    """ Function for complete case only on specific vars (from varlist).
    Parameters
    ----------
    data : pd.DataFrame
        US data to perform complete case correction on.
    varlist : list
        List of variables for which to perform complete case on
    Returns
    -------
    data : pd.DataFrame
        Corrected data.
    """
    for var in varlist:
        data[var] = data[var].replace(US_utils.missing_types, np.nan)
        data = data.dropna(axis=0, subset=[var])

    #data[varlist] = data[varlist].replace(US_utils.missing_types, np.nan)

    #data = data.dropna(axis=0)
    data = data.reset_index(drop=True)
    return data


def complete_case_custom_years(data, var, years):

    # Replace all missing values in years (below 0) with NA, and drop the NAs
    data[var][data['time'].isin(years)] = data[var][data['time'].isin(years)].replace(US_utils.missing_types, np.nan)
    data = data[~(data['time'].isin(years) & data[var].isna())]

    return data


if __name__ == "__main__":

    years = np.arange(2009, 2020)
    file_names = [f"data/composite_US/{item}_US_cohort.csv" for item in years]
    data = US_utils.load_multiple_data(file_names)

<<<<<<< HEAD
    complete_case_vars = ["housing_quality", 'marital_status', 'yearly_energy', 'job_sector', "job_sec",
                          "education_state", 'region', "age", "SF_12"]  # many of these
    # removed: labour_state

=======
    complete_case_vars = ["housing_quality", 'marital_status', 'yearly_energy', "job_sec",
                          "education_state", 'region', "age"]  # many of these
    # REMOVED:  'job_sector', 'labour_state'
>>>>>>> 82f0c317

    data = complete_case_varlist(data, complete_case_vars)

    ## Need to do correction on some variables individually as they are only in the dataset in specific years
    # doing complete case without the year range taken into account removes the whole years data
<<<<<<< HEAD
    data = complete_case_custom_years(data, 'loneliness', years=[2017, 2018, 2019, 2020])
    # now make sure its int not float (need to convert NA to 0 for this to work)
    data['loneliness'] = pd.to_numeric(data['loneliness'], errors='coerce').fillna(2).astype('int')
    ## Now do same for neighbourhood_safety
    data = complete_case_custom_years(data, 'neighbourhood_safety', years=[2011, 2014, 2017, 2018])
    data['neighbourhood_safety'] = pd.to_numeric(data['neighbourhood_safety'], errors='coerce').fillna(2).astype('int')
=======
    # make sure its int not float (need to convert NA to 0 for this to work)
    data = complete_case_custom_years(data, 'loneliness', years=[2017, 2018, 2019, 2020])
    #data['loneliness'] = pd.to_numeric(data['loneliness'], errors='coerce').fillna(1).astype('int')
    ## Now do same for neighbourhood_safety
    data = complete_case_custom_years(data, 'neighbourhood_safety', years=[2011, 2014, 2017])
    #data['neighbourhood_safety'] = pd.to_numeric(data['neighbourhood_safety'], errors='coerce').fillna(2).astype('int')
>>>>>>> 82f0c317
    # ncigs missing for wave 1 only
    data = complete_case_custom_years(data, 'ncigs', years=list(range(2013, 2020, 1)))
    #data['ncigs'] = pd.to_numeric(data['ncigs'], errors='coerce').fillna(0).astype('int')
    # Nutrition only present in 2014
    data = complete_case_custom_years(data, 'nutrition_quality', years=[2015, 2017, 2019])
    #data['nutrition_quality'] = pd.to_numeric(data['nutrition_quality'], errors='coerce').fillna((data['nutrition_quality']).mean()).astype('int')

    ########## TESTING ##########
    #data = data[~(data['time'].isin([2011, 2014, 2017]) & data['neighbourhood_safety'].isna())]
    ########## TESTING ##########


    drop_columns = ['financial_situation', # these are just SF12 MICE columns for now. see US_format_raw.py
                    'ghq_depression',
                    'scsf1',
                    'clinical_depression',
                    'ghq_happiness',
                    'phealth_limits_work',
                    'likely_move',
                    'newest_education_state',
                    'health_limits_social',
                    'future_financial_situation',
                    'behind_on_bills',
                    'mhealth_limits_work'] # some columns are used in analyses elsewhere such as MICE and not featured in the final model.
    # remove them here or as late as needed.
    data = data.drop(labels=drop_columns, axis=1)



    US_utils.save_multiple_files(data, years, "data/complete_US/", "")
<|MERGE_RESOLUTION|>--- conflicted
+++ resolved
@@ -39,9 +39,6 @@
         data[var] = data[var].replace(US_utils.missing_types, np.nan)
         data = data.dropna(axis=0, subset=[var])
 
-    #data[varlist] = data[varlist].replace(US_utils.missing_types, np.nan)
-
-    #data = data.dropna(axis=0)
     data = data.reset_index(drop=True)
     return data
 
@@ -61,47 +58,22 @@
     file_names = [f"data/composite_US/{item}_US_cohort.csv" for item in years]
     data = US_utils.load_multiple_data(file_names)
 
-<<<<<<< HEAD
-    complete_case_vars = ["housing_quality", 'marital_status', 'yearly_energy', 'job_sector', "job_sec",
-                          "education_state", 'region', "age", "SF_12"]  # many of these
-    # removed: labour_state
-
-=======
     complete_case_vars = ["housing_quality", 'marital_status', 'yearly_energy', "job_sec",
                           "education_state", 'region', "age"]  # many of these
     # REMOVED:  'job_sector', 'labour_state'
->>>>>>> 82f0c317
 
     data = complete_case_varlist(data, complete_case_vars)
 
-    ## Need to do correction on some variables individually as they are only in the dataset in specific years
+    # Need to do correction on some variables individually as they are only in the dataset in specific years
     # doing complete case without the year range taken into account removes the whole years data
-<<<<<<< HEAD
-    data = complete_case_custom_years(data, 'loneliness', years=[2017, 2018, 2019, 2020])
-    # now make sure its int not float (need to convert NA to 0 for this to work)
-    data['loneliness'] = pd.to_numeric(data['loneliness'], errors='coerce').fillna(2).astype('int')
-    ## Now do same for neighbourhood_safety
-    data = complete_case_custom_years(data, 'neighbourhood_safety', years=[2011, 2014, 2017, 2018])
-    data['neighbourhood_safety'] = pd.to_numeric(data['neighbourhood_safety'], errors='coerce').fillna(2).astype('int')
-=======
     # make sure its int not float (need to convert NA to 0 for this to work)
     data = complete_case_custom_years(data, 'loneliness', years=[2017, 2018, 2019, 2020])
-    #data['loneliness'] = pd.to_numeric(data['loneliness'], errors='coerce').fillna(1).astype('int')
-    ## Now do same for neighbourhood_safety
+    # Now do same for neighbourhood_safety
     data = complete_case_custom_years(data, 'neighbourhood_safety', years=[2011, 2014, 2017])
-    #data['neighbourhood_safety'] = pd.to_numeric(data['neighbourhood_safety'], errors='coerce').fillna(2).astype('int')
->>>>>>> 82f0c317
     # ncigs missing for wave 1 only
     data = complete_case_custom_years(data, 'ncigs', years=list(range(2013, 2020, 1)))
-    #data['ncigs'] = pd.to_numeric(data['ncigs'], errors='coerce').fillna(0).astype('int')
     # Nutrition only present in 2014
     data = complete_case_custom_years(data, 'nutrition_quality', years=[2015, 2017, 2019])
-    #data['nutrition_quality'] = pd.to_numeric(data['nutrition_quality'], errors='coerce').fillna((data['nutrition_quality']).mean()).astype('int')
-
-    ########## TESTING ##########
-    #data = data[~(data['time'].isin([2011, 2014, 2017]) & data['neighbourhood_safety'].isna())]
-    ########## TESTING ##########
-
 
     drop_columns = ['financial_situation', # these are just SF12 MICE columns for now. see US_format_raw.py
                     'ghq_depression',
@@ -118,6 +90,4 @@
     # remove them here or as late as needed.
     data = data.drop(labels=drop_columns, axis=1)
 
-
-
-    US_utils.save_multiple_files(data, years, "data/complete_US/", "")
+    US_utils.save_multiple_files(data, years, "data/complete_US/", "")