--- conflicted
+++ resolved
@@ -72,12 +72,7 @@
 
     complete_case_vars = ["housing_quality", 'marital_status', 'yearly_energy', "job_sec",
                           "education_state", 'region', "age", "job_sector", 'financial_situation', #'SF_12',
-<<<<<<< HEAD
-                          "housing_tenure", 'hh_income']  # many of these
-=======
-                          "housing_tenure",
-                          "nkids_ind"]
->>>>>>> 2ba68720
+                          "housing_tenure", 'hh_income', "nkids_ind"]  # many of these
     # REMOVED:  'job_sector', 'labour_state'
 
     data = complete_case_varlist(data, complete_case_vars)
