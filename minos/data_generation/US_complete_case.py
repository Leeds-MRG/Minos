"""Functions for applying complete case missingness correction to
Understanding Society data."""

import numpy as np
import pandas as pd

import US_utils

def complete_case(data):
    """ main function for complete case.
    Parameters
    ----------
    data : pd.DataFrame
        US data to perform complete case correction on.
    Returns
    -------
    data : pd.DataFrame
        Corrected data.
    """
    data = data.replace(US_utils.missing_types, np.nan)
    data = data.dropna(axis=0)
    return data


def complete_case_varlist(data, varlist):
    """ Function for complete case only on specific vars (from varlist).
    Parameters
    ----------
    data : pd.DataFrame
        US data to perform complete case correction on.
    varlist : list
        List of variables for which to perform complete case on
    Returns
    -------
    data : pd.DataFrame
        Corrected data.
    """
    for var in varlist:
        data[var] = data[var].replace(US_utils.missing_types, np.nan)
        data = data.dropna(axis=0, subset=[var])

    data = data.reset_index(drop=True)
    return data


def complete_case_custom_years(data, var, years):
    print("Processing {} for custom years {}".format(var, years))

    # Replace all missing values in years (below 0) with NA, and drop the NAs
    data[var][data['time'].isin(years)] = data[var][data['time'].isin(years)].replace(US_utils.missing_types, np.nan)
    # data[var][data['time'].isin(years)].replace(US_utils.missing_types, np.nan, inplace=True) # Avoids Pandas SettingWithCopyWarning
    data = data[~(data['time'].isin(years) & data[var].isna())]

    return data


def cut_outliers(df, lower, upper, var):
    """Take values of a column within the lower and upper percentiles

    E.g. if lower = 5 upper = 95. removes the top and bottom 5% from the data."""
    P = np.nanpercentile(df[var], [lower, upper])
    new_df = df.loc[((df[var] > P[0]) & (df[var] < P[1])), ]
    return new_df


if __name__ == "__main__":
    maxyr = US_utils.get_data_maxyr()

    years = np.arange(2009, maxyr)
    file_names = [f"data/composite_US/{item}_US_cohort.csv" for item in years]
    data = US_utils.load_multiple_data(file_names)

    complete_case_vars = ["housing_quality", 'marital_status', 'yearly_energy', "job_sec",
<<<<<<< HEAD
                          "education_state", 'region', "age", "job_sector", 'SF_12', 'financial_situation',
                          "housing_tenure",
                          "nkids_ind"]  # many of these
=======
                          "education_state", 'region', "age", "job_sector", 'financial_situation', #'SF_12',
                          "housing_tenure"]  # many of these
>>>>>>> 2d8d3ea0
    # REMOVED:  'job_sector', 'labour_state'

    data = complete_case_varlist(data, complete_case_vars)

    # Need to do correction on some variables individually as they are only in the dataset in specific years
    # doing complete case without the year range taken into account removes the whole years data
    # make sure its int not float (need to convert NA to 0 for this to work)
    data = complete_case_custom_years(data, 'loneliness', years=[2017, 2018, 2019, 2020])
    # Now do same for neighbourhood_safety
    data = complete_case_custom_years(data, 'neighbourhood_safety', years=[2011, 2014, 2017, 2020])
    data = complete_case_custom_years(data, 'S7_neighbourhood_safety', years=[2011, 2014, 2017, 2020])
    # ncigs missing for wave 1 only
    data = complete_case_custom_years(data, 'ncigs', years=list(range(2013, 2021, 1)))
    # Nutrition only present in 2014
    data = complete_case_custom_years(data, 'nutrition_quality', years=[2015, 2017, 2019])

    # Complete case for some vars in 2014 as it was messing up the cross-validation runs
    #data = complete_case_custom_years(data, 'job_sector', years=[2014])
    data = complete_case_custom_years(data, 'hh_income', years=[2014])

    # SIPHER 7 complete case stuff
    data = complete_case_custom_years(data, 'S7_physical_health', years=list(range(2010, 2021, 1)))
    data['S7_physical_health'] = data['S7_physical_health'].astype(int)
    data = complete_case_custom_years(data, 'S7_mental_health', years=list(range(2010, 2021, 1)))
    data['S7_mental_health'] = data['S7_mental_health'].astype(int)
    data = complete_case_custom_years(data, 'S7_labour_state', years=list(range(2009, 2021, 1)))

    drop_columns = [#'financial_situation',  # these are just SF12 MICE columns for now. see US_format_raw.py
                    'ghq_depression',
                    'scsf1',
                    'clinical_depression',
                    'ghq_happiness',
                    'likely_move',
                    'newest_education_state',
                    'health_limits_social',
                    'future_financial_situation',
                    'behind_on_bills']  # some columns are used in analyses elsewhere such as MICE and not
                                        # featured in the final model.
                                        # remove them here or as late as needed.
                                        
    data = data.drop(labels=drop_columns, axis=1)
    data = cut_outliers(data, 0.1, 99.9, "hh_income")

    US_utils.save_multiple_files(data, years, "data/complete_US/", "")<|MERGE_RESOLUTION|>--- conflicted
+++ resolved
@@ -71,14 +71,9 @@
     data = US_utils.load_multiple_data(file_names)
 
     complete_case_vars = ["housing_quality", 'marital_status', 'yearly_energy', "job_sec",
-<<<<<<< HEAD
-                          "education_state", 'region', "age", "job_sector", 'SF_12', 'financial_situation',
+                          "education_state", 'region', "age", "job_sector", 'financial_situation', #'SF_12',
                           "housing_tenure",
-                          "nkids_ind"]  # many of these
-=======
-                          "education_state", 'region', "age", "job_sector", 'financial_situation', #'SF_12',
-                          "housing_tenure"]  # many of these
->>>>>>> 2d8d3ea0
+                          "nkids_ind"]
     # REMOVED:  'job_sector', 'labour_state'
 
     data = complete_case_varlist(data, complete_case_vars)
