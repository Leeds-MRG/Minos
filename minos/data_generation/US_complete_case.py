"""Functions for applying complete case missingness correction to
Understanding Society data."""

import numpy as np
import pandas as pd

import US_utils

def complete_case(data):
    """ main function for complete case.
    Parameters
    ----------
    data : pd.DataFrame
        US data to perform complete case correction on.
    Returns
    -------
    data : pd.DataFrame
        Corrected data.
    """
    data = data.replace(US_utils.missing_types, np.nan)
    data = data.dropna(axis=0)
    return data


def complete_case_varlist(data, varlist):
    """ Function for complete case only on specific vars (from varlist).
    Parameters
    ----------
    data : pd.DataFrame
        US data to perform complete case correction on.
    varlist : list
        List of variables for which to perform complete case on
    Returns
    -------
    data : pd.DataFrame
        Corrected data.
    """
    for var in varlist:
        data[var] = data[var].replace(US_utils.missing_types, np.nan)
        data = data.dropna(axis=0, subset=[var])

    data = data.reset_index(drop=True)
    return data


def complete_case_custom_years(data, var, years):

    # Replace all missing values in years (below 0) with NA, and drop the NAs
    data[var][data['time'].isin(years)] = data[var][data['time'].isin(years)].replace(US_utils.missing_types, np.nan)
    data = data[~(data['time'].isin(years) & data[var].isna())]

    return data


def cut_outliers(df, lower, upper, var):
    """Take values of a column within the lower and upper percentiles

    E.g. if lower = 5 upper = 95. removes the top and bottom 5% from the data."""
    P = np.nanpercentile(df[var], [lower, upper])
    new_df = df.loc[((df[var] > P[0]) & (df[var] < P[1])), ]
    return new_df


if __name__ == "__main__":
    maxyr = US_utils.get_data_maxyr()

    years = np.arange(2009, maxyr)
    file_names = [f"data/composite_US/{item}_US_cohort.csv" for item in years]
    data = US_utils.load_multiple_data(file_names)

    complete_case_vars = ["housing_quality", 'marital_status', 'yearly_energy', "job_sec",
                          "education_state", 'region', "age", "job_sector", 'SF_12', 'financial_situation',
                          "housing_tenure"]  # many of these
    # REMOVED:  'job_sector', 'labour_state'

    data = complete_case_varlist(data, complete_case_vars)

    # Need to do correction on some variables individually as they are only in the dataset in specific years
    # doing complete case without the year range taken into account removes the whole years data
    # make sure its int not float (need to convert NA to 0 for this to work)
    data = complete_case_custom_years(data, 'loneliness', years=[2017, 2018, 2019, 2020])
    # Now do same for neighbourhood_safety
    data = complete_case_custom_years(data, 'neighbourhood_safety', years=[2011, 2014, 2017, 2020])
    data = complete_case_custom_years(data, 'S7_neighbourhood_safety', years=[2011, 2014, 2017, 2020])
    # ncigs missing for wave 1 only
    data = complete_case_custom_years(data, 'ncigs', years=list(range(2013, 2021, 1)))
    # Nutrition only present in 2014
    data = complete_case_custom_years(data, 'nutrition_quality', years=[2015, 2017, 2019])

    # Complete case for some vars in 2014 as it was messing up the cross-validation runs
    #data = complete_case_custom_years(data, 'job_sector', years=[2014])
    data = complete_case_custom_years(data, 'hh_income', years=[2014])

    # SIPHER 7 complete case stuff
    data = complete_case_custom_years(data, 'S7_physical_health', years=list(range(2010, 2021, 1)))
    data['S7_physical_health'] = data['S7_physical_health'].astype(int)
    data = complete_case_custom_years(data, 'S7_mental_health', years=list(range(2010, 2021, 1)))
    data['S7_mental_health'] = data['S7_mental_health'].astype(int)
    data = complete_case_custom_years(data, 'S7_labour_state', years=list(range(2009, 2021, 1)))

    drop_columns = [#'financial_situation',  # these are just SF12 MICE columns for now. see US_format_raw.py
                    'ghq_depression',
                    'scsf1',
                    'clinical_depression',
                    'ghq_happiness',
                    'likely_move',
                    'newest_education_state',
                    'health_limits_social',
                    'future_financial_situation',
<<<<<<< HEAD
                    'behind_on_bills',
                    'mhealth_limits_work']  # some columns are used in analyses elsewhere such as MICE and not
                                            # featured in the final model.
                                            # remove them here or as late as needed.

=======
                    'behind_on_bills']  # some columns are used in analyses elsewhere such as MICE and not
                                        # featured in the final model.
                                        # remove them here or as late as needed.
>>>>>>> fc83019a
    data = data.drop(labels=drop_columns, axis=1)
    data = cut_outliers(data, 0.1, 99.9, "hh_income")

    US_utils.save_multiple_files(data, years, "data/complete_US/", "")<|MERGE_RESOLUTION|>--- conflicted
+++ resolved
@@ -107,17 +107,10 @@
                     'newest_education_state',
                     'health_limits_social',
                     'future_financial_situation',
-<<<<<<< HEAD
-                    'behind_on_bills',
-                    'mhealth_limits_work']  # some columns are used in analyses elsewhere such as MICE and not
-                                            # featured in the final model.
-                                            # remove them here or as late as needed.
-
-=======
                     'behind_on_bills']  # some columns are used in analyses elsewhere such as MICE and not
                                         # featured in the final model.
                                         # remove them here or as late as needed.
->>>>>>> fc83019a
+                                        
     data = data.drop(labels=drop_columns, axis=1)
     data = cut_outliers(data, 0.1, 99.9, "hh_income")
 
