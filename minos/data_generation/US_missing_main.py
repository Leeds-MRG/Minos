"""Main file for running missing data correction on Understanding Societies in Python. """
import pandas as pd
import numpy as np
import os

import US_missing_description
import US_missing_deterministic as USmd
import US_missing_LOCF
import US_utils
import US_complete_case as UScc

def add_nobs_column(data):
    """ Add column for number of observations (nobs) per individual to data frame

    Parameters
    ----------
    data : pd.DataFrame
        Data frame to add number of observations column to.

    Returns
    -------
    data : pd.DataFrame
        Frame with column added.
    """
    # build counts data frame. two columns for number of observations and indiviudal ids.
    counts = pd.DataFrame(data["pidp"].value_counts())
    counts.columns = ["nobs"]
    counts["pidp"] = counts.index
    counts = counts.reset_index(drop=True)
    # Inner merge counts dataframe into main dataframe. Results in one column of nobs added to data.
    data = data.merge(counts, how="inner", on="pidp")
    return data


def main(output_dir):
    # Load in data.
    # Process data by year and pidp.
<<<<<<< HEAD
    years = np.arange(2009, 2020)
=======
    # years = np.arange(1990, 2019)
    years = np.arange(2009, 2019)
>>>>>>> fb88a61d
    file_names = [f"data/raw_US/{item}_US_cohort.csv" for item in years]
    data = US_utils.load_multiple_data(file_names)
    data = add_nobs_column(data)
    data = US_utils.restrict_chains(data, 2) #grab people with two or more obs.

    # Plots for distribution of missingness before correction. May be better in a separate file/notebook.
    #US_missing_description.missingness_hist(data, "education_state", "age")
    #US_missing_description.missingness_hist(data, "labour_state", "age")
    #US_missing_description.missingness_bars(data, "education_state", "ethnicity")
    print("Raw data before correction")
    before = US_missing_description.missingness_table(data)

    # Correct deterministically missing data due to unemployment.
    columns = ["job_industry",
               "job_duration_m",
               "job_duration_y",
               "job_sec",
               "job_occupation"]
    data = USmd.det_missing(data, columns, USmd.is_unemployed, USmd.force_nine)
    print("After removing deterministically missing values.")
    after_det = US_missing_description.missingness_table(data)

    f_columns = ["education_state", "depression", "depression_change",
                 "labour_state", "job_duration_m", "job_duration_y", "job_occupation",
                 "job_industry", "job_sec", "heating"]  # add more variables here.
    fb_columns = ["sex", "ethnicity", "birth_year"]  # or here if they're immutable.
<<<<<<< HEAD
    data = US_missing_LOCF.locf(data, f_columns=f_columns, fb_columns=fb_columns)
=======
    li_columns = ["age"]
    data = US_missing_LOCF.locf(data, f_columns=f_columns, fb_columns=fb_columns, li_columns=li_columns)
>>>>>>> fb88a61d
    print("After LOCF correction.")
    after_locf = US_missing_description.missingness_table(data)

    # TODO MICE goes here to deal with remaining missing obs.

    # complete case analysis instead of MICE for now.
    #data = UScc.complete_case(data)
    complete_case_vars = ['sex', 'ethnicity', 'region']
    data = UScc.complete_case_varlist(data, complete_case_vars)
    #after_complete_case = US_missing_description.missingness_table(data)

    # TODO. complete case for just critical columns. merge with Luke's func.
    data[["sex", "ethnicity", "region"]] = data[["sex", "ethnicity", "region"]].replace(US_utils.missing_types, np.nan)
    i = data[["sex", "ethnicity", "region"]].dropna().index
    data = data.loc[i,:]

    US_utils.save_multiple_files(data, years, output_dir, "")

    return data


if __name__ == "__main__":
    output = 'data/corrected_US/'
    data = main(output)<|MERGE_RESOLUTION|>--- conflicted
+++ resolved
@@ -35,12 +35,7 @@
 def main(output_dir):
     # Load in data.
     # Process data by year and pidp.
-<<<<<<< HEAD
     years = np.arange(2009, 2020)
-=======
-    # years = np.arange(1990, 2019)
-    years = np.arange(2009, 2019)
->>>>>>> fb88a61d
     file_names = [f"data/raw_US/{item}_US_cohort.csv" for item in years]
     data = US_utils.load_multiple_data(file_names)
     data = add_nobs_column(data)
@@ -67,12 +62,8 @@
                  "labour_state", "job_duration_m", "job_duration_y", "job_occupation",
                  "job_industry", "job_sec", "heating"]  # add more variables here.
     fb_columns = ["sex", "ethnicity", "birth_year"]  # or here if they're immutable.
-<<<<<<< HEAD
-    data = US_missing_LOCF.locf(data, f_columns=f_columns, fb_columns=fb_columns)
-=======
     li_columns = ["age"]
     data = US_missing_LOCF.locf(data, f_columns=f_columns, fb_columns=fb_columns, li_columns=li_columns)
->>>>>>> fb88a61d
     print("After LOCF correction.")
     after_locf = US_missing_description.missingness_table(data)
 
