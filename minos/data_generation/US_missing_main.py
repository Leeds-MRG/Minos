--- conflicted
+++ resolved
@@ -42,13 +42,8 @@
 
     file_names = [f"data/raw_US/{item}_US_cohort.csv" for item in years]
     data = US_utils.load_multiple_data(file_names)
-<<<<<<< HEAD
-    #data = add_nobs_column(data)
+    data = add_nobs_column(data)
     # data = US_utils.restrict_chains(data, 2)  # grab people with two or more obs.  # HR 444
-=======
-    data = add_nobs_column(data)
-    #data = US_utils.restrict_chains(data, 2)  # grab people with two or more obs.
->>>>>>> 276e8e6e
 
     # missingness table simply counts number of missing data entries in entire data frame.
     print("Raw data before correction")
