"""Main file for running missing data correction on Understanding Societies in Python. """
import pandas as pd
import numpy as np
import os

import US_missing_description
import US_missing_deterministic as USmd
import US_missing_LOCF
import US_missing_data_correction as USmdc
import US_utils
import US_complete_case as UScc

def add_nobs_column(data):
    """ Add column for number of observations (nobs) per individual to data frame

    Parameters
    ----------
    data : pd.DataFrame
        Data frame to add number of observations column to.

    Returns
    -------
    data : pd.DataFrame
        Frame with column added.
    """
    # build counts data frame. two columns for number of observations and indiviudal ids.
    counts = pd.DataFrame(data["pidp"].value_counts())
    counts.columns = ["nobs"]
    counts["pidp"] = counts.index
    counts = counts.reset_index(drop=True)
    # Inner merge counts dataframe into main dataframe. Results in one column of nobs added to data.
    data = data.merge(counts, how="inner", on="pidp")
    return data


def main(output_dir):
    # Load in data.
    # Process data by year and pidp.
    years = np.arange(1991, 2020) # need the full range of US data for locf imputation.
    save_years = np.arange(2009, 2020) # only saving UKHLS data after 2009.

    file_names = [f"data/raw_US/{item}_US_cohort.csv" for item in years]
    data = US_utils.load_multiple_data(file_names)
    data = add_nobs_column(data)
    data = US_utils.restrict_chains(data, 2) #grab people with two or more obs.

    # missingness table simply counts number of missing data entries in entire data frame.
    print("Raw data before correction")
<<<<<<< HEAD


    # Last observation carried forwards (LOCF) interpolation of variables only recorded when changed.
    data = US_missing_LOCF.main(data)

    # Correct deterministically missing data due to unemployment. see US_missing_deterministic.py
    data = USmd.main(data)

    # Cut back to just save data. don't want to complete case rows that aren't used.
    print("Removing data before 2009 as it is not used in MINOS.")
=======
    before = US_missing_description.missingness_table(data)

    # Correct deterministically missing data due to unemployment.
    columns = ["job_industry",
               "job_duration_m",
               "job_duration_y",
               "job_sec",
               "job_occupation"]
    data = USmd.det_missing(data, columns, USmd.is_unemployed, USmd.force_nine)
    print("After removing deterministically missing values.")
    after_det = US_missing_description.missingness_table(data)

    #f_columns = ["education_state", "depression", "depression_change",
    #             "labour_state", "job_duration_m", "job_duration_y", "job_occupation",
    #             "job_industry", "job_sec", "heating"]  # add more variables here.
    # define columns to be forward filled, back filled, and linearly interpolated.
    # note columns can be forward and back filled for immutables like ethnicity.
    f_columns = ['education_state', 'labour_state', 'job_sec', 'heating', 'ethnicity', 'sex', 'birth_year',
                 'yearly_gas', 'yearly_electric', 'yearly_gas_electric', 'yearly_oil', 'yearly_other_fuel'] # 'ncigs', 'ndrinks']
    fb_columns = ["sex", "ethnicity", "birth_year"]  # or here if they're immutable.
    li_columns = ["age"]
    data = US_missing_LOCF.locf(data, f_columns=f_columns, fb_columns=fb_columns)
    print("After LOCF correction.")
    after_locf = US_missing_description.missingness_table(data)
    data = US_missing_LOCF.interpolate(data, li_columns)
    print("After interpolation of linear variables.")
    after_interp = US_missing_description.missingness_table(data)

    # cut back to just save data. don't want to complete case rows that aren't used.
>>>>>>> dbd1ebf9
    data = data.loc[data["time"].isin(save_years)]

    # TODO Any further deterministic missingness correction goes here? this is entirely deterministic correction for now.
    # TODO MICE goes here to deal with remaining missing obs. current just using complete case. from US_complete_case.py
    # TODO a further deterministic stage may be needed to better handle missing values in composites.

    US_utils.save_multiple_files(data, save_years, output_dir, "")

    return data


if __name__ == "__main__":
    output = 'data/corrected_US/'
    data = main(output)<|MERGE_RESOLUTION|>--- conflicted
+++ resolved
@@ -46,7 +46,6 @@
 
     # missingness table simply counts number of missing data entries in entire data frame.
     print("Raw data before correction")
-<<<<<<< HEAD
 
 
     # Last observation carried forwards (LOCF) interpolation of variables only recorded when changed.
@@ -57,37 +56,6 @@
 
     # Cut back to just save data. don't want to complete case rows that aren't used.
     print("Removing data before 2009 as it is not used in MINOS.")
-=======
-    before = US_missing_description.missingness_table(data)
-
-    # Correct deterministically missing data due to unemployment.
-    columns = ["job_industry",
-               "job_duration_m",
-               "job_duration_y",
-               "job_sec",
-               "job_occupation"]
-    data = USmd.det_missing(data, columns, USmd.is_unemployed, USmd.force_nine)
-    print("After removing deterministically missing values.")
-    after_det = US_missing_description.missingness_table(data)
-
-    #f_columns = ["education_state", "depression", "depression_change",
-    #             "labour_state", "job_duration_m", "job_duration_y", "job_occupation",
-    #             "job_industry", "job_sec", "heating"]  # add more variables here.
-    # define columns to be forward filled, back filled, and linearly interpolated.
-    # note columns can be forward and back filled for immutables like ethnicity.
-    f_columns = ['education_state', 'labour_state', 'job_sec', 'heating', 'ethnicity', 'sex', 'birth_year',
-                 'yearly_gas', 'yearly_electric', 'yearly_gas_electric', 'yearly_oil', 'yearly_other_fuel'] # 'ncigs', 'ndrinks']
-    fb_columns = ["sex", "ethnicity", "birth_year"]  # or here if they're immutable.
-    li_columns = ["age"]
-    data = US_missing_LOCF.locf(data, f_columns=f_columns, fb_columns=fb_columns)
-    print("After LOCF correction.")
-    after_locf = US_missing_description.missingness_table(data)
-    data = US_missing_LOCF.interpolate(data, li_columns)
-    print("After interpolation of linear variables.")
-    after_interp = US_missing_description.missingness_table(data)
-
-    # cut back to just save data. don't want to complete case rows that aren't used.
->>>>>>> dbd1ebf9
     data = data.loc[data["time"].isin(save_years)]
 
     # TODO Any further deterministic missingness correction goes here? this is entirely deterministic correction for now.
