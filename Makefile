--- conflicted
+++ resolved
@@ -26,11 +26,7 @@
 TESTING = $(SOURCEDIR)/testing
 GLASGOWSCALEDDATA = $(DATADIR)/scaled_scotland_US
 UKSCALEDDATA = $(DATADIR)/scaled_uk_US
-<<<<<<< HEAD
 MICEDATA = $(DATADIR)/mice_US
-=======
-TESTING = $(SOURCEDIR)/testing
->>>>>>> 424e3ddd
 
 # These paths point to the Python/R site-packages directory in the conda environment
 SITEPACKAGES = $(shell python3 -c 'from distutils.sysconfig import get_python_lib; print(get_python_lib())')
