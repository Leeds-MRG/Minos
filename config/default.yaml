--- conflicted
+++ resolved
@@ -26,13 +26,7 @@
 scotland: FALSE
 
 # Correct ordering of components is automated in RunPipeline, so can be passed in any order here
-<<<<<<< HEAD
-components : [lmmYJMWB(), Loneliness(), lmmTobacco(), S7Labour(), HourlyWage(), JobSec(), Neighbourhood(), Housing(), lmmYJNutrition(), lmmYJIncome(), Education(), Ageing(), Mortality(), nkidsFertilityAgeSpecificRates(), Replenishment()]
-=======
-components : [lmmYJMWB(), Loneliness(), Tobacco(), S7Labour(), HourlyWage(), JobSec(), Neighbourhood(),
-              Housing(), nCars(),  lmmYJNutrition(), lmmYJIncome(), Education(), Ageing(), Mortality(),
-              nkidsFertilityAgeSpecificRates(), Replenishment()]
->>>>>>> cea808b1
+components : [lmmYJMWB(), Loneliness(), nCars(), lmmTobacco(), S7Labour(), HourlyWage(), JobSec(), Neighbourhood(), Housing(), lmmYJNutrition(), lmmYJIncome(), Education(), Ageing(), Mortality(), nkidsFertilityAgeSpecificRates(), Replenishment()]
 
 
 scale_rates:
