--- conflicted
+++ resolved
@@ -27,13 +27,9 @@
 # Similarly Mortality requires Replenishment but everything else requires Mortality so it goes second. (priority 1)
 # Finally everything else can go in any order (priority 2).
 #components : [MWB(), Loneliness(), Tobacco(), Alcohol(), Neighbourhood(), Income(), Housing(), Labour(), Nutrition(), Education(), Mortality(), nkidsFertilityAgeSpecificRates(), Replenishment()]
-<<<<<<< HEAD
-components : [MWB(), SF_12_PCS(), Loneliness(), Tobacco(), Alcohol(), PhysicalActivity(), Neighbourhood(), Heating(), Housing(), HousingTenure(), Nutrition(), financialSituation(), Income(), Education(), Mortality(), Replenishment()]
-=======
-components : [MWB(), Loneliness(), Tobacco(), Neighbourhood(), Income(), Housing(), Nutrition(), Education(),
-              nkidsFertilityAgeSpecificRates(), Ageing(), Mortality(),
-              Replenishment()]
->>>>>>> 238ce357
+# Correct ordering of components is automated in RunPipeline, so can be passed in any order here
+components : [lmmYJMWB(), lmmYJPCS(), Loneliness(), Tobacco(), Alcohol(), PhysicalActivity(), Neighbourhood(), Heating(), Housing(), HousingTenure(), lmmYJNutrition(), financialSituation(), lmmYJIncome(), Education(), Ageing(), Mortality(), nkidsFertilityAgeSpecificRates(), Replenishment()]
+
 
 
 scale_rates:
