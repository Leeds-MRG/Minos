randomness:
    key_columns: ['entrance_time', 'age']
time:
    start: {year: 2014, month: 10, day: 15}
    end:   {year: 2020, month: 10, day: 15}
    step_size: 365.25  # Days
    num_years: 6
population:
    age_start: 0
    age_end: 100

## NOTE: If you modify this file, you MUST modify the remaining cross_validation_default.yaml files within the
# config/cross_validation directory.

mortality_file: 'regional_mortality_2011_2061.csv'
fertility_file: 'regional_fertility_2011_2061.csv'
input_data_dir: "data/final_US/cross_validation/batch2"
persistent_data_dir: "persistent_data"
output_data_dir: "output"

transition_dir: 'data/transitions/cross_validation/version2'
replenishing_dir: 'data/replenishing/cross_validation'
cross_validation: TRUE

<<<<<<< HEAD
# REALLY IMPORTANT NOTE FOR THE LOVE OF GOD READ ME.
# The order of these listed components is important. They are initialised last one in first one off.
# All other components need the replenishment module which loads in real cohort data.
# The Replenishment component must be listed LAST here no matter what as it is the FIRST module used. (priority 0)
# Only if Replenishment needs some other module in the future would it be superceded.
# Similarly Mortality requires Replenishment but everything else requires Mortality so it goes second. (priority 1)
# Finally everything else can go in any order (priority 2).
#components : [MWB(), Loneliness(), Tobacco(), Alcohol(), Neighbourhood(), Income(), Housing(), Labour(), Nutrition(), Education(), Mortality(), nkidsFertilityAgeSpecificRates(), Replenishment()]
components : [MWB(), SF_12_PCS(), Loneliness(), Tobacco(), Alcohol(), PhysicalActivity(), Neighbourhood(), Heating(), Housing(), HousingTenure(), Nutrition(), financialSituation(), Income(), Education(), Mortality(), Replenishment()]

=======
# Correct ordering of components is automated in RunPipeline, so can be passed in any order here
components : [lmmYJMWB(), Loneliness(), Tobacco(), Neighbourhood(), Housing(), lmmYJNutrition(), lmmYJIncome(), Education(), Mortality(), nkidsFertilityAgeSpecificRates(), Replenishment()]
>>>>>>> 2ba68720

scale_rates:
    method: "constant"
    constant:
        education: 1
        mortality: 1
        fertility: 1
<|MERGE_RESOLUTION|>--- conflicted
+++ resolved
@@ -22,21 +22,8 @@
 replenishing_dir: 'data/replenishing/cross_validation'
 cross_validation: TRUE
 
-<<<<<<< HEAD
-# REALLY IMPORTANT NOTE FOR THE LOVE OF GOD READ ME.
-# The order of these listed components is important. They are initialised last one in first one off.
-# All other components need the replenishment module which loads in real cohort data.
-# The Replenishment component must be listed LAST here no matter what as it is the FIRST module used. (priority 0)
-# Only if Replenishment needs some other module in the future would it be superceded.
-# Similarly Mortality requires Replenishment but everything else requires Mortality so it goes second. (priority 1)
-# Finally everything else can go in any order (priority 2).
-#components : [MWB(), Loneliness(), Tobacco(), Alcohol(), Neighbourhood(), Income(), Housing(), Labour(), Nutrition(), Education(), Mortality(), nkidsFertilityAgeSpecificRates(), Replenishment()]
-components : [MWB(), SF_12_PCS(), Loneliness(), Tobacco(), Alcohol(), PhysicalActivity(), Neighbourhood(), Heating(), Housing(), HousingTenure(), Nutrition(), financialSituation(), Income(), Education(), Mortality(), Replenishment()]
-
-=======
 # Correct ordering of components is automated in RunPipeline, so can be passed in any order here
-components : [lmmYJMWB(), Loneliness(), Tobacco(), Neighbourhood(), Housing(), lmmYJNutrition(), lmmYJIncome(), Education(), Mortality(), nkidsFertilityAgeSpecificRates(), Replenishment()]
->>>>>>> 2ba68720
+components : [lmmYJMWB(), SF_12_PCS(), Loneliness(), Tobacco(), Alcohol(), PhysicalActivity(), Neighbourhood(), Heating(), Housing(), HousingTenure(), lmmYJNutrition(), financialSituation(), lmmYJIncome(), Education(), Mortality(), nkidsFertilityAgeSpecificRates(), Replenishment()]
 
 scale_rates:
     method: "constant"
