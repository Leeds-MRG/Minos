--- conflicted
+++ resolved
@@ -28,14 +28,9 @@
 # Finally everything else can go in any order (priority 2).
 #components : [MWB(), Loneliness(), Tobacco(), Alcohol(), Neighbourhood(), Income(), Housing(), Labour(), Nutrition(), Education(), Mortality(), nkidsFertilityAgeSpecificRates(), Replenishment()]
 #components : [MWB(), Loneliness(), Tobacco(), Neighbourhood(), Housing(), Nutrition(), Income(), Education(), Mortality(), Replenishment()]
-<<<<<<< HEAD
-components : [lmmYJMWB(), SF_12_PCS(), Loneliness(), Tobacco(), Alcohol(), PhysicalActivity(), Neighbourhood(), Heating(), Housing(), HousingTenure(), lmmYJNutrition(), financialSituation(), lmmYJIncome(), Education(), Mortality(), nkidsFertilityAgeSpecificRates(), Replenishment()]
+# Correct ordering of components is automated in RunPipeline, so can be passed in any order here
+components : [lmmYJMWB(), lmmYJPCS(), Loneliness(), Tobacco(), Alcohol(), PhysicalActivity(), Neighbourhood(), Heating(), Housing(), HousingTenure(), lmmYJNutrition(), financialSituation(), lmmYJIncome(), Education(), Ageing(), Mortality(), nkidsFertilityAgeSpecificRates(), Replenishment()]
 
-=======
-components : [lmmYJMWB(), Loneliness(), Tobacco(), Neighbourhood(), Housing(), lmmYJNutrition(), lmmYJIncome(), Education(),
-              nkidsFertilityAgeSpecificRates(), Ageing(), Mortality(),
-              Replenishment()]
->>>>>>> 238ce357
 scale_rates:
     method: "constant"
     constant:
